/*
 * 86Box    A hypervisor and IBM PC system emulator that specializes in
 *          running old operating systems and software designed for IBM
 *          PC systems and compatibles from 1981 through fairly recent
 *          system designs based on the PCI bus.
 *
 *          This file is part of the 86Box distribution.
 *
 *          Emulation of the 8514/A card from IBM for the MCA bus and
 *          generic ISA bus clones without vendor extensions.
 *
 *
 *
 * Authors: TheCollector1995
 *
 *          Copyright 2022 TheCollector1995.
 */
#ifndef VIDEO_8514A_H
#define VIDEO_8514A_H

#include <stdbool.h>

#define INT_VSY         (1 << 0)
#define INT_GE_BSY      (1 << 1)
#define INT_FIFO_OVR    (1 << 2)
#define INT_FIFO_EMP    (1 << 3)
#define INT_MASK        0xf

typedef enum {
    IBM_8514A_TYPE = 0,
    ATI_38800_TYPE,
    ATI_68800_TYPE,
    TYPE_MAX
} ibm8514_card_type;

typedef enum {
    IBM = 0,
    ATI,
    EXTENSIONS_MAX
} ibm8514_extensions_t;

<<<<<<< HEAD
typedef enum {
    VGA_MODE = 0,
    IBM_MODE,
    ATI_MODE,
    MODE_MAX
} ibm8514_mode_t;

typedef struct hwcursor8514_t {
    int      ena;
=======
typedef struct ibm8514_hwcursor_s {
    int      enable;
>>>>>>> 282ba139
    int      x;
    int      y;
    int      xoff;
    int      yoff;
    int      cur_xsize;
    int      cur_ysize;
    uint32_t addr;
    uint32_t pitch;
} ibm8514_hwcursor_t;

typedef union {
    uint64_t q;
    uint32_t d[2];
    uint16_t w[4];
    uint8_t  b[8];
} ibm8514_latch_t;

typedef struct ibm8514_t {
    rom_t bios_rom;
    rom_t bios_rom2;
    mem_mapping_t bios_mapping;
    ibm8514_hwcursor_t hwcursor;
    ibm8514_hwcursor_t hwcursor_latch;
    uint8_t        pos_regs[8];
    char *rom_path;

    int type;
    ibm8514_card_type local;
    int bpp;
    int on;
    int accel_bpp;

    uint32_t vram_size;
    uint32_t vram_mask;
    uint32_t pallook[512];
    uint32_t bios_addr;
    uint32_t memaddr_latch;

    PALETTE   vgapal;
    uint8_t   hwcursor_oddeven;
    uint8_t   dac_mask;
    uint8_t   dac_status;
    uint32_t *map8;
    int       dac_addr;
    int       dac_pos;
    int       dac_r;
    int       dac_g;
    int       dac_b;
    int       hwcursor_on;

    uint64_t  dispontime;
    uint64_t  dispofftime;

    struct {
        uint16_t subsys_cntl;
        uint16_t advfunc_cntl;
        uint16_t cur_y;
        uint16_t cur_x;
        int16_t  destx;
        int16_t  desty;
        int16_t  desty_axstp;
        int16_t  destx_distp;
        int16_t  err_term;
        int16_t  maj_axis_pcnt;
        int16_t  maj_axis_pcnt_no_limit;
        uint16_t cmd;
        uint16_t cmd_back;
        uint16_t short_stroke;
        uint16_t bkgd_color;
        uint16_t frgd_color;
        uint16_t wrt_mask;
        uint16_t rd_mask;
        uint16_t color_cmp;
        uint8_t bkgd_mix;
        uint8_t frgd_mix;
        uint8_t bkgd_sel;
        uint8_t frgd_sel;
        uint16_t multifunc_cntl;
        uint16_t multifunc[16];
        uint16_t clip_right;
        uint16_t clip_bottom;
        int16_t  clip_left;
        int16_t  clip_top;
        int      ssv_state;

        int      temp_cnt;
        int16_t  cx;
        int16_t  cy;
        /* oldcx was not used! */
        int16_t  oldcy;
        int16_t  sx;
        int16_t  sy;
        int16_t  dx;
        int16_t  dy;
        uint32_t src;
        uint32_t dest;
        int      x_count;
        /* y_count not used */
        int      input;
        int      input2;
        int      output;

        int      ssv_len;
        int      ssv_len_back;
        uint8_t  ssv_dir;
        uint8_t  ssv_draw;
        int      odd_in;

        int      fill_state;
        uint32_t ge_offset;
        uint32_t src_ge_offset;
        uint32_t dst_ge_offset;
        uint16_t src_pitch;
        uint16_t dst_pitch;
    } accel;

    int      hblankstart;
    int      hblankend;
    int      vtotal_reg;
    int      vtotal_8514;
    int      dispend;
    int      vsyncstart;
    int      split;
<<<<<<< HEAD
    int      h_disp;
    int      h_total;
    int      h_sync_start;
    int      h_sync_width;
    int      h_disp_time;
=======
    int      hdisp_8514;
    int      htotal_8514;
>>>>>>> 282ba139
    int      rowoffset;
    int      dispon;
    int      hdispon;
    int      vc;
    int      linepos;
    int      oddeven;
    int      cursoron;
    int      blink;
    int      scrollcache;
    int      firstline;
    int      lastline;
    int      firstline_draw;
    int      lastline_draw;
    int      displine;
    int      fullchange;
    uint32_t memaddr;
    uint32_t memaddr_backup;

    uint8_t *vram;
    uint8_t *changedvram;
    uint8_t  linedbl;

    uint8_t data_available;
    uint8_t rowcount;
    int     hsync_start;
    int     hsync_width;
    int     htotal;
    int     hdisp_vga;
    int     hdisped;
    int     scanline;
    int     vsyncwidth;
    int     vtotal;
    int     vdisp_8514;
    int     vdisp_vga;
    int     disp_cntl;
    int     interlace;
    uint16_t subsys_cntl;
    uint8_t subsys_stat;

    atomic_int force_busy;
    atomic_int fifo_idx;

    int      blitter_busy;
    uint64_t blitter_time;
    int      pitch;
    int      ext_pitch;
    int      ext_crt_pitch;
    ibm8514_extensions_t extensions;
    ibm8514_mode_t mode;
    int      onboard;
    int      linear;
    bool     vram_is_512k;

    uint32_t vram_amount;
    int      vendor_mode;
    int      _8514on;
    int      _8514crt;
    PALETTE  _8514pal;

    ibm8514_latch_t latch;

    void (*vblank_start)(void *priv);
    void (*accel_out_fifo)(void *priv, uint16_t port, uint16_t val, int len);
    void (*update_irqs)(void *priv);

} ibm8514_t;

#define IBM_8514A (((dev->local & 0xff) == IBM_8514A_TYPE) && (dev->extensions == IBM))
#define ATI_8514A_ULTRA (((dev->local & 0xff) == IBM_8514A_TYPE) && (dev->extensions == ATI))
#define ATI_GRAPHICS_ULTRA ((dev->local & 0xff) == ATI_38800_TYPE)
#define ATI_MACH32 ((dev->local & 0xff) == ATI_68800_TYPE)

#endif /*VIDEO_8514A_H*/<|MERGE_RESOLUTION|>--- conflicted
+++ resolved
@@ -39,7 +39,6 @@
     EXTENSIONS_MAX
 } ibm8514_extensions_t;
 
-<<<<<<< HEAD
 typedef enum {
     VGA_MODE = 0,
     IBM_MODE,
@@ -47,12 +46,8 @@
     MODE_MAX
 } ibm8514_mode_t;
 
-typedef struct hwcursor8514_t {
-    int      ena;
-=======
 typedef struct ibm8514_hwcursor_s {
     int      enable;
->>>>>>> 282ba139
     int      x;
     int      y;
     int      xoff;
@@ -176,16 +171,8 @@
     int      dispend;
     int      vsyncstart;
     int      split;
-<<<<<<< HEAD
-    int      h_disp;
-    int      h_total;
-    int      h_sync_start;
-    int      h_sync_width;
-    int      h_disp_time;
-=======
     int      hdisp_8514;
     int      htotal_8514;
->>>>>>> 282ba139
     int      rowoffset;
     int      dispon;
     int      hdispon;
