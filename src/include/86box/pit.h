--- conflicted
+++ resolved
@@ -162,11 +162,8 @@
 
 #ifdef EMU_DEVICE_H
 extern const device_t i8253_device;
-<<<<<<< HEAD
 extern const device_t i8253_pc98_device;
-=======
 extern const device_t i8253_ext_io_device;
->>>>>>> c728f6cb
 extern const device_t i8254_device;
 extern const device_t i8254_sec_device;
 extern const device_t i8254_ext_io_device;
