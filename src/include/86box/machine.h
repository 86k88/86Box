/*
 * 86Box	A hypervisor and IBM PC system emulator that specializes in
 *		running old operating systems and software designed for IBM
 *		PC systems and compatibles from 1981 through fairly recent
 *		system designs based on the PCI bus.
 *
 *		This file is part of the 86Box distribution.
 *
 *		Handling of the emulated machines.
 *
 *
 *
 * Authors:	Sarah Walker, <http://pcem-emulator.co.uk/>
 *		Miran Grca, <mgrca8@gmail.com>
 *		Fred N. van Kempen, <decwiz@yahoo.com>
 *
 *		Copyright 2008-2020 Sarah Walker.
 *		Copyright 2016-2020 Miran Grca.
 *		Copyright 2017-2020 Fred N. van Kempen.
 */
#ifndef EMU_MACHINE_H
# define EMU_MACHINE_H


/* Machine feature flags. */
#ifdef NEW_FLAGS
#define MACHINE_PC		0x000000	/* PC architecture */
#define MACHINE_AT		0x000001	/* PC/AT architecture */
#define MACHINE_PS2		0x000002	/* PS/2 architecture */
#define MACHINE_ISA		0x000010	/* sys has ISA bus */
#define MACHINE_CBUS		0x000020	/* sys has C-BUS bus */
#define MACHINE_EISA		0x000040	/* sys has EISA bus */
#define MACHINE_VLB		0x000080	/* sys has VL bus */
#define MACHINE_MCA		0x000100	/* sys has MCA bus */
#define MACHINE_PCI		0x000200	/* sys has PCI bus */
#define MACHINE_AGP		0x000400	/* sys has AGP bus */
#define MACHINE_HDC		0x001000	/* sys has int HDC */
#define MACHINE_VIDEO		0x002000	/* sys has int video */
#define MACHINE_VIDEO_FIXED	0x004000	/* sys has ONLY int video */
#define MACHINE_MOUSE		0x008000	/* sys has int mouse */
#define MACHINE_SOUND		0x010000	/* sys has int sound */
#define MACHINE_NONMI		0x020000	/* sys does not have NMI's */
#define MACHINE_FDC		0x040000	/* sys has int FDC */
#else
#define MACHINE_PC		0x000000	/* PC architecture */
#define MACHINE_AT		0x000001	/* PC/AT architecture */
#define MACHINE_PS2		0x000002	/* PS/2 architecture */
#define MACHINE_ISA		0x000010	/* sys has ISA bus */
#define MACHINE_CBUS		0x000020	/* sys has C-BUS bus */
#define MACHINE_EISA		0x000040	/* sys has EISA bus */
#define MACHINE_VLB		0x000080	/* sys has VL bus */
#define MACHINE_MCA		0x000100	/* sys has MCA bus */
#define MACHINE_PCI		0x000200	/* sys has PCI bus */
#define MACHINE_AGP		0x000400	/* sys has AGP bus */
#define MACHINE_HDC		0x001000	/* sys has int HDC */
#define MACHINE_VIDEO		0x002000	/* sys has int video */
#define MACHINE_VIDEO_FIXED	0x004000	/* sys has ONLY int video */
#define MACHINE_MOUSE		0x008000	/* sys has int mouse */
#define MACHINE_SOUND		0x010000	/* sys has int sound */
#define MACHINE_NONMI		0x020000	/* sys does not have NMI's */
#define MACHINE_FDC		0x040000	/* sys has int FDC */
#endif

#define IS_ARCH(m, a)		(machines[(m)].flags & (a)) ? 1 : 0;


enum {
    MACHINE_TYPE_NONE = 0,
    MACHINE_TYPE_8088,
    MACHINE_TYPE_8086,
    MACHINE_TYPE_286,
    MACHINE_TYPE_386SX,
    MACHINE_TYPE_386DX,
    MACHINE_TYPE_486,
    MACHINE_TYPE_SOCKET4,
    MACHINE_TYPE_SOCKET5,
    MACHINE_TYPE_SOCKET7_3V,
    MACHINE_TYPE_SOCKET7,
    MACHINE_TYPE_SOCKETS7,
    MACHINE_TYPE_SOCKET8,
    MACHINE_TYPE_SLOT1,
    MACHINE_TYPE_SLOT2,
    MACHINE_TYPE_SOCKET370,
#if defined(DEV_BRANCH) && defined(USE_VIRTUALPC)
    MACHINE_TYPE_MISC,
#endif
    MACHINE_TYPE_MAX
};


typedef struct _machine_type_ {
    const char	*name;
    const char  id;
} machine_type_t;


#ifdef NEW_STRUCT
typedef struct _machine_ {
    const char	*name;
    const char	*internal_name;
    const char  type;
#ifdef EMU_DEVICE_H
    const device_t	*device;
#else
    void	*device;
#endif
    struct {
	const char *name;
#ifdef EMU_CPU_H
	CPU *cpus;
#else
	void *cpus;
#endif
    }		cpu[5];
    int		flags;
    uint32_t	min_ram, max_ram;
    int		ram_granularity;
    int		nvrmask;
} machine_t;
#else
typedef struct _machine_ {
    const char	*name;
    const char	*internal_name;
    const char  type;
    struct {
	const char *name;
#ifdef EMU_CPU_H
	CPU *cpus;
#else
	void *cpus;
#endif
    }		cpu[5];
    int		flags;
    uint32_t	min_ram, max_ram;
    int		ram_granularity;
    int		nvrmask;
    int		(*init)(const struct _machine_ *);
#ifdef EMU_DEVICE_H
    const device_t	*(*get_device)(void);
#else
    void	*get_device;
#endif
} machine_t;
#endif


/* Global variables. */
extern const machine_type_t	machine_types[];
extern const machine_t		machines[];
extern int			bios_only;
extern int			machine;
extern int			AT, PCI;


/* Core functions. */
extern int	machine_count(void);
extern int	machine_available(int m);
extern char	*machine_getname(void);
extern char	*machine_get_internal_name(void);
extern int	machine_get_machine_from_internal_name(char *s);
extern void	machine_init(void);
#ifdef EMU_DEVICE_H
extern const device_t	*machine_getdevice(int m);
#endif
extern char	*machine_get_internal_name_ex(int m);
extern int	machine_get_nvrmask(int m);
extern void	machine_close(void);


/* Initialization functions for boards and systems. */
extern void	machine_common_init(const machine_t *);

/* m_amstrad.c */
extern int	machine_pc1512_init(const machine_t *);
extern int	machine_pc1640_init(const machine_t *);
extern int	machine_pc200_init(const machine_t *);
extern int	machine_ppc512_init(const machine_t *);
extern int	machine_pc2086_init(const machine_t *);
extern int	machine_pc3086_init(const machine_t *);

#ifdef EMU_DEVICE_H
extern const device_t  	*pc1512_get_device(void);
extern const device_t 	*pc1640_get_device(void);
extern const device_t 	*pc200_get_device(void);
extern const device_t 	*ppc512_get_device(void);
extern const device_t 	*pc2086_get_device(void);
extern const device_t 	*pc3086_get_device(void);
#endif

/* m_at.c */
extern void	machine_at_common_init_ex(const machine_t *, int type);
extern void	machine_at_common_init(const machine_t *);
extern void	machine_at_init(const machine_t *);
extern void	machine_at_ps2_init(const machine_t *);
extern void	machine_at_common_ide_init(const machine_t *);
extern void	machine_at_ibm_common_ide_init(const machine_t *);
extern void	machine_at_ide_init(const machine_t *);
extern void	machine_at_ps2_ide_init(const machine_t *);

extern int	machine_at_ibm_init(const machine_t *);

//IBM AT with custom BIOS
extern int	machine_at_ibmatami_init(const machine_t *); // IBM AT with AMI BIOS
extern int	machine_at_ibmatpx_init(const machine_t *); //IBM AT with Phoenix BIOS
extern int	machine_at_ibmatquadtel_init(const machine_t *); // IBM AT with Quadtel BIOS

extern int	machine_at_ibmxt286_init(const machine_t *);

#if defined(DEV_BRANCH) && defined(USE_SIEMENS)
extern int	machine_at_siemens_init(const machine_t *); //Siemens PCD-2L. N82330 discrete machine. It segfaults in some places
#endif

#if defined(DEV_BRANCH) && defined(USE_OPEN_AT)
extern int	machine_at_open_at_init(const machine_t *);
#endif

/* m_at_286_386sx.c */
#if defined(DEV_BRANCH) && defined(USE_AMI386SX)
extern int	machine_at_headland_init(const machine_t *);
#endif
extern int	machine_at_tg286m_init(const machine_t *);
extern int	machine_at_ama932j_init(const machine_t *);
extern int	machine_at_px286_init(const machine_t *);
extern int	machine_at_quadt286_init(const machine_t *);
extern int	machine_at_mr286_init(const machine_t *);

extern int	machine_at_neat_init(const machine_t *);
extern int	machine_at_neat_ami_init(const machine_t *);

extern int	machine_at_goldstar386_init(const machine_t *);

extern int	machine_at_award286_init(const machine_t *);
extern int	machine_at_gdc212m_init(const machine_t *);
extern int	machine_at_gw286ct_init(const machine_t *);
extern int	machine_at_super286tr_init(const machine_t *);
extern int	machine_at_spc4200p_init(const machine_t *);
extern int	machine_at_spc4216p_init(const machine_t *);
extern int	machine_at_kmxc02_init(const machine_t *);
extern int	machine_at_deskmaster286_init(const machine_t *);

extern int	machine_at_shuttle386sx_init(const machine_t *);
extern int	machine_at_adi386sx_init(const machine_t *);
extern int	machine_at_commodore_sl386sx_init(const machine_t *);
extern int	machine_at_wd76c10_init(const machine_t *);

extern int  machine_at_awardsx_init(const machine_t *);

#ifdef EMU_DEVICE_H
extern const device_t	*at_ama932j_get_device(void);
extern const device_t	*at_commodore_sl386sx_get_device(void);
#endif

/* m_at_386dx_486.c */

extern int	machine_at_acc386_init(const machine_t *);
extern int	machine_at_asus386_init(const machine_t *);
extern int	machine_at_ecs386_init(const machine_t *);
extern int	machine_at_ustechnologies386_init(const machine_t *);
extern int	machine_at_micronics386_init(const machine_t *);

extern int	machine_at_rycleopardlx_init(const machine_t *);

extern int	machine_at_486vchd_init(const machine_t *);

extern int	machine_at_cs4031_init(const machine_t *);

extern int	machine_at_pb410a_init(const machine_t *);

extern int	machine_at_acera1g_init(const machine_t *);
extern int	machine_at_ali1429_init(const machine_t *);
extern int	machine_at_winbios1429_init(const machine_t *);

extern int	machine_at_opti495_init(const machine_t *);
extern int	machine_at_opti495_ami_init(const machine_t *);
extern int	machine_at_opti495_mr_init(const machine_t *);

extern int	machine_at_403tg_init(const machine_t *);
extern int	machine_at_pc330_6571_init(const machine_t *);

extern int	machine_at_vli486sv2g_init(const machine_t *);
extern int	machine_at_ami471_init(const machine_t *);
extern int	machine_at_dtk486_init(const machine_t *);
extern int	machine_at_px471_init(const machine_t *);
#if defined(DEV_BRANCH) && defined(USE_WIN471)
extern int	machine_at_win471_init(const machine_t *);
#endif

extern int	machine_at_r418_init(const machine_t *);
extern int	machine_at_ls486e_init(const machine_t *);
extern int	machine_at_4dps_init(const machine_t *);
extern int	machine_at_alfredo_init(const machine_t *);
extern int	machine_at_486sp3g_init(const machine_t *);
extern int	machine_at_486ap4_init(const machine_t *);
#if defined(DEV_BRANCH) && defined(NO_SIO)
extern int	machine_at_486vipio2_init(const machine_t *);
#endif
#if defined(DEV_BRANCH) && defined(USE_M1489)
extern int	machine_at_abpb4_init(const machine_t *);
#endif
#if defined(DEV_BRANCH) && defined(USE_STPC)
extern int	machine_at_itoxstar_init(const machine_t *);
extern int	machine_at_arb1479_init(const machine_t *);
extern int	machine_at_pcm9340_init(const machine_t *);
extern int	machine_at_pcm5330_init(const machine_t *);
#endif

#ifdef EMU_DEVICE_H
extern const device_t 	*at_acera1g_get_device(void);
#endif

/* m_at_commodore.c */
extern int	machine_at_cmdpc_init(const machine_t *);

/* m_at_compaq.c */
extern int	machine_at_portableii_init(const machine_t *);
extern int	machine_at_portableiii_init(const machine_t *);
extern int	machine_at_portableiii386_init(const machine_t *);
#ifdef EMU_DEVICE_H
extern const device_t 	*at_cpqiii_get_device(void);
#endif

/* m_at_socket4_5.c */
extern int	machine_at_excalibur_init(const machine_t *);

extern int	machine_at_batman_init(const machine_t *);
extern int	machine_at_ambradp60_init(const machine_t *);
extern int	machine_at_valuepointp60_init(const machine_t *);
#if defined(DEV_BRANCH) && defined(USE_DELLS4)
extern int	machine_at_dellxp60_init(const machine_t *);
#endif
extern int	machine_at_p5mp3_init(const machine_t *);
extern int	machine_at_pb520r_init(const machine_t *);
extern int	machine_at_586mc1_init(const machine_t *);

extern int	machine_at_plato_init(const machine_t *);
extern int	machine_at_ambradp90_init(const machine_t *);
extern int	machine_at_430nx_init(const machine_t *);

extern int	machine_at_p54tp4xe_init(const machine_t *);
extern int	machine_at_endeavor_init(const machine_t *);
extern int	machine_at_zappa_init(const machine_t *);
extern int	machine_at_mb500n_init(const machine_t *);
#if defined(DEV_BRANCH) && defined(USE_VECTRA54)
extern int	machine_at_vectra54_init(const machine_t *);
#endif
extern int	machine_at_powermate_v_init(const machine_t *);
extern int	machine_at_acerv30_init(const machine_t *);

#ifdef EMU_DEVICE_H
extern const device_t	*at_endeavor_get_device(void);
extern const device_t	*at_pb520r_get_device(void);
#endif

/* m_at_socket7_s7.c */
extern int	machine_at_chariot_init(const machine_t *);
extern int	machine_at_mr586_init(const machine_t *);
extern int	machine_at_thor_init(const machine_t *);
extern int	machine_at_gw2katx_init(const machine_t *);
extern int	machine_at_mrthor_init(const machine_t *);
extern int	machine_at_pb640_init(const machine_t *);

extern int	machine_at_acerm3a_init(const machine_t *);
extern int	machine_at_acerv35n_init(const machine_t *);
extern int	machine_at_ap53_init(const machine_t *);
extern int	machine_at_p55t2p4_init(const machine_t *);
extern int	machine_at_p55t2s_init(const machine_t *);
extern int	machine_at_8500tuc_init(const machine_t *);
extern int	machine_at_m7shi_init(const machine_t *);
extern int	machine_at_tc430hx_init(const machine_t *);
extern int	machine_at_equium5200_init(const machine_t *);
extern int	machine_at_p65up5_cp55t2d_init(const machine_t *);

extern int	machine_at_p55tvp4_init(const machine_t *);
extern int	machine_at_p55va_init(const machine_t *);
extern int	machine_at_i430vx_init(const machine_t *);
extern int	machine_at_brio80xx_init(const machine_t *);
extern int	machine_at_8500tvxa_init(const machine_t *);
extern int	machine_at_presario4500_init(const machine_t *);
extern int	machine_at_pb680_init(const machine_t *);

extern int	machine_at_nupro592_init(const machine_t *);
extern int	machine_at_tx97_init(const machine_t *);
extern int	machine_at_ym430tx_init(const machine_t *);
extern int	machine_at_mb540n_init(const machine_t *);
extern int	machine_at_p5mms98_init(const machine_t *);

extern int	machine_at_ficva502_init(const machine_t *);

extern int	machine_at_ficpa2012_init(const machine_t *);

#ifdef EMU_DEVICE_H
extern const device_t	*at_pb640_get_device(void);
#endif

/* m_at_super7_ss7.c */
extern int	machine_at_ax59pro_init(const machine_t *);
extern int	machine_at_mvp3_init(const machine_t *);

/* m_at_socket8.c */
extern int	machine_at_686nx_init(const machine_t *);
extern int	machine_at_v60n_init(const machine_t *);
extern int	machine_at_vs440fx_init(const machine_t *);
extern int	machine_at_ap440fx_init(const machine_t *);
extern int	machine_at_mb600n_init(const machine_t *);
extern int	machine_at_8500ttc_init(const machine_t *);
extern int	machine_at_m6mi_init(const machine_t *);
#ifdef EMU_DEVICE_H
extern void	machine_at_p65up5_common_init(const machine_t *, const device_t *northbridge);
#endif
extern int	machine_at_p65up5_cp6nd_init(const machine_t *);

/* m_at_slot1.c */
extern int	machine_at_p65up5_cpknd_init(const machine_t *);
extern int	machine_at_kn97_init(const machine_t *);

extern int	machine_at_lx6_init(const machine_t *);

extern int	machine_at_p6i440e2_init(const machine_t *);

extern int	machine_at_p2bls_init(const machine_t *);
extern int	machine_at_p3bf_init(const machine_t *);
extern int	machine_at_bf6_init(const machine_t *);
extern int	machine_at_ax6bc_init(const machine_t *);
extern int	machine_at_atc6310bxii_init(const machine_t *);
extern int	machine_at_tsunamiatx_init(const machine_t *);
extern int	machine_at_p6sba_init(const machine_t *);
<<<<<<< HEAD
=======
extern int	machine_at_vpc2007_init(const machine_t *);
>>>>>>> 93cafb06

#ifdef EMU_DEVICE_H
extern const device_t 	*at_tsunamiatx_get_device(void);
#endif

/* m_at_slot2.c */
extern int	machine_at_6gxu_init(const machine_t *);
extern int	machine_at_s2dge_init(const machine_t *);
extern int	machine_at_fw6400gx_init(const machine_t *);

/* m_at_socket370.c */
extern int	machine_at_s370slm_init(const machine_t *);

extern int	machine_at_cubx_init(const machine_t *);
extern int	machine_at_atc7020bxii_init(const machine_t *);
extern int	machine_at_ambx133_init(const machine_t *);
extern int	machine_at_awo671r_init(const machine_t *);
extern int	machine_at_63a_init(const machine_t *);
extern int	machine_at_s370sba_init(const machine_t *);
extern int	machine_at_apas3_init(const machine_t *);

/* m_at_misc.c */
#if defined(DEV_BRANCH) && defined(USE_VIRTUALPC)
extern int	machine_at_vpc2007_init(const machine_t *);
#endif

/* m_at_t3100e.c */
extern int	machine_at_t3100e_init(const machine_t *);

/* m_europc.c */
extern int	machine_europc_init(const machine_t *);
#ifdef EMU_DEVICE_H
extern const device_t europc_device;
#endif

/* m_oivetti_m24.c */
extern int	machine_olim24_init(const machine_t *);

/* m_pcjr.c */
extern int	machine_pcjr_init(const machine_t *);

#ifdef EMU_DEVICE_H
extern const device_t	*pcjr_get_device(void);
#endif

/* m_ps1.c */
extern int	machine_ps1_m2011_init(const machine_t *);
extern int	machine_ps1_m2121_init(const machine_t *);
extern int	machine_ps1_m2133_init(const machine_t *);

#ifdef EMU_DEVICE_H
extern const device_t	*ps1_m2133_get_device(void);
#endif

/* m_ps1_hdc.c */
#ifdef EMU_DEVICE_H
extern void	ps1_hdc_inform(void *, uint8_t *);
extern const device_t ps1_hdc_device;
#endif

/* m_ps2_isa.c */
extern int	machine_ps2_m30_286_init(const machine_t *);

/* m_ps2_mca.c */
extern int	machine_ps2_model_50_init(const machine_t *);
extern int	machine_ps2_model_55sx_init(const machine_t *);
extern int	machine_ps2_model_70_type3_init(const machine_t *);
#if defined(DEV_BRANCH) && defined(USE_PS2M70T4)
extern int	machine_ps2_model_70_type4_init(const machine_t *);
#endif
extern int	machine_ps2_model_80_init(const machine_t *);

/* m_tandy.c */
extern int	tandy1k_eeprom_read(void);
extern int	machine_tandy_init(const machine_t *);
extern int	machine_tandy1000hx_init(const machine_t *);
extern int	machine_tandy1000sl2_init(const machine_t *);

#ifdef EMU_DEVICE_H
extern const device_t	*tandy1k_get_device(void);
extern const device_t	*tandy1k_hx_get_device(void);
#endif

/* m_xt.c */
extern int	machine_pc_init(const machine_t *);
extern int	machine_pc82_init(const machine_t *);

extern int	machine_xt_init(const machine_t *);
extern int	machine_genxt_init(const machine_t *);

extern int	machine_xt86_init(const machine_t *);

extern int	machine_xt_amixt_init(const machine_t *);
extern int	machine_xt_dtk_init(const machine_t *);
extern int	machine_xt_jukopc_init(const machine_t *);
extern int	machine_xt_open_xt_init(const machine_t *);
extern int	machine_xt_pxxt_init(const machine_t *);

#if defined(DEV_BRANCH) && defined(USE_HEDAKA)
extern int 	machine_xt_hed919_init(const machine_t *);
#endif

/* m_xt_compaq.c */
extern int	machine_xt_compaq_init(const machine_t *);

/* m_xt_laserxt.c */
#if defined(DEV_BRANCH) && defined(USE_LASERXT)
extern int	machine_xt_laserxt_init(const machine_t *);
extern int	machine_xt_lxt3_init(const machine_t *);
#endif

/* m_xt_t1000.c */
extern int	machine_xt_t1000_init(const machine_t *);
extern int	machine_xt_t1200_init(const machine_t *);

#ifdef EMU_DEVICE_H
extern const device_t	*t1000_get_device(void);
extern const device_t	*t1200_get_device(void);
#endif

/* m_xt_zenith.c */
extern int	machine_xt_zenith_init(const machine_t *);

/* m_xt_xi8088.c */
extern int	machine_xt_xi8088_init(const machine_t *);

#ifdef EMU_DEVICE_H
extern const device_t	*xi8088_get_device(void);
#endif


#endif	/*EMU_MACHINE_H*/<|MERGE_RESOLUTION|>--- conflicted
+++ resolved
@@ -424,10 +424,6 @@
 extern int	machine_at_atc6310bxii_init(const machine_t *);
 extern int	machine_at_tsunamiatx_init(const machine_t *);
 extern int	machine_at_p6sba_init(const machine_t *);
-<<<<<<< HEAD
-=======
-extern int	machine_at_vpc2007_init(const machine_t *);
->>>>>>> 93cafb06
 
 #ifdef EMU_DEVICE_H
 extern const device_t 	*at_tsunamiatx_get_device(void);
@@ -450,9 +446,7 @@
 extern int	machine_at_apas3_init(const machine_t *);
 
 /* m_at_misc.c */
-#if defined(DEV_BRANCH) && defined(USE_VIRTUALPC)
 extern int	machine_at_vpc2007_init(const machine_t *);
-#endif
 
 /* m_at_t3100e.c */
 extern int	machine_at_t3100e_init(const machine_t *);
