--- conflicted
+++ resolved
@@ -95,21 +95,6 @@
 #define MACHINE_AV            (MACHINE_VIDEO | MACHINE_SOUND)    /* sys has video and sound */
 #define MACHINE_AG            (MACHINE_SOUND | MACHINE_GAMEPORT) /* sys has sound and game port */
 /* Feature flags for internal storage controllers. */
-<<<<<<< HEAD
-#define MACHINE_HDC           0x03FE0000    /* sys has int HDC */
-#define MACHINE_MFM           0x00020000    /* sys has int MFM/RLL */
-#define MACHINE_XTA           0x00040000    /* sys has int XTA */
-#define MACHINE_ESDI          0x00080000    /* sys has int ESDI */
-#define MACHINE_IDE_PRI       0x00100000    /* sys has int pri IDE/ATAPI */
-#define MACHINE_IDE_SEC       0x00200000    /* sys has int sec IDE/ATAPI */
-#define MACHINE_IDE_TER       0x00400000    /* sys has int ter IDE/ATAPI */
-#define MACHINE_IDE_QUA       0x00800000    /* sys has int qua IDE/ATAPI */
-#define MACHINE_SCSI_PRI      0x01000000    /* sys has int pri SCSI */
-#define MACHINE_SCSI_SEC      0x02000000    /* sys has int sec SCSI */
-#define MACHINE_USB_PRI       0x04000000    /* sys has int pri USB */
-#define MACHINE_USB_SEC       0x08000000    /* sys has int sec USB */
-#define MACHINE_COREBOOT      0x10000000    /* sys has coreboot BIOS */
-=======
 #define MACHINE_HDC      0x03FE0000 /* sys has int HDC */
 #define MACHINE_MFM      0x00020000 /* sys has int MFM/RLL */
 #define MACHINE_XTA      0x00040000 /* sys has int XTA */
@@ -122,7 +107,7 @@
 #define MACHINE_SCSI_SEC 0x02000000 /* sys has int sec SCSI */
 #define MACHINE_USB_PRI  0x04000000 /* sys has int pri USB */
 #define MACHINE_USB_SEC  0x08000000 /* sys has int sec USB */
->>>>>>> b2fb6dbe
+#define MACHINE_COREBOOT 0x10000000 /* sys has coreboot BIOS */
 /* Combined flags. */
 #define MACHINE_IDE        (MACHINE_IDE_PRI)                   /* sys has int single IDE/ATAPI - mark as pri IDE/ATAPI */
 #define MACHINE_IDE_DUAL   (MACHINE_IDE_PRI | MACHINE_IDE_SEC) /* sys has int dual IDE/ATAPI - mark as both pri and sec IDE/ATAPI */
