/*
 * 86Box	A hypervisor and IBM PC system emulator that specializes in
 *		running old operating systems and software designed for IBM
 *		PC systems and compatibles from 1981 through fairly recent
 *		system designs based on the PCI bus.
 *
 *		This file is part of the 86Box distribution.
 *
 *		Handling of the emulated machines.
 *
 *
 *
 * Authors:	Sarah Walker, <http://pcem-emulator.co.uk/>
 *		Miran Grca, <mgrca8@gmail.com>
 *		Fred N. van Kempen, <decwiz@yahoo.com>
 *
 *		Copyright 2008-2020 Sarah Walker.
 *		Copyright 2016-2020 Miran Grca.
 *		Copyright 2017-2020 Fred N. van Kempen.
 */

#ifndef EMU_MACHINE_H
# define EMU_MACHINE_H

/* Machine feature flags. */
<<<<<<< HEAD
#ifdef NEW_FLAGS
#define MACHINE_PC		0x000000	/* PC architecture */
#define MACHINE_AT		0x000001	/* PC/AT architecture */
#define MACHINE_PS2		0x000002	/* PS/2 architecture */
#define MACHINE_ISA		0x000010	/* sys has ISA bus */
#define MACHINE_CBUS		0x000020	/* sys has C-BUS bus */
#define MACHINE_EISA		0x000040	/* sys has EISA bus */
#define MACHINE_VLB		0x000080	/* sys has VL bus */
#define MACHINE_MCA		0x000100	/* sys has MCA bus */
#define MACHINE_PCI		0x000200	/* sys has PCI bus */
#define MACHINE_AGP		0x000400	/* sys has AGP bus */
#define MACHINE_HDC		0x001000	/* sys has int HDC */
#define MACHINE_VIDEO		0x002000	/* sys has int video */
#define MACHINE_VIDEO_FIXED	0x004000	/* sys has ONLY int video */
#define MACHINE_MOUSE		0x008000	/* sys has int mouse */
#define MACHINE_SOUND		0x010000	/* sys has int sound */
#define MACHINE_NONMI		0x020000	/* sys does not have NMI's */
#define MACHINE_FDC		0x040000	/* sys has int FDC */
#define MACHINE_COREBOOT	0x080000	/* sys has coreboot BIOS */
#else
#define MACHINE_PC		0x000000	/* PC architecture */
#define MACHINE_AT		0x000001	/* PC/AT architecture */
#define MACHINE_PS2		0x000002	/* PS/2 architecture */
#define MACHINE_ISA		0x000010	/* sys has ISA bus */
#define MACHINE_CBUS		0x000020	/* sys has C-BUS bus */
#define MACHINE_EISA		0x000040	/* sys has EISA bus */
#define MACHINE_VLB		0x000080	/* sys has VL bus */
#define MACHINE_MCA		0x000100	/* sys has MCA bus */
#define MACHINE_PCI		0x000200	/* sys has PCI bus */
#define MACHINE_AGP		0x000400	/* sys has AGP bus */
#define MACHINE_HDC		0x001000	/* sys has int HDC */
#define MACHINE_VIDEO		0x002000	/* sys has int video */
#define MACHINE_VIDEO_FIXED	0x004000	/* sys has ONLY int video */
#define MACHINE_MOUSE		0x008000	/* sys has int mouse */
#define MACHINE_SOUND		0x010000	/* sys has int sound */
#define MACHINE_NONMI		0x020000	/* sys does not have NMI's */
#define MACHINE_FDC		0x040000	/* sys has int FDC */
#define MACHINE_COREBOOT	0x080000	/* sys has coreboot BIOS */
=======
#define MACHINE_BUS_NONE      0x00000000    /* sys has no bus */
/* Feature flags for BUS'es. */
#define MACHINE_BUS_ISA       0x00000001    /* sys has ISA bus */
#define MACHINE_BUS_CARTRIDGE 0x00000002    /* sys has two cartridge bays */
#define MACHINE_BUS_ISA16     0x00000004    /* sys has ISA16 bus - PC/AT architecture */
#define MACHINE_BUS_CBUS      0x00000008    /* sys has C-BUS bus */
#define MACHINE_BUS_PS2       0x00000010    /* system has PS/2 keyboard and mouse ports */
#define MACHINE_BUS_EISA      0x00000020    /* sys has EISA bus */
#define MACHINE_BUS_VLB       0x00000040    /* sys has VL bus */
#define MACHINE_BUS_MCA       0x00000080    /* sys has MCA bus */
#define MACHINE_BUS_PCI       0x00000100    /* sys has PCI bus */
#define MACHINE_BUS_PCMCIA    0x00000200    /* sys has PCMCIA bus */
#define MACHINE_BUS_AGP       0x00000400    /* sys has AGP bus */
#define MACHINE_BUS_AC97      0x00000800    /* sys has AC97 bus (ACR/AMR/CNR slot) */
/* Aliases. */
#define MACHINE_CARTRIDGE     (MACHINE_BUS_CARTRIDGE)    /* sys has two cartridge bays */
/* Combined flags. */
#define MACHINE_PC            (MACHINE_BUS_ISA)                     /* sys is PC/XT-compatible (ISA) */
#define MACHINE_AT            (MACHINE_BUS_ISA | MACHINE_BUS_ISA16) /* sys is AT-compatible (ISA + ISA16) */
#define MACHINE_PC98          (MACHINE_BUS_CBUS)                    /* sys is NEC PC-98x1 series */
#define MACHINE_EISA          (MACHINE_BUS_EISA | MACHINE_AT)       /* sys is AT-compatible with EISA */
#define MACHINE_VLB           (MACHINE_BUS_VLB | MACHINE_AT)        /* sys is AT-compatible with VLB */
#define MACHINE_VLB98         (MACHINE_BUS_VLB | MACHINE_PC98)      /* sys is NEC PC-98x1 series with VLB (did that even exist?) */
#define MACHINE_VLBE          (MACHINE_BUS_VLB | MACHINE_EISA)      /* sys is AT-compatible with EISA and VLB */
#define MACHINE_MCA           (MACHINE_BUS_MCA)                     /* sys is MCA */
#define MACHINE_PCI           (MACHINE_BUS_PCI | MACHINE_AT)        /* sys is AT-compatible with PCI */
#define MACHINE_PCI98         (MACHINE_BUS_PCI | MACHINE_PC98)      /* sys is NEC PC-98x1 series with PCI */
#define MACHINE_PCIE          (MACHINE_BUS_PCI | MACHINE_EISA)      /* sys is AT-compatible with PCI, and EISA */
#define MACHINE_PCIV          (MACHINE_BUS_PCI | MACHINE_VLB)       /* sys is AT-compatible with PCI and VLB */
#define MACHINE_PCIVE         (MACHINE_BUS_PCI | MACHINE_VLBE)      /* sys is AT-compatible with PCI, VLB, and EISA */
#define MACHINE_PCMCIA        (MACHINE_BUS_PCMCIA | MACHINE_AT)     /* sys is AT-compatible laptop with PCMCIA */
#define MACHINE_AGP           (MACHINE_BUS_AGP | MACHINE_PCI)       /* sys is AT-compatible with AGP  */
#define MACHINE_AGP98         (MACHINE_BUS_AGP | MACHINE_PCI98)     /* sys is NEC PC-98x1 series with AGP (did that even exist?) */

#define MACHINE_PCJR          (MACHINE_PC | MACHINE_CARTRIDGE)      /* sys is PCjr */
#define MACHINE_PS2           (MACHINE_AT | MACHINE_BUS_PS2)        /* sys is PS/2 */
#define MACHINE_PS2_MCA       (MACHINE_MCA | MACHINE_BUS_PS2)       /* sys is MCA PS/2 */
#define MACHINE_PS2_VLB       (MACHINE_VLB | MACHINE_BUS_PS2)       /* sys is VLB PS/2 */
#define MACHINE_PS2_PCI       (MACHINE_PCI | MACHINE_BUS_PS2)       /* sys is PCI PS/2 */
#define MACHINE_PS2_PCIV      (MACHINE_PCIV | MACHINE_BUS_PS2)      /* sys is VLB/PCI PS/2 */
#define MACHINE_PS2_AGP       (MACHINE_AGP | MACHINE_BUS_PS2)       /* sys is AGP PS/2 */
#define MACHINE_PS2_A97       (MACHINE_PS2_AGP | MACHINE_BUS_AC97)  /* sys is AGP/AC97 PS/2 */
#define MACHINE_PS2_NOISA     (MACHINE_PS2_AGP & ~MACHINE_AT)       /* sys is AGP PS/2 without ISA */
#define MACHINE_PS2_NOI97     (MACHINE_PS2_A97 & ~MACHINE_AT)       /* sys is AGP/AC97 PS/2 without ISA */
/* Feature flags for miscellaneous internal devices. */
#define MACHINE_FLAGS_NONE    0x00000000    /* sys has no int devices */
#define MACHINE_VIDEO         0x00000001    /* sys has int video */
#define MACHINE_VIDEO_ONLY    0x00000002    /* sys has fixed video */
#define MACHINE_MOUSE         0x00000004    /* sys has int mouse */
#define MACHINE_FDC           0x00000008    /* sys has int FDC */
#define MACHINE_LPT_PRI       0x00000010    /* sys has int pri LPT */
#define MACHINE_LPT_SEC       0x00000020    /* sys has int sec LPT */
#define MACHINE_UART_PRI      0x00000040    /* sys has int pri UART */
#define MACHINE_UART_SEC      0x00000080    /* sys has int sec UART */
#define MACHINE_UART_TER      0x00000100    /* sys has int ter UART */
#define MACHINE_UART_QUA      0x00000200    /* sys has int qua UART */
#define MACHINE_GAMEPORT      0x00000400    /* sys has int game port */
#define MACHINE_SOUND         0x00000800    /* sys has int sound */
#define MACHINE_NIC           0x00001000    /* sys has int NIC */
#define MACHINE_MODEM         0x00002000    /* sys has int modem */
/* Feature flags for advanced devices. */
#define MACHINE_APM           0x00004000    /* sys has APM */
#define MACHINE_ACPI          0x00008000    /* sys has ACPI */
#define MACHINE_HWM           0x00010000    /* sys has hw monitor */
/* Combined flags. */
#define MACHINE_VIDEO_FIXED   (MACHINE_VIDEO | MACHINE_VIDEO_ONLY)  /* sys has fixed int video */
#define MACHINE_SUPER_IO      (MACHINE_FDC | MACHINE_LPT_PRI | MACHINE_UART_PRI | MACHINE_UART_SEC)
#define MACHINE_SUPER_IO_GAME (MACHINE_SUPER_IO | MACHINE_GAMEPORT)
#define MACHINE_SUPER_IO_DUAL (MACHINE_SUPER_IO | MACHINE_LPT_SEC | MACHINE_UART_TER | MACHINE_UART_QUA)
#define MACHINE_AV            (MACHINE_VIDEO | MACHINE_SOUND)       /* sys has video and sound */
#define MACHINE_AG            (MACHINE_SOUND | MACHINE_GAMEPORT)    /* sys has sound and game port */
/* Feature flags for internal storage controllers. */
#define MACHINE_HDC           0x03FE0000    /* sys has int HDC */
#define MACHINE_MFM           0x00020000    /* sys has int MFM/RLL */
#define MACHINE_XTA           0x00040000    /* sys has int XTA */
#define MACHINE_ESDI          0x00080000    /* sys has int ESDI */
#define MACHINE_IDE_PRI       0x00100000    /* sys has int pri IDE/ATAPI */
#define MACHINE_IDE_SEC       0x00200000    /* sys has int sec IDE/ATAPI */
#define MACHINE_IDE_TER       0x00400000    /* sys has int ter IDE/ATAPI */
#define MACHINE_IDE_QUA       0x00800000    /* sys has int qua IDE/ATAPI */
#define MACHINE_SCSI_PRI      0x01000000    /* sys has int pri SCSI */
#define MACHINE_SCSI_SEC      0x02000000    /* sys has int sec SCSI */
#define MACHINE_USB_PRI       0x04000000    /* sys has int pri USB */
#define MACHINE_USB_SEC       0x08000000    /* sys has int sec USB */
/* Combined flags. */
#define MACHINE_IDE           (MACHINE_IDE_PRI)                       /* sys has int single IDE/ATAPI - mark as pri IDE/ATAPI */
#define MACHINE_IDE_DUAL      (MACHINE_IDE_PRI | MACHINE_IDE_SEC)     /* sys has int dual IDE/ATAPI - mark as both pri and sec IDE/ATAPI */
#define MACHINE_IDE_DUALTQ    (MACHINE_IDE_TER | MACHINE_IDE_QUA)
#define MACHINE_IDE_QUAD      (MACHINE_IDE_DUAL | MACHINE_IDE_DUALTQ) /* sys has int quad IDE/ATAPI - mark as dual + both ter and and qua IDE/ATAPI */
#define MACHINE_SCSI          (MACHINE_SCSI_PRI)                      /* sys has int single SCSI - mark as pri SCSI */
#define MACHINE_SCSI_DUAL     (MACHINE_SCSI_PRI | MACHINE_SCSI_SEC)   /* sys has int dual SCSI - mark as both pri and sec SCSI */
#define MACHINE_USB           (MACHINE_USB_PRI)
#define MACHINE_USB_DUAL      (MACHINE_USB_PRI | MACHINE_USB_SEC)
/* Special combined flags. */
#define MACHINE_PIIX		(MACHINE_IDE_DUAL)
#define MACHINE_PIIX3		(MACHINE_PIIX | MACHINE_USB)
/* TODO: ACPI flag. */
#define MACHINE_PIIX4		(MACHINE_PIIX3 | MACHINE_ACPI)

#define IS_ARCH(m, a)		((machines[m].bus_flags & (a)) ? 1 : 0)
#define IS_AT(m)		(((machines[m].bus_flags & (MACHINE_BUS_ISA16 | MACHINE_BUS_EISA | MACHINE_BUS_VLB | MACHINE_BUS_MCA | MACHINE_BUS_PCI | MACHINE_BUS_PCMCIA | MACHINE_BUS_AGP | MACHINE_BUS_AC97)) && !(machines[m].bus_flags & MACHINE_PC98)) ? 1 : 0)

#define CPU_BLOCK(...)		(const uint8_t[]) {__VA_ARGS__, 0}
#define MACHINE_MULTIPLIER_FIXED -1

#define CPU_BLOCK_NONE       0

/* Make sure it's always an invalid value to avoid misdetections. */
#if (defined __amd64__ || defined _M_X64 || defined __aarch64__ || defined _M_ARM64)
#define MACHINE_AVAILABLE	0xffffffffffffffffULL
#else
#define MACHINE_AVAILABLE	0xffffffff
>>>>>>> fe98b05d
#endif

enum {
    MACHINE_TYPE_NONE = 0,
    MACHINE_TYPE_8088,
    MACHINE_TYPE_8086,
    MACHINE_TYPE_286,
    MACHINE_TYPE_386SX,
    MACHINE_TYPE_486SLC,
    MACHINE_TYPE_386DX,
    MACHINE_TYPE_386DX_486,
    MACHINE_TYPE_486,
    MACHINE_TYPE_486_S2,
    MACHINE_TYPE_486_S3,
    MACHINE_TYPE_486_MISC,
    MACHINE_TYPE_SOCKET4,
    MACHINE_TYPE_SOCKET5,
    MACHINE_TYPE_SOCKET7_3V,
    MACHINE_TYPE_SOCKET7,
    MACHINE_TYPE_SOCKETS7,
    MACHINE_TYPE_SOCKET8,
    MACHINE_TYPE_SLOT1,
    MACHINE_TYPE_SLOT1_2,
    MACHINE_TYPE_SLOT1_370,
    MACHINE_TYPE_SLOT2,
    MACHINE_TYPE_SOCKET370,
    MACHINE_TYPE_MISC,
    MACHINE_TYPE_MAX
};

enum {
    MACHINE_CHIPSET_NONE = 0,
    MACHINE_CHIPSET_DISCRETE,
    MACHINE_CHIPSET_PROPRIETARY,
    MACHINE_CHIPSET_GC100A,
    MACHINE_CHIPSET_GC103,
    MACHINE_CHIPSET_HT18,
    MACHINE_CHIPSET_ACC_2168,
    MACHINE_CHIPSET_ALI_M1217,
    MACHINE_CHIPSET_ALI_M6117,
    MACHINE_CHIPSET_ALI_M1409,
    MACHINE_CHIPSET_ALI_M1429,
    MACHINE_CHIPSET_ALI_M1429G,
    MACHINE_CHIPSET_ALI_M1489,
    MACHINE_CHIPSET_ALI_ALADDIN_IV_PLUS,
    MACHINE_CHIPSET_ALI_ALADDIN_V,
    MACHINE_CHIPSET_ALI_ALADDIN_PRO_II,
    MACHINE_CHIPSET_SCAT,
    MACHINE_CHIPSET_NEAT,
    MACHINE_CHIPSET_CT_386,
    MACHINE_CHIPSET_CT_CS4031,
    MACHINE_CHIPSET_CONTAQ_82C596,
    MACHINE_CHIPSET_CONTAQ_82C597,
    MACHINE_CHIPSET_IMS_8848,
    MACHINE_CHIPSET_INTEL_82335,
    MACHINE_CHIPSET_INTEL_420TX,
    MACHINE_CHIPSET_INTEL_420ZX,
    MACHINE_CHIPSET_INTEL_420EX,
    MACHINE_CHIPSET_INTEL_430LX,
    MACHINE_CHIPSET_INTEL_430NX,
    MACHINE_CHIPSET_INTEL_430FX,
    MACHINE_CHIPSET_INTEL_430HX,
    MACHINE_CHIPSET_INTEL_430VX,
    MACHINE_CHIPSET_INTEL_430TX,
    MACHINE_CHIPSET_INTEL_450KX,
    MACHINE_CHIPSET_INTEL_440FX,
    MACHINE_CHIPSET_INTEL_440EX,
    MACHINE_CHIPSET_INTEL_440LX,
    MACHINE_CHIPSET_INTEL_440BX,
    MACHINE_CHIPSET_INTEL_440ZX,
    MACHINE_CHIPSET_INTEL_440GX,
    MACHINE_CHIPSET_OPTI_283,
    MACHINE_CHIPSET_OPTI_291,
    MACHINE_CHIPSET_OPTI_493,
    MACHINE_CHIPSET_OPTI_495,
    MACHINE_CHIPSET_OPTI_499,
    MACHINE_CHIPSET_OPTI_895_802G,
    MACHINE_CHIPSET_OPTI_547_597,
    MACHINE_CHIPSET_SARC_RC2016A,
    MACHINE_CHIPSET_SIS_310,
    MACHINE_CHIPSET_SIS_401,
    MACHINE_CHIPSET_SIS_460,
    MACHINE_CHIPSET_SIS_461,
    MACHINE_CHIPSET_SIS_471,
    MACHINE_CHIPSET_SIS_496,
    MACHINE_CHIPSET_SIS_501,
    MACHINE_CHIPSET_SIS_5511,
    MACHINE_CHIPSET_SIS_5571,
    MACHINE_CHIPSET_SMSC_VICTORYBX_66,
    MACHINE_CHIPSET_STPC_CLIENT,
    MACHINE_CHIPSET_STPC_CONSUMER_II,
    MACHINE_CHIPSET_STPC_ELITE,
    MACHINE_CHIPSET_STPC_ATLAS,
    MACHINE_CHIPSET_SYMPHONY_SL82C460,
    MACHINE_CHIPSET_UMC_UM82C480,
    MACHINE_CHIPSET_UMC_UM82C491,
    MACHINE_CHIPSET_UMC_UM8881,
    MACHINE_CHIPSET_UMC_UM8890BF,
    MACHINE_CHIPSET_VIA_VT82C495,
    MACHINE_CHIPSET_VIA_VT82C496G,
    MACHINE_CHIPSET_VIA_APOLLO_VPX,
    MACHINE_CHIPSET_VIA_APOLLO_VP3,
    MACHINE_CHIPSET_VIA_APOLLO_MVP3,
    MACHINE_CHIPSET_VIA_APOLLO_PRO,
    MACHINE_CHIPSET_VIA_APOLLO_PRO_133,
    MACHINE_CHIPSET_VIA_APOLLO_PRO_133A,
    MACHINE_CHIPSET_VLSI_SCAMP,
    MACHINE_CHIPSET_VLSI_VL82C480,
    MACHINE_CHIPSET_VLSI_VL82C481,
    MACHINE_CHIPSET_VLSI_VL82C486,
    MACHINE_CHIPSET_WD76C10,
    MACHINE_CHIPSET_MAX
};

typedef struct _machine_filter_ {
    const char	*name;
    const char  id;
} machine_filter_t;

typedef struct _machine_cpu_ {
    uint32_t        package;
    const uint8_t  *block;
    uint32_t        min_bus;
    uint32_t        max_bus;
    uint16_t        min_voltage;
    uint16_t        max_voltage;
    float           min_multi;
    float           max_multi;
} machine_cpu_t;

typedef struct _machine_memory_ {
    uint32_t        min, max;
    int             step;
} machine_memory_t;

typedef struct _machine_ {
    const char     *name;
    const char     *internal_name;
    uint32_t        type;
    uint32_t        chipset;
    int             (*init)(const struct _machine_ *);
    uintptr_t       pad, pad0, pad1, pad2;
    const machine_cpu_t cpu;
    uintptr_t       bus_flags;
    uintptr_t       flags;
    const machine_memory_t ram;
    int             ram_granularity;
    int             nvrmask;
    uint16_t        kbc;
    /* Bits:
	7-0	Set bits are forced set on P1 (no forced set = 0x00);
	15-8	Clear bits are forced clear on P1 (no foced clear = 0xff). */
    uint16_t        kbc_p1;
    uint32_t        gpio;
    uint32_t        gpio_acpi;
#ifdef EMU_DEVICE_H
    const device_t *device;
    const device_t *vid_device;
    const device_t *snd_device;
    const device_t *net_device;
#else
    void           *device;
    void           *vid_device;
    void           *snd_device;
    void           *net_device;
#endif
} machine_t;

/* Global variables. */
extern const machine_filter_t machine_types[],
                              machine_chipsets[];
extern const machine_t        machines[];
extern int                    bios_only;
extern int                    machine;

/* Core functions. */
extern int	machine_count(void);
extern int	machine_available(int m);
extern char	*machine_getname(void);
extern char	*machine_getname_ex(int m);
extern char	*machine_get_internal_name(void);
extern int	machine_get_machine_from_internal_name(char *s);
extern void	machine_init(void);
#ifdef EMU_DEVICE_H
extern const device_t	*machine_getdevice(int m);
#endif
extern char	*machine_get_internal_name_ex(int m);
extern int   machine_get_nvrmask(int m);
extern int   machine_has_flags(int m, int flags);
extern int   machine_has_bus(int m, int bus_flags);
extern int   machine_has_cartridge(int m);
extern int   machine_get_min_ram(int m);
extern int   machine_get_max_ram(int m);
extern int   machine_get_ram_granularity(int m);
extern int   machine_get_type(int m);
extern void  machine_close(void);

extern uint8_t  machine_get_p1(void);
extern void     machine_load_p1(int m);
extern uint32_t machine_get_gpi(void);
extern void	    machine_load_gpi(int m);
extern void     machine_set_gpi(uint32_t gpi);

/* Initialization functions for boards and systems. */
extern void	machine_common_init(const machine_t *);

/* m_amstrad.c */
extern int	machine_pc1512_init(const machine_t *);
extern int	machine_pc1640_init(const machine_t *);
extern int	machine_pc200_init(const machine_t *);
extern int	machine_ppc512_init(const machine_t *);
extern int	machine_pc2086_init(const machine_t *);
extern int	machine_pc3086_init(const machine_t *);

/* m_at.c */
extern void	machine_at_common_init_ex(const machine_t *, int type);
extern void	machine_at_common_init(const machine_t *);
extern void	machine_at_init(const machine_t *);
extern void	machine_at_ps2_init(const machine_t *);
extern void	machine_at_common_ide_init(const machine_t *);
extern void	machine_at_ibm_common_ide_init(const machine_t *);
extern void	machine_at_ide_init(const machine_t *);
extern void	machine_at_ps2_ide_init(const machine_t *);

extern int	machine_at_ibm_init(const machine_t *);

//IBM AT with custom BIOS
extern int	machine_at_ibmatami_init(const machine_t *); // IBM AT with AMI BIOS
extern int	machine_at_ibmatpx_init(const machine_t *); //IBM AT with Phoenix BIOS
extern int	machine_at_ibmatquadtel_init(const machine_t *); // IBM AT with Quadtel BIOS

extern int	machine_at_ibmxt286_init(const machine_t *);

extern int	machine_at_siemens_init(const machine_t *); //Siemens PCD-2L. N82330 discrete machine. It segfaults in some places

#if defined(DEV_BRANCH) && defined(USE_OPEN_AT)
extern int	machine_at_openat_init(const machine_t *);
#endif

/* m_at_286_386sx.c */
extern int	machine_at_tg286m_init(const machine_t *);
extern int	machine_at_ama932j_init(const machine_t *);
extern int	machine_at_px286_init(const machine_t *);
extern int	machine_at_quadt286_init(const machine_t *);
extern int	machine_at_mr286_init(const machine_t *);

extern int	machine_at_neat_init(const machine_t *);
extern int	machine_at_neat_ami_init(const machine_t *);

extern int	machine_at_quadt386sx_init(const machine_t *);

extern int	machine_at_award286_init(const machine_t *);
extern int	machine_at_gdc212m_init(const machine_t *);
extern int	machine_at_gw286ct_init(const machine_t *);
extern int	machine_at_super286tr_init(const machine_t *);
extern int	machine_at_spc4200p_init(const machine_t *);
extern int	machine_at_spc4216p_init(const machine_t *);
extern int	machine_at_spc4620p_init(const machine_t *);
extern int	machine_at_kmxc02_init(const machine_t *);
extern int	machine_at_deskmaster286_init(const machine_t *);

extern int	machine_at_pc8_init(const machine_t *);
extern int	machine_at_3302_init(const machine_t *);

#if defined(DEV_BRANCH) && defined(USE_OLIVETTI)
extern int	machine_at_m290_init(const machine_t *);
#endif

extern int	machine_at_shuttle386sx_init(const machine_t *);
extern int	machine_at_adi386sx_init(const machine_t *);
extern int	machine_at_cmdsl386sx16_init(const machine_t *);
extern int	machine_at_cmdsl386sx25_init(const machine_t *);
extern int	machine_at_dataexpert386sx_init(const machine_t *);
extern int	machine_at_spc6033p_init(const machine_t *);
extern int	machine_at_wd76c10_init(const machine_t *);
extern int	machine_at_arb1374_init(const machine_t *);
extern int	machine_at_sbc350a_init(const machine_t *);
extern int	machine_at_flytech386_init(const machine_t *);
extern int	machine_at_mr1217_init(const machine_t *);
extern int	machine_at_pja511m_init(const machine_t *);
extern int	machine_at_prox1332_init(const machine_t *);

extern int	machine_at_awardsx_init(const machine_t *);

extern int 	machine_at_pc916sx_init(const machine_t *);

/* m_at_386dx_486.c */
extern int	machine_at_acc386_init(const machine_t *);
extern int	machine_at_asus386_init(const machine_t *);
extern int	machine_at_ecs386_init(const machine_t *);
extern int	machine_at_spc6000a_init(const machine_t *);
extern int	machine_at_micronics386_init(const machine_t *);

extern int	machine_at_rycleopardlx_init(const machine_t *);

extern int	machine_at_486vchd_init(const machine_t *);

extern int	machine_at_cs4031_init(const machine_t *);

extern int	machine_at_pb410a_init(const machine_t *);

extern int	machine_at_decpclpv_init(const machine_t *);
extern int	machine_at_acerv10_init(const machine_t *);

extern int	machine_at_acera1g_init(const machine_t *);
extern int	machine_at_ali1429_init(const machine_t *);
extern int	machine_at_winbios1429_init(const machine_t *);

extern int	machine_at_opti495_init(const machine_t *);
extern int	machine_at_opti495_ami_init(const machine_t *);
extern int	machine_at_opti495_mr_init(const machine_t *);

extern int	machine_at_vect486vl_init(const machine_t *);
extern int	machine_at_d824_init(const machine_t *);

extern int	machine_at_403tg_init(const machine_t *);
extern int	machine_at_403tg_d_init(const machine_t *);
extern int	machine_at_403tg_d_mr_init(const machine_t *);
extern int	machine_at_pc330_6573_init(const machine_t *);
extern int	machine_at_mvi486_init(const machine_t *);

extern int	machine_at_sis401_init(const machine_t *);
extern int	machine_at_isa486_init(const machine_t *);
extern int	machine_at_av4_init(const machine_t *);
extern int	machine_at_valuepoint433_init(const machine_t *);

extern int	machine_at_vli486sv2g_init(const machine_t *);
extern int	machine_at_ami471_init(const machine_t *);
extern int	machine_at_dtk486_init(const machine_t *);
extern int	machine_at_px471_init(const machine_t *);
extern int	machine_at_win471_init(const machine_t *);
extern int	machine_at_vi15g_init(const machine_t *);
extern int	machine_at_greenb_init(const machine_t *);

extern int	machine_at_r418_init(const machine_t *);
extern int	machine_at_ls486e_init(const machine_t *);
extern int	machine_at_4dps_init(const machine_t *);
extern int	machine_at_4saw2_init(const machine_t *);
extern int	machine_at_m4li_init(const machine_t *);
extern int	machine_at_alfredo_init(const machine_t *);
extern int	machine_at_ninja_init(const machine_t *);
extern int	machine_at_486sp3_init(const machine_t *);
extern int	machine_at_486sp3c_init(const machine_t *);
extern int	machine_at_486sp3g_init(const machine_t *);
extern int	machine_at_486ap4_init(const machine_t *);
extern int	machine_at_g486vpa_init(const machine_t *);
extern int	machine_at_486vipio2_init(const machine_t *);
extern int	machine_at_abpb4_init(const machine_t *);
extern int	machine_at_win486pci_init(const machine_t *);
extern int	machine_at_ms4145_init(const machine_t *);
extern int	machine_at_sbc490_init(const machine_t *);
extern int	machine_at_tf486_init(const machine_t *);

extern int	machine_at_pci400cb_init(const machine_t *);
extern int	machine_at_g486ip_init(const machine_t *);

extern int	machine_at_itoxstar_init(const machine_t *);
extern int	machine_at_arb1423c_init(const machine_t *);
extern int	machine_at_arb1479_init(const machine_t *);
extern int	machine_at_pcm9340_init(const machine_t *);
extern int	machine_at_pcm5330_init(const machine_t *);

extern int	machine_at_ecs486_init(const machine_t *);
extern int	machine_at_hot433_init(const machine_t *);
extern int	machine_at_atc1415_init(const machine_t *);
extern int	machine_at_actionpc2600_init(const machine_t *);
extern int	machine_at_m919_init(const machine_t *);
extern int	machine_at_spc7700plw_init(const machine_t *);

/* m_at_commodore.c */
extern int	machine_at_cmdpc_init(const machine_t *);

/* m_at_compaq.c */
extern int	machine_at_portableii_init(const machine_t *);
extern int	machine_at_portableiii_init(const machine_t *);
extern int	machine_at_portableiii386_init(const machine_t *);
#if defined(DEV_BRANCH) && defined(USE_DESKPRO386)
extern int	machine_at_deskpro386_init(const machine_t *);
#endif

/* m_at_socket4.c */
extern void	machine_at_premiere_common_init(const machine_t *, int);
extern void	machine_at_award_common_init(const machine_t *);

extern void	machine_at_sp4_common_init(const machine_t *model);

extern int	machine_at_excaliburpci_init(const machine_t *);
extern int	machine_at_p5mp3_init(const machine_t *);
extern int	machine_at_dellxp60_init(const machine_t *);
extern int	machine_at_opti560l_init(const machine_t *);
extern int	machine_at_ambradp60_init(const machine_t *);
extern int	machine_at_valuepointp60_init(const machine_t *);
extern int	machine_at_revenge_init(const machine_t *);
extern int	machine_at_586mc1_init(const machine_t *);
extern int	machine_at_pb520r_init(const machine_t *);

extern int	machine_at_excalibur_init(const machine_t *);

extern int	machine_at_p5vl_init(const machine_t *);

extern int	machine_at_excaliburpci2_init(const machine_t *);
extern int	machine_at_p5sp4_init(const machine_t *);

/* m_at_socket5.c */
extern int	machine_at_plato_init(const machine_t *);
extern int	machine_at_ambradp90_init(const machine_t *);
extern int	machine_at_430nx_init(const machine_t *);

extern int	machine_at_acerv30_init(const machine_t *);
extern int	machine_at_apollo_init(const machine_t *);
extern int	machine_at_exp8551_init(const machine_t *);
extern int	machine_at_zappa_init(const machine_t *);
extern int	machine_at_powermatev_init(const machine_t *);
extern int	machine_at_mb500n_init(const machine_t *);
extern int	machine_at_hawk_init(const machine_t *);

extern int	machine_at_pat54pv_init(const machine_t *);

extern int	machine_at_hot543_init(const machine_t *);

extern int	machine_at_p54sp4_init(const machine_t *);
extern int	machine_at_sq588_init(const machine_t *);


/* m_at_socket7_3v.c */
extern int	machine_at_p54tp4xe_init(const machine_t *);
extern int	machine_at_p54tp4xe_mr_init(const machine_t *);
extern int	machine_at_gw2katx_init(const machine_t *);
extern int	machine_at_thor_init(const machine_t *);
extern int	machine_at_mrthor_init(const machine_t *);
extern int	machine_at_endeavor_init(const machine_t *);
extern int	machine_at_ms5119_init(const machine_t *);
extern int	machine_at_pb640_init(const machine_t *);
extern int	machine_at_fmb_init(const machine_t *);

extern int	machine_at_acerm3a_init(const machine_t *);
extern int	machine_at_ap53_init(const machine_t *);
extern int	machine_at_8500tuc_init(const machine_t *);
extern int	machine_at_p55t2s_init(const machine_t *);

extern int	machine_at_p5vxb_init(const machine_t *);
extern int	machine_at_gw2kte_init(const machine_t *);

extern int	machine_at_ap5s_init(const machine_t *);
extern int	machine_at_vectra54_init(const machine_t *);

/* m_at_socket7.c */
extern int	machine_at_acerv35n_init(const machine_t *);
extern int	machine_at_p55t2p4_init(const machine_t *);
extern int	machine_at_m7shi_init(const machine_t *);
extern int	machine_at_tc430hx_init(const machine_t *);
extern int	machine_at_equium5200_init(const machine_t *);
extern int	machine_at_pcv90_init(const machine_t *);
extern int	machine_at_p65up5_cp55t2d_init(const machine_t *);

extern int	machine_at_ap5vm_init(const machine_t *);
extern int	machine_at_p55tvp4_init(const machine_t *);
extern int	machine_at_5ivg_init(const machine_t *);
extern int	machine_at_8500tvxa_init(const machine_t *);
extern int	machine_at_presario2240_init(const machine_t *);
extern int	machine_at_presario4500_init(const machine_t *);
extern int	machine_at_p55va_init(const machine_t *);
extern int	machine_at_brio80xx_init(const machine_t *);
extern int	machine_at_pb680_init(const machine_t *);
extern int	machine_at_mb520n_init(const machine_t *);
extern int	machine_at_i430vx_init(const machine_t *);

extern int	machine_at_nupro592_init(const machine_t *);
extern int	machine_at_tx97_init(const machine_t *);
#if defined(DEV_BRANCH) && defined(USE_AN430TX)
extern int	machine_at_an430tx_init(const machine_t *);
#endif
extern int	machine_at_ym430tx_init(const machine_t *);
extern int	machine_at_mb540n_init(const machine_t *);
extern int  machine_at_56a5_init(const machine_t *);
extern int	machine_at_p5mms98_init(const machine_t *);

extern int	machine_at_ficva502_init(const machine_t *);

extern int	machine_at_ficpa2012_init(const machine_t *);

extern int	machine_at_r534f_init(const machine_t *);
extern int	machine_at_ms5146_init(const machine_t *);

extern int	machine_at_m560_init(const machine_t *);
extern int	machine_at_ms5164_init(const machine_t *);

/* m_at_sockets7.c */
extern int	machine_at_p5a_init(const machine_t *);
extern int	machine_at_m579_init(const machine_t *);
extern int	machine_at_5aa_init(const machine_t *);
extern int	machine_at_5ax_init(const machine_t *);

extern int	machine_at_ax59pro_init(const machine_t *);
extern int	machine_at_mvp3_init(const machine_t *);
extern int	machine_at_ficva503a_init(const machine_t *);
extern int	machine_at_5emapro_init(const machine_t *);

/* m_at_socket8.c */
extern int	machine_at_p6rp4_init(const machine_t *);
extern int	machine_at_aurora_init(const machine_t *);

extern int	machine_at_686nx_init(const machine_t *);
extern int	machine_at_acerv60n_init(const machine_t *);
extern int	machine_at_vs440fx_init(const machine_t *);
extern int	machine_at_ap440fx_init(const machine_t *);
extern int	machine_at_mb600n_init(const machine_t *);
extern int	machine_at_8600ttc_init(const machine_t *);
extern int	machine_at_m6mi_init(const machine_t *);
#ifdef EMU_DEVICE_H
extern void	machine_at_p65up5_common_init(const machine_t *, const device_t *northbridge);
#endif
extern int	machine_at_p65up5_cp6nd_init(const machine_t *);

/* m_at_slot1.c */
extern int	machine_at_m729_init(const machine_t *);

extern int	machine_at_p65up5_cpknd_init(const machine_t *);
extern int	machine_at_kn97_init(const machine_t *);

extern int	machine_at_lx6_init(const machine_t *);
extern int	machine_at_spitfire_init(const machine_t *);

extern int	machine_at_p6i440e2_init(const machine_t *);

extern int	machine_at_p2bls_init(const machine_t *);
extern int	machine_at_p3bf_init(const machine_t *);
extern int	machine_at_bf6_init(const machine_t *);
extern int	machine_at_ax6bc_init(const machine_t *);
extern int	machine_at_atc6310bxii_init(const machine_t *);
extern int	machine_at_686bx_init(const machine_t *);
extern int	machine_at_s1846_init(const machine_t *);
extern int	machine_at_p6sba_init(const machine_t *);
extern int	machine_at_ficka6130_init(const machine_t *);
extern int	machine_at_p3v133_init(const machine_t *);
extern int	machine_at_p3v4x_init(const machine_t *);

extern int	machine_at_vei8_init(const machine_t *);

extern int	machine_at_borapro_init(const machine_t *);
extern int	machine_at_ms6168_init(const machine_t *);

/* m_at_slot2.c */
extern int	machine_at_6gxu_init(const machine_t *);
extern int	machine_at_s2dge_init(const machine_t *);
extern int	machine_at_fw6400gx_init(const machine_t *);

/* m_at_socket370.c */
extern int	machine_at_s370slm_init(const machine_t *);

extern int	machine_at_cubx_init(const machine_t *);
extern int	machine_at_atc7020bxii_init(const machine_t *);
extern int	machine_at_ambx133_init(const machine_t *);
extern int	machine_at_awo671r_init(const machine_t *);
extern int	machine_at_63a1_init(const machine_t *);
extern int	machine_at_s370sba_init(const machine_t *);
extern int	machine_at_apas3_init(const machine_t *);
extern int	machine_at_gt694va_init(const machine_t *);
extern int	machine_at_cuv4xls_init(const machine_t *);
extern int	machine_at_6via90ap_init(const machine_t *);
extern int	machine_at_s1857_init(const machine_t *);
extern int	machine_at_p6bap_init(const machine_t *);

/* m_at_misc.c */
extern int	machine_at_vpc2007_init(const machine_t *);

/* m_at_t3100e.c */
extern int	machine_at_t3100e_init(const machine_t *);

/* m_europc.c */
extern int	machine_europc_init(const machine_t *);
#ifdef EMU_DEVICE_H
extern const device_t europc_device;
#endif

/* m_xt_olivetti.c */
extern int	machine_xt_m24_init(const machine_t *);
extern int	machine_xt_m240_init(const machine_t *);
extern int	machine_xt_m19_init(const machine_t *);

/* m_pcjr.c */
extern int	machine_pcjr_init(const machine_t *);

/* m_ps1.c */
extern int	machine_ps1_m2011_init(const machine_t *);
extern int	machine_ps1_m2121_init(const machine_t *);

/* m_ps1_hdc.c */
#ifdef EMU_DEVICE_H
extern void	ps1_hdc_inform(void *, uint8_t *);
extern const device_t ps1_hdc_device;
#endif

/* m_ps2_isa.c */
extern int  machine_ps2_m30_286_init(const machine_t *);

/* m_ps2_mca.c */
extern int  machine_ps2_model_50_init(const machine_t *);
extern int  machine_ps2_model_60_init(const machine_t *);
extern int  machine_ps2_model_55sx_init(const machine_t *);
extern int  machine_ps2_model_65sx_init(const machine_t *);
extern int  machine_ps2_model_70_type3_init(const machine_t *);
extern int  machine_ps2_model_80_init(const machine_t *);
extern int  machine_ps2_model_80_axx_init(const machine_t *);

/* m_tandy.c */
extern int	tandy1k_eeprom_read(void);
extern int	machine_tandy_init(const machine_t *);
extern int	machine_tandy1000hx_init(const machine_t *);
extern int	machine_tandy1000sl2_init(const machine_t *);

/* m_v86p.c */
extern int	machine_v86p_init(const machine_t *);

/* m_xt.c */
extern int	machine_pc_init(const machine_t *);
extern int	machine_pc82_init(const machine_t *);

extern int	machine_xt_init(const machine_t *);
extern int	machine_genxt_init(const machine_t *);

extern int	machine_xt86_init(const machine_t *);

extern int	machine_xt_americxt_init(const machine_t *);
extern int	machine_xt_amixt_init(const machine_t *);
extern int	machine_xt_dtk_init(const machine_t *);
extern int	machine_xt_jukopc_init(const machine_t *);
extern int	machine_xt_openxt_init(const machine_t *);
extern int	machine_xt_pcxt_init(const machine_t *);
extern int	machine_xt_pxxt_init(const machine_t *);
extern int	machine_xt_pc4i_init(const machine_t *);
extern int	machine_xt_mpc1600_init(const machine_t *);
extern int	machine_xt_pcspirit_init(const machine_t *);
extern int	machine_xt_pc700_init(const machine_t *);
extern int	machine_xt_pc500_init(const machine_t *);
extern int	machine_xt_vendex_init(const machine_t *);
extern int	machine_xt_znic_init(const machine_t *);
extern int	machine_xt_super16t_init(const machine_t *);
extern int	machine_xt_super16te_init(const machine_t *);
extern int	machine_xt_top88_init(const machine_t *);
extern int	machine_xt_kaypropc_init(const machine_t *);
extern int	machine_xt_sansx16_init(const machine_t *);
extern int	machine_xt_bw230_init(const machine_t *);

extern int	machine_xt_iskra3104_init(const machine_t *);

/* m_xt_compaq.c */
extern int	machine_xt_compaq_deskpro_init(const machine_t *);
extern int	machine_xt_compaq_portable_init(const machine_t *);

/* m_xt_laserxt.c */
#if defined(DEV_BRANCH) && defined(USE_LASERXT)
extern int	machine_xt_laserxt_init(const machine_t *);
extern int	machine_xt_lxt3_init(const machine_t *);
#endif

/* m_xt_philips.c */
extern int	machine_xt_p3105_init(const machine_t *);
extern int	machine_xt_p3120_init(const machine_t *);
/* m_xt_t1000.c */
extern int	machine_xt_t1000_init(const machine_t *);
extern int	machine_xt_t1200_init(const machine_t *);


/* m_xt_zenith.c */
extern int	machine_xt_z184_init(const machine_t *);
extern int	machine_xt_z151_init(const machine_t *);
extern int	machine_xt_z159_init(const machine_t *);

/* m_xt_xi8088.c */
extern int	machine_xt_xi8088_init(const machine_t *);

#endif	/*EMU_MACHINE_H*/<|MERGE_RESOLUTION|>--- conflicted
+++ resolved
@@ -23,46 +23,6 @@
 # define EMU_MACHINE_H
 
 /* Machine feature flags. */
-<<<<<<< HEAD
-#ifdef NEW_FLAGS
-#define MACHINE_PC		0x000000	/* PC architecture */
-#define MACHINE_AT		0x000001	/* PC/AT architecture */
-#define MACHINE_PS2		0x000002	/* PS/2 architecture */
-#define MACHINE_ISA		0x000010	/* sys has ISA bus */
-#define MACHINE_CBUS		0x000020	/* sys has C-BUS bus */
-#define MACHINE_EISA		0x000040	/* sys has EISA bus */
-#define MACHINE_VLB		0x000080	/* sys has VL bus */
-#define MACHINE_MCA		0x000100	/* sys has MCA bus */
-#define MACHINE_PCI		0x000200	/* sys has PCI bus */
-#define MACHINE_AGP		0x000400	/* sys has AGP bus */
-#define MACHINE_HDC		0x001000	/* sys has int HDC */
-#define MACHINE_VIDEO		0x002000	/* sys has int video */
-#define MACHINE_VIDEO_FIXED	0x004000	/* sys has ONLY int video */
-#define MACHINE_MOUSE		0x008000	/* sys has int mouse */
-#define MACHINE_SOUND		0x010000	/* sys has int sound */
-#define MACHINE_NONMI		0x020000	/* sys does not have NMI's */
-#define MACHINE_FDC		0x040000	/* sys has int FDC */
-#define MACHINE_COREBOOT	0x080000	/* sys has coreboot BIOS */
-#else
-#define MACHINE_PC		0x000000	/* PC architecture */
-#define MACHINE_AT		0x000001	/* PC/AT architecture */
-#define MACHINE_PS2		0x000002	/* PS/2 architecture */
-#define MACHINE_ISA		0x000010	/* sys has ISA bus */
-#define MACHINE_CBUS		0x000020	/* sys has C-BUS bus */
-#define MACHINE_EISA		0x000040	/* sys has EISA bus */
-#define MACHINE_VLB		0x000080	/* sys has VL bus */
-#define MACHINE_MCA		0x000100	/* sys has MCA bus */
-#define MACHINE_PCI		0x000200	/* sys has PCI bus */
-#define MACHINE_AGP		0x000400	/* sys has AGP bus */
-#define MACHINE_HDC		0x001000	/* sys has int HDC */
-#define MACHINE_VIDEO		0x002000	/* sys has int video */
-#define MACHINE_VIDEO_FIXED	0x004000	/* sys has ONLY int video */
-#define MACHINE_MOUSE		0x008000	/* sys has int mouse */
-#define MACHINE_SOUND		0x010000	/* sys has int sound */
-#define MACHINE_NONMI		0x020000	/* sys does not have NMI's */
-#define MACHINE_FDC		0x040000	/* sys has int FDC */
-#define MACHINE_COREBOOT	0x080000	/* sys has coreboot BIOS */
-=======
 #define MACHINE_BUS_NONE      0x00000000    /* sys has no bus */
 /* Feature flags for BUS'es. */
 #define MACHINE_BUS_ISA       0x00000001    /* sys has ISA bus */
@@ -147,6 +107,8 @@
 #define MACHINE_SCSI_SEC      0x02000000    /* sys has int sec SCSI */
 #define MACHINE_USB_PRI       0x04000000    /* sys has int pri USB */
 #define MACHINE_USB_SEC       0x08000000    /* sys has int sec USB */
+#define MACHINE_COREBOOT      0x10000000    /* sys has coreboot BIOS */
+
 /* Combined flags. */
 #define MACHINE_IDE           (MACHINE_IDE_PRI)                       /* sys has int single IDE/ATAPI - mark as pri IDE/ATAPI */
 #define MACHINE_IDE_DUAL      (MACHINE_IDE_PRI | MACHINE_IDE_SEC)     /* sys has int dual IDE/ATAPI - mark as both pri and sec IDE/ATAPI */
@@ -175,7 +137,6 @@
 #define MACHINE_AVAILABLE	0xffffffffffffffffULL
 #else
 #define MACHINE_AVAILABLE	0xffffffff
->>>>>>> fe98b05d
 #endif
 
 enum {
