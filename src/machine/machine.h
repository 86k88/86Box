/*
 * 86Box	A hypervisor and IBM PC system emulator that specializes in
 *		running old operating systems and software designed for IBM
 *		PC systems and compatibles from 1981 through fairly recent
 *		system designs based on the PCI bus.
 *
 *		This file is part of the 86Box distribution.
 *
 *		Handling of the emulated machines.
 *
 * Version:	@(#)machine.h	1.0.38	2020/01/24
 *
 * Authors:	Sarah Walker, <http://pcem-emulator.co.uk/>
 *		Miran Grca, <mgrca8@gmail.com>
 *		Fred N. van Kempen, <decwiz@yahoo.com>
 *
 *		Copyright 2008-2020 Sarah Walker.
 *		Copyright 2016-2020 Miran Grca.
 *		Copyright 2017-2020 Fred N. van Kempen.
 */
#ifndef EMU_MACHINE_H
# define EMU_MACHINE_H


/* Machine feature flags. */
#ifdef NEW_FLAGS
#define MACHINE_PC		0x000000	/* PC architecture */
#define MACHINE_AT		0x000001	/* PC/AT architecture */
#define MACHINE_PS2		0x000002	/* PS/2 architecture */
#define MACHINE_ISA		0x000010	/* sys has ISA bus */
#define MACHINE_CBUS		0x000020	/* sys has C-BUS bus */
#define MACHINE_EISA		0x000040	/* sys has EISA bus */
#define MACHINE_VLB		0x000080	/* sys has VL bus */
#define MACHINE_MCA		0x000100	/* sys has MCA bus */
#define MACHINE_PCI		0x000200	/* sys has PCI bus */
#define MACHINE_AGP		0x000400	/* sys has AGP bus */
#define MACHINE_HDC		0x001000	/* sys has int HDC */
#define MACHINE_VIDEO		0x002000	/* sys has int video */
#define MACHINE_VIDEO_FIXED	0x004000	/* sys has ONLY int video */
#define MACHINE_MOUSE		0x008000	/* sys has int mouse */
#define MACHINE_NONMI		0x010000	/* sys does not have NMI's */
#else
#define MACHINE_PC		0x000000	/* PC architecture */
#define MACHINE_AT		0x000001	/* PC/AT architecture */
#define MACHINE_PS2		0x000002	/* PS/2 architecture */
#define MACHINE_ISA		0x000010	/* sys has ISA bus */
#define MACHINE_CBUS		0x000020	/* sys has C-BUS bus */
#define MACHINE_EISA		0x000040	/* sys has EISA bus */
#define MACHINE_VLB		0x000080	/* sys has VL bus */
#define MACHINE_MCA		0x000100	/* sys has MCA bus */
#define MACHINE_PCI		0x000200	/* sys has PCI bus */
#define MACHINE_AGP		0x000400	/* sys has AGP bus */
#define MACHINE_HDC		0x001000	/* sys has int HDC */
#define MACHINE_VIDEO		0x002000	/* sys has int video */
#define MACHINE_VIDEO_FIXED	0x004000	/* sys has ONLY int video */
#define MACHINE_MOUSE		0x008000	/* sys has int mouse */
#define MACHINE_NONMI		0x010000	/* sys does not have NMI's */
#endif

#define IS_ARCH(m, a)		(machines[(m)].flags & (a)) ? 1 : 0;


#ifdef NEW_STRUCT
typedef struct _machine_ {
    const char	*name;
    const char	*internal_name;
#ifdef EMU_DEVICE_H
    const device_t	*device;
#else
    void	*device;
#endif
    struct {
	const char *name;
#ifdef EMU_CPU_H
	CPU *cpus;
#else
	void *cpus;
#endif
    }		cpu[5];
    int		flags;
    uint32_t	min_ram, max_ram;
    int		ram_granularity;
    int		nvrmask;
} machine_t;
#else
typedef struct _machine_ {
    const char	*name;
    const char	*internal_name;
    struct {
	const char *name;
#ifdef EMU_CPU_H
	CPU *cpus;
#else
	void *cpus;
#endif
    }		cpu[5];
    int		flags;
    uint32_t	min_ram, max_ram;
    int		ram_granularity;
    int		nvrmask;
    int		(*init)(const struct _machine_ *);
#ifdef EMU_DEVICE_H
    const device_t	*(*get_device)(void);
#else
    void	*get_device;
#endif
} machine_t;
#endif


/* Global variables. */
extern const machine_t	machines[];
extern int		bios_only;
extern int		machine;
extern int		AT, PCI;


/* Core functions. */
extern int	machine_count(void);
extern int	machine_available(int m);
extern char	*machine_getname(void);
extern char	*machine_get_internal_name(void);
extern int	machine_get_machine_from_internal_name(char *s);
extern void	machine_init(void);
#ifdef EMU_DEVICE_H
extern const device_t	*machine_getdevice(int m);
#endif
extern char	*machine_get_internal_name_ex(int m);
extern int	machine_get_nvrmask(int m);
extern void	machine_close(void);


/* Initialization functions for boards and systems. */
extern void	machine_common_init(const machine_t *);

/* m_amstrad.c */
extern int	machine_pc1512_init(const machine_t *);
extern int	machine_pc1640_init(const machine_t *);
extern int	machine_pc200_init(const machine_t *);
extern int	machine_ppc512_init(const machine_t *);
extern int	machine_pc2086_init(const machine_t *);
extern int	machine_pc3086_init(const machine_t *);

#ifdef EMU_DEVICE_H
extern const device_t  	*pc1512_get_device(void);
extern const device_t 	*pc1640_get_device(void);
extern const device_t 	*pc200_get_device(void);
extern const device_t 	*ppc512_get_device(void);
extern const device_t 	*pc2086_get_device(void);
extern const device_t 	*pc3086_get_device(void);
#endif

/* m_at.c */
extern void	machine_at_common_init_ex(const machine_t *, int type);
extern void	machine_at_common_init(const machine_t *);
extern void	machine_at_init(const machine_t *);
extern void	machine_at_ps2_init(const machine_t *);
extern void	machine_at_common_ide_init(const machine_t *);
extern void	machine_at_ibm_common_ide_init(const machine_t *);
extern void	machine_at_ide_init(const machine_t *);
extern void	machine_at_ps2_ide_init(const machine_t *);

extern int	machine_at_ibm_init(const machine_t *);

//IBM AT with custom BIOS
extern int	machine_at_ibmatami_init(const machine_t *); // IBM AT with AMI BIOS
extern int	machine_at_ibmatpx_init(const machine_t *); //IBM AT with Phoenix BIOS
extern int	machine_at_ibmatquadtel_init(const machine_t *); // IBM AT with Quadtel BIOS

extern int	machine_at_ibmxt286_init(const machine_t *);

#if defined(DEV_BRANCH) && defined(USE_SIEMENS)
extern int	machine_at_siemens_init(const machine_t *); //Siemens PCD-2L. N82330 discrete machine. It segfaults in some places
#endif

#if defined(DEV_BRANCH) && defined(USE_OPEN_AT)
extern int	machine_at_open_at_init(const machine_t *);
#endif

/* m_at_286_386sx.c */
#if defined(DEV_BRANCH) && defined(USE_AMI386SX)
extern int	machine_at_headland_init(const machine_t *);
#endif
extern int	machine_at_tg286m_init(const machine_t *);
extern int	machine_at_ama932j_init(const machine_t *);
extern int	machine_at_px286_init(const machine_t *);
extern int	machine_at_quadt286_init(const machine_t *);

extern int	machine_at_neat_init(const machine_t *);
extern int	machine_at_neat_ami_init(const machine_t *);

extern int	machine_at_goldstar386_init(const machine_t *);
extern int	machine_at_micronics386_init(const machine_t *);


extern int	machine_at_award286_init(const machine_t *);
extern int	machine_at_gw286ct_init(const machine_t *);
extern int	machine_at_super286tr_init(const machine_t *);
extern int	machine_at_spc4200p_init(const machine_t *);
extern int	machine_at_spc4216p_init(const machine_t *);
extern int	machine_at_kmxc02_init(const machine_t *);
extern int	machine_at_deskmaster286_init(const machine_t *);

extern int	machine_at_commodore_sl386sx_init(const machine_t *);
extern int	machine_at_wd76c10_init(const machine_t *);

#ifdef EMU_DEVICE_H
extern const device_t	*at_ama932j_get_device(void);
extern const device_t	*at_commodore_sl386sx_get_device(void);
#endif

/* m_at_386dx_486.c */
extern int	machine_at_pb410a_init(const machine_t *);

extern int	machine_at_ali1429_init(const machine_t *);
extern int	machine_at_winbios1429_init(const machine_t *);

extern int	machine_at_opti495_init(const machine_t *);
extern int	machine_at_opti495_ami_init(const machine_t *);
#if defined(DEV_BRANCH) && defined(USE_MR495)
extern int	machine_at_opti495_mr_init(const machine_t *);
#endif

extern int	machine_at_ami471_init(const machine_t *);
extern int	machine_at_dtk486_init(const machine_t *);
extern int	machine_at_px471_init(const machine_t *);
extern int	machine_at_win471_init(const machine_t *);

extern int	machine_at_r418_init(const machine_t *);
extern int	machine_at_ls486e_init(const machine_t *);
extern int	machine_at_4dps_init(const machine_t *);
extern int	machine_at_alfredo_init(const machine_t *);
extern int	machine_at_486sp3g_init(const machine_t *);

/* m_at_commodore.c */
extern int	machine_at_cmdpc_init(const machine_t *);

/* m_at_compaq.c */
extern int	machine_at_portableii_init(const machine_t *);
#if defined(DEV_BRANCH) && defined(USE_PORTABLE3)
extern int	machine_at_portableiii_init(const machine_t *);
extern int	machine_at_portableiii386_init(const machine_t *);
#endif

/* m_at_socket4_5.c */
extern int	machine_at_batman_init(const machine_t *);
extern int	machine_at_ambradp60_init(const machine_t *);
#if defined(DEV_BRANCH) && defined(USE_VPP60)
extern int	machine_at_valuepointp60_init(const machine_t *);
#endif
extern int	machine_at_586mc1_init(const machine_t *);

extern int	machine_at_plato_init(const machine_t *);
extern int	machine_at_ambradp90_init(const machine_t *);
extern int	machine_at_430nx_init(const machine_t *);

extern int	machine_at_p54tp4xe_init(const machine_t *);
extern int	machine_at_endeavor_init(const machine_t *);
extern int	machine_at_zappa_init(const machine_t *);
extern int	machine_at_mb500n_init(const machine_t *);
extern int	machine_at_president_init(const machine_t *);
#if defined(DEV_BRANCH) && defined(USE_VECTRA54)
extern int	machine_at_vectra54_init(const machine_t *);
#endif

#ifdef EMU_DEVICE_H
extern const device_t	*at_endeavor_get_device(void);
#endif

/* m_at_socket7_s7.c */
extern int	machine_at_thor_init(const machine_t *);
#if defined(DEV_BRANCH) && defined(USE_MRTHOR)
extern int	machine_at_mrthor_init(const machine_t *);
#endif
extern int	machine_at_pb640_init(const machine_t *);

extern int	machine_at_acerm3a_init(const machine_t *);
extern int	machine_at_acerv35n_init(const machine_t *);
extern int	machine_at_ap53_init(const machine_t *);
extern int	machine_at_p55t2p4_init(const machine_t *);
extern int	machine_at_p55t2s_init(const machine_t *);
#if defined(DEV_BRANCH) && defined(USE_TC430HX)
extern int	machine_at_tc430hx_init(const machine_t *);
extern int	machine_at_equium5200_init(const machine_t *); //Toshiba branded CU430HX. Presents same issues as the TC430HX.
#endif                                                     //Other than that, works as intended(No need to set an MPU too).

extern int	machine_at_p55tvp4_init(const machine_t *);
extern int	machine_at_i430vx_init(const machine_t *);
extern int	machine_at_p55va_init(const machine_t *);
extern int	machine_at_j656vxd_init(const machine_t *);

extern int	machine_at_5tx52_init(const machine_t *);
extern int	machine_at_txp4_init(const machine_t *);
extern int	machine_at_ym430tx_init(const machine_t *);
extern int	machine_at_sp586tx_init(const machine_t *);

extern int	machine_at_mvp3_init(const machine_t *);

#ifdef EMU_DEVICE_H
extern const device_t	*at_pb640_get_device(void);
#endif

/* m_at_socket8.c */
#if defined(DEV_BRANCH) && defined(USE_I686)
extern int	machine_at_i440fx_init(const machine_t *);
extern int	machine_at_s1668_init(const machine_t *);

extern int	machine_at_6abx3_init(const machine_t *);
<<<<<<< HEAD

extern int	machine_at_p6bxt_init(const machine_t *);
extern int	machine_at_63a_init(const machine_t *);
=======
extern int  machine_at_p2bls_init(const machine_t *);
>>>>>>> 9870b9e0
#endif

/* m_at_t3100e.c */
extern int	machine_at_t3100e_init(const machine_t *);

/* m_europc.c */
extern int	machine_europc_init(const machine_t *);
#ifdef EMU_DEVICE_H
extern const device_t europc_device;
#endif

/* m_oivetti_m24.c */
extern int	machine_olim24_init(const machine_t *);

/* m_pcjr.c */
extern int	machine_pcjr_init(const machine_t *);

#ifdef EMU_DEVICE_H
extern const device_t	*pcjr_get_device(void);
#endif

/* m_ps1.c */
extern int	machine_ps1_m2011_init(const machine_t *);
extern int	machine_ps1_m2121_init(const machine_t *);
#if defined(DEV_BRANCH) && defined(USE_PS1M2133)
extern int	machine_ps1_m2133_init(const machine_t *);
#endif

/* m_ps1_hdc.c */
#ifdef EMU_DEVICE_H
extern void	ps1_hdc_inform(void *, uint8_t *);
extern const device_t ps1_hdc_device;
#endif

/* m_ps2_isa.c */
extern int	machine_ps2_m30_286_init(const machine_t *);

/* m_ps2_mca.c */
extern int	machine_ps2_model_50_init(const machine_t *);
extern int	machine_ps2_model_55sx_init(const machine_t *);
extern int	machine_ps2_model_70_type3_init(const machine_t *);
#if defined(DEV_BRANCH) && defined(USE_PS2M70T4)
extern int	machine_ps2_model_70_type4_init(const machine_t *);
#endif
extern int	machine_ps2_model_80_init(const machine_t *);

/* m_tandy.c */
extern int	tandy1k_eeprom_read(void);
extern int	machine_tandy_init(const machine_t *);
extern int	machine_tandy1000hx_init(const machine_t *);
extern int	machine_tandy1000sl2_init(const machine_t *);

#ifdef EMU_DEVICE_H
extern const device_t	*tandy1k_get_device(void);
extern const device_t	*tandy1k_hx_get_device(void);
#endif

/* m_xt.c */
extern int	machine_pc_init(const machine_t *);
extern int	machine_pc82_init(const machine_t *);

extern int	machine_xt_init(const machine_t *);
extern int	machine_genxt_init(const machine_t *);

extern int	machine_xt86_init(const machine_t *);

extern int	machine_xt_amixt_init(const machine_t *);
extern int	machine_xt_dtk_init(const machine_t *);
extern int	machine_xt_jukopc_init(const machine_t *);
extern int	machine_xt_open_xt_init(const machine_t *);
extern int	machine_xt_pxxt_init(const machine_t *);

/* m_xt_compaq.c */
extern int	machine_xt_compaq_init(const machine_t *);

/* m_xt_laserxt.c */
#if defined(DEV_BRANCH) && defined(USE_LASERXT)
extern int	machine_xt_laserxt_init(const machine_t *);
extern int	machine_xt_lxt3_init(const machine_t *);
#endif

/* m_xt_t1000.c */
extern int	machine_xt_t1000_init(const machine_t *);
extern int	machine_xt_t1200_init(const machine_t *);

#ifdef EMU_DEVICE_H
extern const device_t	*t1000_get_device(void);
extern const device_t	*t1200_get_device(void);
#endif

/* m_xt_zenith.c */
extern int	machine_xt_zenith_init(const machine_t *);

/* m_xt_xi8088.c */
extern int	machine_xt_xi8088_init(const machine_t *);

#ifdef EMU_DEVICE_H
extern const device_t	*xi8088_get_device(void);
#endif


#endif	/*EMU_MACHINE_H*/<|MERGE_RESOLUTION|>--- conflicted
+++ resolved
@@ -306,13 +306,9 @@
 extern int	machine_at_s1668_init(const machine_t *);
 
 extern int	machine_at_6abx3_init(const machine_t *);
-<<<<<<< HEAD
-
+extern int  machine_at_p2bls_init(const machine_t *);
 extern int	machine_at_p6bxt_init(const machine_t *);
 extern int	machine_at_63a_init(const machine_t *);
-=======
-extern int  machine_at_p2bls_init(const machine_t *);
->>>>>>> 9870b9e0
 #endif
 
 /* m_at_t3100e.c */
