/*
 * 86Box    A hypervisor and IBM PC system emulator that specializes in
 *          running old operating systems and software designed for IBM
 *          PC systems and compatibles from 1981 through fairly recent
 *          system designs based on the PCI bus.
 *
 *          This file is part of the 86Box distribution.
 *
 *          Implementation of 286 and 386SX machines.
 *
 *
 *
 * Authors: Miran Grca, <mgrca8@gmail.com>
 *          EngiNerd <webmaster.crrc@yahoo.it>
 *
 *          Copyright 2016-2019 Miran Grca.
 *          Copyright 2020 EngiNerd.
 */
#include <stdarg.h>
#include <stdint.h>
#include <stdio.h>
#include <string.h>
#include <wchar.h>
#define HAVE_STDARG_H
#include <86box/86box.h>
#include "cpu.h"
#include <86box/timer.h>
#include <86box/io.h>
#include <86box/device.h>
#include <86box/chipset.h>
#include <86box/keyboard.h>
#include <86box/mem.h>
#include <86box/rom.h>
#include <86box/fdd.h>
#include <86box/fdc.h>
#include <86box/fdc_ext.h>
#include <86box/hdc.h>
#include <86box/nvr.h>
#include <86box/port_6x.h>
#include <86box/sio.h>
#include <86box/serial.h>
#include <86box/video.h>
#include <86box/vid_cga.h>
#include <86box/flash.h>
#include <86box/machine.h>

int
machine_at_mr286_init(const machine_t *model)
{
    int ret;

    ret = bios_load_interleaved("roms/machines/mr286/V000B200-1",
                                "roms/machines/mr286/V000B200-2",
                                0x000f0000, 65536, 0);

    if (bios_only || !ret)
        return ret;

    machine_at_common_ide_init(model);
    device_add_params(machine_get_kbc_device(machine), (void *) model->kbc_params);

    if (fdc_current[0] == FDC_INTERNAL)
        device_add(&fdc_at_device);

    return ret;
}

static void
machine_at_headland_common_init(const machine_t *model, int type)
{
    device_add_params(machine_get_kbc_device(machine), (void *) model->kbc_params);

    if ((type != 2) && (fdc_current[0] == FDC_INTERNAL))
        device_add(&fdc_at_device);

    if (type == 2)
        device_add(&headland_ht18b_device);
    else if (type == 1)
        device_add(&headland_gc113_device);
    else
        device_add(&headland_gc10x_device);
}

int
machine_at_tg286m_init(const machine_t *model)
{
    int ret;

    ret = bios_load_linear("roms/machines/tg286m/ami.bin",
                           0x000f0000, 131072, 0);

    if (bios_only || !ret)
        return ret;

    machine_at_common_ide_init(model);

    machine_at_headland_common_init(model, 1);

    return ret;
}

int
machine_at_ama932j_init(const machine_t *model)
{
    int ret;

    ret = bios_load_linear("roms/machines/ama932j/ami.bin",
                           0x000f0000, 131072, 0);

    if (bios_only || !ret)
        return ret;

    machine_at_common_ide_init(model);

    if (gfxcard[0] == VID_INTERNAL)
        device_add(&oti067_ama932j_device);

    machine_at_headland_common_init(model, 2);

    device_add(&ali5105_device);

    return ret;
}

int
machine_at_quadt286_init(const machine_t *model)
{
    int ret;

    ret = bios_load_interleaved("roms/machines/quadt286/QUADT89L.ROM",
                                "roms/machines/quadt286/QUADT89H.ROM",
                                0x000f0000, 65536, 0);

    if (bios_only || !ret)
        return ret;

    machine_at_common_init(model);
    device_add_params(machine_get_kbc_device(machine), (void *) model->kbc_params);

    if (fdc_current[0] == FDC_INTERNAL)
        device_add(&fdc_at_device);

    device_add(&headland_gc10x_device);

    return ret;
}

int
machine_at_quadt386sx_init(const machine_t *model)
{
    int ret;

    ret = bios_load_interleaved("roms/machines/quadt386sx/QTC-SXM-EVEN-U3-05-07.BIN",
                                "roms/machines/quadt386sx/QTC-SXM-ODD-U3-05-07.BIN",
                                0x000f0000, 65536, 0);

    if (bios_only || !ret)
        return ret;

    machine_at_common_init(model);
    device_add_params(machine_get_kbc_device(machine), (void *) model->kbc_params);

    if (fdc_current[0] == FDC_INTERNAL)
        device_add(&fdc_at_device);

    device_add(&headland_gc10x_device);

    return ret;
}

int
machine_at_neat_init(const machine_t *model)
{
    int ret;

    ret = bios_load_linear("roms/machines/dtk386/3cto001.bin",
                           0x000f0000, 65536, 0);

    if (bios_only || !ret)
        return ret;

    machine_at_init(model);

    device_add(&neat_device);

    if (fdc_current[0] == FDC_INTERNAL)
        device_add(&fdc_at_device);

    return ret;
}

int
machine_at_neat_ami_init(const machine_t *model)
{
    int ret;

    ret = bios_load_linear("roms/machines/ami286/AMIC206.BIN",
                           0x000f0000, 65536, 0);

    if (bios_only || !ret)
        return ret;

    machine_at_common_init(model);

    device_add(&neat_device);

    if (fdc_current[0] == FDC_INTERNAL)
        device_add(&fdc_at_device);

    device_add_params(machine_get_kbc_device(machine), (void *) model->kbc_params);

    return ret;
}

int
machine_at_px286_init(const machine_t *model)
{
    int ret;

    ret = bios_load_linear("roms/machines/px286/KENITEC.BIN",
                           0x000f0000, 65536, 0);

    if (bios_only || !ret)
        return ret;

    machine_at_common_init(model);
    device_add_params(machine_get_kbc_device(machine), (void *) model->kbc_params);

    if (fdc_current[0] == FDC_INTERNAL)
        device_add(&fdc_at_device);

    device_add(&neat_device);

    return ret;
}

int
machine_at_micronics386_init(const machine_t *model)
{
    int ret;

    ret = bios_load_interleaved("roms/machines/micronics386/386-Micronics-09-00021-EVEN.BIN",
                                "roms/machines/micronics386/386-Micronics-09-00021-ODD.BIN",
                                0x000f0000, 65536, 0);

    if (bios_only || !ret)
        return ret;

    machine_at_init(model);

    if (fdc_current[0] == FDC_INTERNAL)
        device_add(&fdc_at_device);

    return ret;
}

static void
machine_at_scat_init(const machine_t *model, int is_v4, int is_ami)
{
    machine_at_common_init(model);

    device_add_params(machine_get_kbc_device(machine), (void *) model->kbc_params);

    if (is_v4)
        device_add(&scat_4_device);
    else
        device_add(&scat_device);
}

static void
machine_at_scatsx_init(const machine_t *model)
{
    machine_at_common_init(model);

    device_add_params(machine_get_kbc_device(machine), (void *) model->kbc_params);

    if (fdc_current[0] == FDC_INTERNAL)
        device_add(&fdc_at_device);

    device_add(&scat_sx_device);
}

int
machine_at_award286_init(const machine_t *model)
{
    int ret;

    ret = bios_load_linear("roms/machines/award286/award.bin",
                           0x000f0000, 131072, 0);

    if (bios_only || !ret)
        return ret;

    machine_at_scat_init(model, 0, 1);

    if (fdc_current[0] == FDC_INTERNAL)
        device_add(&fdc_at_device);

    device_add(&ide_isa_device);

    return ret;
}

int
machine_at_gdc212m_init(const machine_t *model)
{
    int ret;

    ret = bios_load_linear("roms/machines/gdc212m/gdc212m_72h.bin",
                           0x000f0000, 65536, 0);

    if (bios_only || !ret)
        return ret;

    machine_at_scat_init(model, 0, 1);

    if (fdc_current[0] == FDC_INTERNAL)
        device_add(&fdc_at_device);

    device_add(&ide_isa_device);

    return ret;
}

int
machine_at_gw286ct_init(const machine_t *model)
{
    int ret;

    ret = bios_load_linear("roms/machines/gw286ct/2ctc001.bin",
                           0x000f0000, 131072, 0);

    if (bios_only || !ret)
        return ret;

    device_add(&f82c710_device);

    machine_at_scat_init(model, 1, 0);

    device_add(&ide_isa_device);

    return ret;
}

int
machine_at_senor_scat286_init(const machine_t *model)
{
    int ret;

    ret = bios_load_linear("roms/machines/senor286/AMI-DSC2-1115-061390-K8.rom",
                           0x000f0000, 65536, 0);

    if (bios_only || !ret)
        return ret;

    machine_at_scat_init(model, 0, 1);

    if (fdc_current[0] == FDC_INTERNAL)
        device_add(&fdc_at_device);

    return ret;
}

int
machine_at_super286c_init(const machine_t *model)
{
    int ret;

    ret = bios_load_linear("roms/machines/super286c/hyundai_award286.bin",
                           0x000f0000, 65536, 0);

    if (bios_only || !ret)
        return ret;

    machine_at_common_init(model);

    device_add_params(machine_get_kbc_device(machine), (void *) model->kbc_params);

    if (fdc_current[0] == FDC_INTERNAL)
        device_add(&fdc_at_device);

    device_add(&neat_device);

    return ret;
}

int
machine_at_super286tr_init(const machine_t *model)
{
    int ret;

    ret = bios_load_linear("roms/machines/super286tr/hyundai_award286.bin",
                           0x000f0000, 131072, 0);

    if (bios_only || !ret)
        return ret;

    machine_at_scat_init(model, 0, 1);

    if (fdc_current[0] == FDC_INTERNAL)
        device_add(&fdc_at_device);

    return ret;
}

int
machine_at_spc4200p_init(const machine_t *model)
{
    int ret;

    ret = bios_load_linear("roms/machines/spc4200p/u8.01",
                           0x000f0000, 131072, 0);

    if (bios_only || !ret)
        return ret;

    machine_at_scat_init(model, 0, 1);

    if (fdc_current[0] == FDC_INTERNAL)
        device_add(&fdc_at_device);

    device_add(&ide_isa_device);

    return ret;
}

int
machine_at_spc4216p_init(const machine_t *model)
{
    int ret;

    ret = bios_load_interleaved("roms/machines/spc4216p/7101.U8",
                                "roms/machines/spc4216p/AC64.U10",
                                0x000f0000, 131072, 0);

    if (bios_only || !ret)
        return ret;

    machine_at_scat_init(model, 1, 1);

    if (fdc_current[0] == FDC_INTERNAL)
        device_add(&fdc_at_device);

    return ret;
}

int
machine_at_spc4620p_init(const machine_t *model)
{
    int ret;

    ret = bios_load_interleaved("roms/machines/spc4620p/31005h.u8",
                                "roms/machines/spc4620p/31005h.u10",
                                0x000f0000, 131072, 0x8000);

    if (bios_only || !ret)
        return ret;

    if (gfxcard[0] == VID_INTERNAL)
        device_add(&ati28800k_spc4620p_device);

    machine_at_scat_init(model, 1, 1);

    if (fdc_current[0] == FDC_INTERNAL)
        device_add(&fdc_at_device);

    device_add(&ide_isa_device);

    return ret;
}

int
machine_at_kmxc02_init(const machine_t *model)
{
    int ret;

    ret = bios_load_linear("roms/machines/kmxc02/3ctm005.bin",
                           0x000f0000, 131072, 0);

    if (bios_only || !ret)
        return ret;

    machine_at_scatsx_init(model);

    return ret;
}

int
machine_at_deskmaster286_init(const machine_t *model)
{
    int ret;

    ret = bios_load_linear("roms/machines/deskmaster286/SAMSUNG-DESKMASTER-28612-ROM.BIN",
                           0x000f0000, 131072, 0);

    if (bios_only || !ret)
        return ret;

    machine_at_scat_init(model, 0, 1);

    if (fdc_current[0] == FDC_INTERNAL)
        device_add(&fdc_at_device);
        
    device_add(&ide_isa_device);

    return ret;
}

int
machine_at_shuttle386sx_init(const machine_t *model)
{
    int ret;

    ret = bios_load_interleaved("roms/machines/shuttle386sx/386-Shuttle386SX-Even.BIN",
                                "roms/machines/shuttle386sx/386-Shuttle386SX-Odd.BIN",
                                0x000f0000, 131072, 0);

    if (bios_only || !ret)
        return ret;

    machine_at_common_init(model);

    device_add(&intel_82335_device);
    device_add(&keyboard_at_ami_device);

    if (fdc_current[0] == FDC_INTERNAL)
        device_add(&fdc_at_device);

    return ret;
}

int
machine_at_adi386sx_init(const machine_t *model)
{
    int ret;

    ret = bios_load_interleaved("roms/machines/adi386sx/3iip001l.bin",
                                "roms/machines/adi386sx/3iip001h.bin",
                                0x000f0000, 65536, 0);

    if (bios_only || !ret)
        return ret;

    machine_at_common_init_ex(model, 2);
    device_add(&amstrad_megapc_nvr_device); /* NVR that is initialized to all 0x00's. */

    device_add(&intel_82335_device);
    device_add_params(machine_get_kbc_device(machine), (void *) model->kbc_params);

    if (fdc_current[0] == FDC_INTERNAL)
        device_add(&fdc_at_device);

    return ret;
}

int
machine_at_shuttle386sx_init(const machine_t *model)
{
    int ret;

    ret = bios_load_interleaved("roms/machines/shuttle386sx/386-Shuttle386SX-Even.BIN",
                                "roms/machines/shuttle386sx/386-Shuttle386SX-Odd.BIN",
                                0x000f0000, 131072, 0);

    if (bios_only || !ret)
        return ret;

    machine_at_common_init(model);

    device_add(&intel_82335_device);
    device_add_params(machine_get_kbc_device(machine), (void *) model->kbc_params);

    if (fdc_current[0] == FDC_INTERNAL)
        device_add(&fdc_at_device);

    return ret;
}

int
machine_at_wd76c10_init(const machine_t *model)
{
    int ret;

    ret = bios_load_interleaved("roms/machines/megapc/41651-bios lo.u18",
                                "roms/machines/megapc/211253-bios hi.u19",
                                0x000f0000, 65536, 0x08000);

    if (bios_only || !ret)
        return ret;

    machine_at_common_init_ex(model, 2);

    if (gfxcard[0] == VID_INTERNAL)
        device_add(&paradise_wd90c11_megapc_device);

    device_add_params(machine_get_kbc_device(machine), (void *) model->kbc_params);

    device_add(&wd76c10_device);

    return ret;
}

int
machine_at_cmdsl386sx16_init(const machine_t *model)
{
    int ret;

    ret = bios_load_interleaved("roms/machines/cmdsl386sx16/cbm-sl386sx-bios-lo-v1.04-390914-04.bin",
                                "roms/machines/cmdsl386sx16/cbm-sl386sx-bios-hi-v1.04-390915-04.bin",
                                0x000f0000, 65536, 0);

    if (bios_only || !ret)
        return ret;

    machine_at_common_ide_init(model);

    device_add_params(machine_get_kbc_device(machine), (void *) model->kbc_params);

    if (fdc_current[0] == FDC_INTERNAL)
        device_add(&fdc_at_device);

    device_add(&neat_device);
    /* Two serial ports - on the real hardware SL386SX-16, they are on the single UMC UM82C452. */
    device_add_inst(&ns16450_device, 1);
    device_add_inst(&ns16450_device, 2);

    return ret;
}

static void
machine_at_scamp_common_init(const machine_t *model, int is_ps2)
{
    machine_at_common_ide_init(model);

    device_add_params(machine_get_kbc_device(machine), (void *) model->kbc_params);

    if (fdc_current[0] == FDC_INTERNAL)
        device_add(&fdc_at_device);

    device_add(&vlsi_scamp_device);
}

int
machine_at_cmdsl386sx25_init(const machine_t *model)
{
    int ret;

    ret = bios_load_linear("roms/machines/cmdsl386sx25/f000.rom",
                           0x000f0000, 65536, 0);

    if (bios_only || !ret)
        return ret;

    if (gfxcard[0] == VID_INTERNAL)
        device_add(&gd5402_onboard_device);

    machine_at_common_ide_init(model);

    device_add(&ali5105_device);  /* The FDC is part of the ALi M5105. */
    device_add(&vl82c113_device); /* The keyboard controller is part of the VL82c113. */

    device_add(&vlsi_scamp_device);

    return ret;
}

int
machine_at_dataexpert386sx_init(const machine_t *model)
{
    int ret;

    ret = bios_load_linear("roms/machines/dataexpert386sx/5e9f20e5ef967717086346.BIN",
                           0x000f0000, 65536, 0);

    if (bios_only || !ret)
        return ret;

    machine_at_scamp_common_init(model, 0);

    return ret;
}

int
machine_at_spc6033p_init(const machine_t *model)
{
    int ret;

    ret = bios_load_linear("roms/machines/spc6033p/phoenix.BIN",
                           0x000f0000, 65536, 0x10000);

    if (bios_only || !ret)
        return ret;

    if (gfxcard[0] == VID_INTERNAL)
        device_add(&ati28800k_spc6033p_device);

    machine_at_scamp_common_init(model, 1);

    return ret;
}

int
machine_at_awardsx_init(const machine_t *model)
{
    int ret;

    ret = bios_load_linear("roms/machines/awardsx/Unknown 386SX OPTi291 - Award (original).BIN",
                           0x000f0000, 65536, 0);

    if (bios_only || !ret)
        return ret;

    machine_at_init(model);

    device_add(&opti291_device);

    if (fdc_current[0] == FDC_INTERNAL)
        device_add(&fdc_at_device);

    return ret;
}

int
machine_at_acer100t_init(const machine_t *model)
{
    int ret;

    ret = bios_load_linear("roms/machines/acer100t/acer386.bin",
                           0x000f0000, 65536, 0);

    if (bios_only || !ret)
        return ret;

    machine_at_ps2_ide_init(model);

    if (fdc_current[0] == FDC_INTERNAL)
        device_add(&fdc_at_device);
    
    device_add(&ali1409_device);
    device_add(&ali5105_device);

    if (gfxcard[0] == VID_INTERNAL)
        device_add(&oti077_acer100t_device);
     
    device_add(&ali5105_device);
    
    return ret;
}


int
machine_at_arb1374_init(const machine_t *model)
{
    int ret;

    ret = bios_load_linear("roms/machines/arb1374/1374s.rom",
                           0x000f0000, 65536, 0);

    if (bios_only || !ret)
        return ret;

    machine_at_common_init(model);

    device_add(&ali1217_device);
    device_add(&w83787f_ide_en_device);

    device_add_params(machine_get_kbc_device(machine), (void *) model->kbc_params);

    return ret;
}

int
machine_at_sbc350a_init(const machine_t *model)
{
    int ret;

    ret = bios_load_linear("roms/machines/sbc350a/350a.rom",
                           0x000f0000, 65536, 0);

    if (bios_only || !ret)
        return ret;

    machine_at_common_init(model);

    device_add(&ali1217_device);
    device_add(&fdc37c665_ide_device);

    device_add_params(machine_get_kbc_device(machine), (void *) model->kbc_params);

    return ret;
}

int
machine_at_flytech386_init(const machine_t *model)
{
    int ret;

    ret = bios_load_linear("roms/machines/flytech386/FLYTECH.BIO",
                           0x000f0000, 65536, 0);

    if (bios_only || !ret)
        return ret;

    machine_at_common_init(model);

    device_add(&ali1217_device);
    device_add(&w83787f_ide_en_device);

    if (gfxcard[0] == VID_INTERNAL)
        device_add(&tvga8900d_device);

    device_add_params(machine_get_kbc_device(machine), (void *) model->kbc_params);

    return ret;
}

int
machine_at_325ax_init(const machine_t *model)
{
    int ret;

    ret = bios_load_linear("roms/machines/325ax/M27C512.BIN",
                           0x000f0000, 65536, 0);

    if (bios_only || !ret)
        return ret;

    machine_at_common_init(model);

    device_add(&ali1217_device);
    device_add(&fdc_at_device);

    device_add_params(machine_get_kbc_device(machine), (void *) model->kbc_params);

    return ret;
}

int
machine_at_mr1217_init(const machine_t *model)
{
    int ret;

    ret = bios_load_linear("roms/machines/mr1217/mrbios.BIN",
                           0x000f0000, 65536, 0);

    if (bios_only || !ret)
        return ret;

    machine_at_common_init(model);

    device_add(&ali1217_device);
    device_add(&fdc_at_device);

    device_add_params(machine_get_kbc_device(machine), (void *) model->kbc_params);

    return ret;
}

int
machine_at_pja511m_init(const machine_t *model)
{
    int ret;

    ret = bios_load_linear("roms/machines/pja511m/2006915102435734.rom",
                           0x000e0000, 131072, 0);

    if (bios_only || !ret)
        return ret;

    machine_at_common_init(model);

    device_add_inst(&fdc37c669_device, 1);
    device_add_inst(&fdc37c669_device, 2);
    device_add_params(machine_get_kbc_device(machine), (void *) model->kbc_params);
    device_add(&ali6117d_device);
    device_add(&sst_flash_29ee010_device);

    return ret;
}

int
machine_at_prox1332_init(const machine_t *model)
{
    int ret;

    ret = bios_load_linear("roms/machines/prox1332/D30B3AC1.BIN",
                           0x000e0000, 131072, 0);

    if (bios_only || !ret)
        return ret;

    machine_at_common_init(model);

    device_add(&fdc37c669_device);
    device_add_params(machine_get_kbc_device(machine), (void *) model->kbc_params);
    device_add(&ali6117d_device);
    device_add(&sst_flash_29ee010_device);

    return ret;
}

uint8_t
machine_ncr_p1_handler(void)
{
    /* switch settings
     * bit 7: keyboard disable
     * bit 6: display type (0 color, 1 mono)
     * bit 5: power-on default speed (0 high, 1 low)
     * bit 4: sense RAM size (0 unsupported, 1 512k on system board)
     * bit 3: coprocessor detect
     * bit 2: unused
     * bit 1: high/auto speed
     * bit 0: dma mode
     */
    /* (B0 or F0) | 0x04 | (display on bit 6) | (fpu on bit 3) */
    return (video_is_mda() ? 0x40 : 0x00) | (hasfpu ? 0x08 : 0x00) | 0x90;
}

/*
 * Current bugs:
 * - ctrl-alt-del produces an 8042 error
 */
int
machine_at_pc8_init(const machine_t *model)
{
    int ret;

    ret = bios_load_interleaved("roms/machines/pc8/ncr_35117_u127_vers.4-2.bin",
                                "roms/machines/pc8/ncr_35116_u113_vers.4-2.bin",
                                0x000f0000, 65536, 0);

    if (bios_only || !ret)
        return ret;

    machine_at_common_init(model);
    device_add_params(machine_get_kbc_device(machine), (void *) model->kbc_params);

    if (fdc_current[0] == FDC_INTERNAL)
        device_add(&fdc_at_device);

    return ret;
}

int
machine_at_3302_init(const machine_t *model)
{
    int ret;

    ret = bios_load_linear("roms/machines/3302/f000-flex_drive_test.bin",
                           0x000f0000, 65536, 0);

    if (ret) {
        ret &= bios_load_aux_linear("roms/machines/3302/f800-setup_ncr3.5-013190.bin",
                                    0x000f8000, 32768, 0);
    }

    if (bios_only || !ret)
        return ret;

    machine_at_common_ide_init(model);
    device_add(&neat_device);

    if (fdc_current[0] == FDC_INTERNAL)
        device_add(&fdc_at_device);

    if (gfxcard[0] == VID_INTERNAL)
        device_add(&paradise_pvga1a_ncr3302_device);

    device_add_params(machine_get_kbc_device(machine), (void *) model->kbc_params);

    return ret;
}

/*
 * Current bugs:
 * - soft-reboot after saving CMOS settings/pressing ctrl-alt-del produces an 8042 error
 */
int
machine_at_pc916sx_init(const machine_t *model)
{
    int ret;

    ret = bios_load_interleaved("roms/machines/pc916sx/ncr_386sx_u46-17_7.3.bin",
                                "roms/machines/pc916sx/ncr_386sx_u12-19_7.3.bin",
                                0x000f0000, 65536, 0);

    if (bios_only || !ret)
        return ret;

    machine_at_common_init(model);

    device_add_params(machine_get_kbc_device(machine), (void *) model->kbc_params);
    mem_remap_top(384);

    if (fdc_current[0] == FDC_INTERNAL)
        device_add(&fdc_at_device);

    return ret;
}

#ifdef USE_OLIVETTI
int
machine_at_m290_init(const machine_t *model)
{
    int ret;

    ret = bios_load_linear("roms/machines/m290/m290_pep3_1.25.bin",
                           0x000f0000, 65536, 0);

    if (bios_only || !ret)
        return ret;

    machine_at_common_init_ex(model, 4);
    device_add_params(machine_get_kbc_device(machine), (void *) model->kbc_params);
    device_add(&port_6x_olivetti_device);

    if (fdc_current[0] == FDC_INTERNAL)
        device_add(&fdc_at_device);

    device_add(&olivetti_eva_device);

    return ret;
}
<<<<<<< HEAD
#endif

int
machine_at_rycleopardlx_init(const machine_t *model)
{
    int ret;

    ret = bios_load_linear("roms/machines/rycleopardlx/486-RYC-Leopard-LX.BIN",
                           0x000f0000, 65536, 0);

    if (bios_only || !ret)
        return ret;

    machine_at_common_init(model);

    device_add(&opti283_device);
    device_add_params(machine_get_kbc_device(machine), (void *) model->kbc_params);

    if (fdc_current[0] == FDC_INTERNAL)
        device_add(&fdc_at_device);

    return ret;
}
=======
#endif /* USE_OLIVETTI */
>>>>>>> 2b40d318
<|MERGE_RESOLUTION|>--- conflicted
+++ resolved
@@ -1021,30 +1021,4 @@
 
     return ret;
 }
-<<<<<<< HEAD
-#endif
-
-int
-machine_at_rycleopardlx_init(const machine_t *model)
-{
-    int ret;
-
-    ret = bios_load_linear("roms/machines/rycleopardlx/486-RYC-Leopard-LX.BIN",
-                           0x000f0000, 65536, 0);
-
-    if (bios_only || !ret)
-        return ret;
-
-    machine_at_common_init(model);
-
-    device_add(&opti283_device);
-    device_add_params(machine_get_kbc_device(machine), (void *) model->kbc_params);
-
-    if (fdc_current[0] == FDC_INTERNAL)
-        device_add(&fdc_at_device);
-
-    return ret;
-}
-=======
-#endif /* USE_OLIVETTI */
->>>>>>> 2b40d318
+#endif /* USE_OLIVETTI */