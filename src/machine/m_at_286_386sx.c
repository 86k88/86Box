--- conflicted
+++ resolved
@@ -234,8 +234,6 @@
     return ret;
 }
 
-<<<<<<< HEAD
-=======
 int
 machine_at_micronics386_init(const machine_t *model)
 {
@@ -256,7 +254,6 @@
     return ret;
 }
 
->>>>>>> e434b3f8
 static void
 machine_at_scat_init(const machine_t *model, int is_v4, int is_ami)
 {
@@ -510,6 +507,29 @@
 }
 
 int
+machine_at_shuttle386sx_init(const machine_t *model)
+{
+    int ret;
+
+    ret = bios_load_interleaved("roms/machines/shuttle386sx/386-Shuttle386SX-Even.BIN",
+                                "roms/machines/shuttle386sx/386-Shuttle386SX-Odd.BIN",
+                                0x000f0000, 131072, 0);
+
+    if (bios_only || !ret)
+        return ret;
+
+    machine_at_common_init(model);
+
+    device_add(&intel_82335_device);
+    device_add(&keyboard_at_ami_device);
+
+    if (fdc_current[0] == FDC_INTERNAL)
+        device_add(&fdc_at_device);
+
+    return ret;
+}
+
+int
 machine_at_adi386sx_init(const machine_t *model)
 {
     int ret;
@@ -713,17 +733,14 @@
 
     machine_at_ps2_ide_init(model);
 
-<<<<<<< HEAD
-=======
     if (fdc_current[0] == FDC_INTERNAL)
         device_add(&fdc_at_device);
     
->>>>>>> e434b3f8
     device_add(&ali1409_device);
     device_add(&ali5105_device);
 
     if (gfxcard[0] == VID_INTERNAL)
-        device_add(&oti077_acer100t_device);   
+        device_add(&oti077_acer100t_device);
      
     device_add(&ali5105_device);
     
@@ -1022,7 +1039,7 @@
     device_add(&opti283_device);
     device_add_params(machine_get_kbc_device(machine), (void *) model->kbc_params);
 
-    if (fdc_type == FDC_INTERNAL)
+    if (fdc_current[0] == FDC_INTERNAL)
         device_add(&fdc_at_device);
 
     return ret;
