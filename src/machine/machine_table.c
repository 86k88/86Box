/*
 * 86Box	A hypervisor and IBM PC system emulator that specializes in
 *		running old operating systems and software designed for IBM
 *		PC systems and compatibles from 1981 through fairly recent
 *		system designs based on the PCI bus.
 *
 *		This file is part of the 86Box distribution.
 *
 *		Handling of the emulated machines.
 *
 * NOTES:	OpenAT wip for 286-class machine with open BIOS.
 *		PS2_M80-486 wip, pending receipt of TRM's for machine.
 *
 *
 *
 * Authors:	Sarah Walker, <http://pcem-emulator.co.uk/>
 *		Miran Grca, <mgrca8@gmail.com>
 *		Fred N. van Kempen, <decwiz@yahoo.com>
 *
 *		Copyright 2008-2020 Sarah Walker.
 *		Copyright 2016-2020 Miran Grca.
 *		Copyright 2017-2020 Fred N. van Kempen.
 */
#include <stdio.h>
#include <stdint.h>
#include <string.h>
#include <wchar.h>
#include <86box/86box.h>
#include "cpu.h"
#include <86box/mem.h>
#include <86box/rom.h>
#include <86box/device.h>
#include <86box/machine.h>


const machine_filter_t machine_types[] = {
    { "None",				MACHINE_TYPE_NONE	},
    { "8088",				MACHINE_TYPE_8088	},
    { "8086",				MACHINE_TYPE_8086	},
    { "80286",				MACHINE_TYPE_286	},
    { "i386SX",				MACHINE_TYPE_386SX	},
    { "486SLC",				MACHINE_TYPE_486SLC	},
    { "i386DX",				MACHINE_TYPE_386DX	},
    { "i386DX/i486",			MACHINE_TYPE_386DX_486	},
    { "i486 (Socket 168 and 1)",	MACHINE_TYPE_486	},
    { "i486 (Socket 2)",		MACHINE_TYPE_486_S2	},
    { "i486 (Socket 3)",		MACHINE_TYPE_486_S3	},
    { "i486 (Miscellaneous)",		MACHINE_TYPE_486_MISC	},
    { "Socket 4",			MACHINE_TYPE_SOCKET4	},
    { "Socket 5",			MACHINE_TYPE_SOCKET5	},
    { "Socket 7 (Single Voltage)",	MACHINE_TYPE_SOCKET7_3V	},
    { "Socket 7 (Dual Voltage)",	MACHINE_TYPE_SOCKET7	},
    { "Super Socket 7",			MACHINE_TYPE_SOCKETS7	},
    { "Socket 8",			MACHINE_TYPE_SOCKET8	},
    { "Slot 1",				MACHINE_TYPE_SLOT1	},
    { "Slot 1/2",			MACHINE_TYPE_SLOT1_2	},
    { "Slot 1/Socket 370",		MACHINE_TYPE_SLOT1_370	},
    { "Slot 2",				MACHINE_TYPE_SLOT2	},
    { "Socket 370",			MACHINE_TYPE_SOCKET370	},
    { "Miscellaneous",			MACHINE_TYPE_MISC    	}
};


const machine_filter_t machine_chipsets[] = {
    { "None",				MACHINE_CHIPSET_NONE			},
    { "Discrete",			MACHINE_CHIPSET_DISCRETE		},
    { "Proprietary",			MACHINE_CHIPSET_PROPRIETARY		},
    { "Headland GC100A",		MACHINE_CHIPSET_GC100A			},
    { "Headland GC103",			MACHINE_CHIPSET_GC103			},
    { "Headland HT18",			MACHINE_CHIPSET_HT18			},
    { "ACC 2168",			MACHINE_CHIPSET_ACC_2168		},
    { "ALi M1217",			MACHINE_CHIPSET_ALI_M1217		},
    { "ALi M6117",			MACHINE_CHIPSET_ALI_M6117		},
    { "ALi M1409",			MACHINE_CHIPSET_ALI_M1409		},
    { "ALi M1429",			MACHINE_CHIPSET_ALI_M1429		},
    { "ALi M1429G",			MACHINE_CHIPSET_ALI_M1429G		},
    { "ALi M1489",			MACHINE_CHIPSET_ALI_M1489		},
    { "ALi ALADDiN IV+",		MACHINE_CHIPSET_ALI_ALADDIN_IV_PLUS	},
    { "ALi ALADDiN V",			MACHINE_CHIPSET_ALI_ALADDIN_V		},
    { "ALi ALADDiN-PRO II",		MACHINE_CHIPSET_ALI_ALADDIN_PRO_II	},
    { "C&T 82C235 SCAT",		MACHINE_CHIPSET_SCAT			},
    { "C&T CS8121 NEAT",		MACHINE_CHIPSET_NEAT			},
    { "C&T 386",			MACHINE_CHIPSET_CT_386			},
    { "C&T CS4031",			MACHINE_CHIPSET_CT_CS4031		},
    { "Contaq 82C596",			MACHINE_CHIPSET_CONTAQ_82C596		},
    { "Contaq 82C597",			MACHINE_CHIPSET_CONTAQ_82C597		},
    { "IMS 8848",			MACHINE_CHIPSET_IMS_8848		},
    { "Intel 82335",			MACHINE_CHIPSET_INTEL_82335		},
    { "Intel 420TX",			MACHINE_CHIPSET_INTEL_420TX		},
    { "Intel 420ZX",			MACHINE_CHIPSET_INTEL_420ZX		},
    { "Intel 420EX",			MACHINE_CHIPSET_INTEL_420EX		},
    { "Intel 430LX",			MACHINE_CHIPSET_INTEL_430LX		},
    { "Intel 430NX",			MACHINE_CHIPSET_INTEL_430NX		},
    { "Intel 430FX",			MACHINE_CHIPSET_INTEL_430FX		},
    { "Intel 430HX",			MACHINE_CHIPSET_INTEL_430HX		},
    { "Intel 430VX",			MACHINE_CHIPSET_INTEL_430VX		},
    { "Intel 430TX",			MACHINE_CHIPSET_INTEL_430TX		},
    { "Intel 450KX",			MACHINE_CHIPSET_INTEL_450KX		},
    { "Intel 440FX",			MACHINE_CHIPSET_INTEL_440FX		},
    { "Intel 440LX",			MACHINE_CHIPSET_INTEL_440LX		},
    { "Intel 440EX",			MACHINE_CHIPSET_INTEL_440EX		},
    { "Intel 440BX",			MACHINE_CHIPSET_INTEL_440BX		},
    { "Intel 440ZX",			MACHINE_CHIPSET_INTEL_440ZX		},
    { "Intel 440GX",			MACHINE_CHIPSET_INTEL_440GX		},
    { "OPTi 283",			MACHINE_CHIPSET_OPTI_283		},
    { "OPTi 291",			MACHINE_CHIPSET_OPTI_291		},
    { "OPTi 493",			MACHINE_CHIPSET_OPTI_493		},
    { "OPTi 495",			MACHINE_CHIPSET_OPTI_495		},
    { "OPTi 499",			MACHINE_CHIPSET_OPTI_499		},
    { "OPTi 895/802G",			MACHINE_CHIPSET_OPTI_895_802G		},
    { "OPTi 547/597",			MACHINE_CHIPSET_OPTI_547_597		},
    { "SARC RC2016A",			MACHINE_CHIPSET_SARC_RC2016A		},
    { "SiS 310",			MACHINE_CHIPSET_SIS_310			},
    { "SiS 401",			MACHINE_CHIPSET_SIS_401			},
    { "SiS 460",			MACHINE_CHIPSET_SIS_460			},
    { "SiS 461",			MACHINE_CHIPSET_SIS_461			},
    { "SiS 471",			MACHINE_CHIPSET_SIS_471			},
    { "SiS 496",			MACHINE_CHIPSET_SIS_496			},
    { "SiS 501",			MACHINE_CHIPSET_SIS_501			},
    { "SiS 5511",			MACHINE_CHIPSET_SIS_5511		},
    { "SiS 5571",			MACHINE_CHIPSET_SIS_5571		},
    { "SMSC VictoryBX-66",		MACHINE_CHIPSET_SMSC_VICTORYBX_66	},
    { "STPC Client",			MACHINE_CHIPSET_STPC_CLIENT		},
    { "STPC Consumer-II",		MACHINE_CHIPSET_STPC_CONSUMER_II	},
    { "STPC Elite",			MACHINE_CHIPSET_STPC_ELITE		},
    { "STPC Atlas",			MACHINE_CHIPSET_STPC_ATLAS		},
    { "Symphony SL82C460 Haydn II",	MACHINE_CHIPSET_SYMPHONY_SL82C460	},
    { "UMC UM82C480",			MACHINE_CHIPSET_UMC_UM82C480		},
    { "UMC UM82C491",			MACHINE_CHIPSET_UMC_UM82C491		},
    { "UMC UM8881",			MACHINE_CHIPSET_UMC_UM8881		},
    { "UMC UM8890BF",			MACHINE_CHIPSET_UMC_UM8890BF		},
    { "VIA VT82C495",			MACHINE_CHIPSET_VIA_VT82C495		},
    { "VIA VT82C496G",			MACHINE_CHIPSET_VIA_VT82C496G		},
    { "VIA Apollo VPX",			MACHINE_CHIPSET_VIA_APOLLO_VPX		},
    { "VIA Apollo VP3",			MACHINE_CHIPSET_VIA_APOLLO_VP3		},
    { "VIA Apollo MVP3",		MACHINE_CHIPSET_VIA_APOLLO_MVP3		},
    { "VIA Apollo Pro",			MACHINE_CHIPSET_VIA_APOLLO_PRO		},
    { "VIA Apollo Pro 133",		MACHINE_CHIPSET_VIA_APOLLO_PRO_133	},
    { "VIA Apollo Pro 133A",		MACHINE_CHIPSET_VIA_APOLLO_PRO_133A	},
    { "VLSI SCAMP",			MACHINE_CHIPSET_VLSI_SCAMP		},
    { "VLSI VL82C480",			MACHINE_CHIPSET_VLSI_VL82C480		},
    { "VLSI VL82C481",			MACHINE_CHIPSET_VLSI_VL82C481		},
    { "VLSI VL82C486",			MACHINE_CHIPSET_VLSI_VL82C486		},
    { "WD76C10",			MACHINE_CHIPSET_WD76C10			}
};


/* Machines to add before machine freeze:
   - PCChips M773 (440BX + SMSC with AMI BIOS);
   - Rise R418 (was removed on my end, has to be re-added);
   - TMC Mycomp PCI54ST;
   - Zeos Quadtel 486.

   NOTE: The AMI MegaKey tests were done on a real Intel Advanced/ATX
	 (thanks, MrKsoft for running my AMIKEY.COM on it), but the
	 technical specifications of the other Intel machines confirm
	 that the other boards also have the MegaKey.

   NOTE: The later (ie. not AMI Color) Intel AMI BIOS'es execute a
	 sequence of commands (B8, BA, BB) during one of the very first
	 phases of POST, in a way that is only valid on the AMIKey-3
	 KBC firmware, that includes the Classic PCI/ED (Ninja) BIOS
	 which otherwise does not execute any AMI KBC commands, which
	 indicates that the sequence is a leftover of whatever AMI
	 BIOS (likely a laptop one since the AMIKey-3 is a laptop KBC
	 firmware!) Intel forked.

   NOTE: The VIA VT82C42N returns 0x46 ('F') in command 0xA1 (so it
	 emulates the AMI KF/AMIKey KBC firmware), and 0x42 ('B') in
	 command 0xAF.
	 The version on the VIA VT82C686B southbridge also returns
	 'F' in command 0xA1, but 0x45 ('E') in command 0xAF.
	 The version on the VIA VT82C586B southbridge also returns
	 'F' in command 0xA1, but 0x44 ('D') in command 0xAF.
	 The version on the VIA VT82C586A southbridge also returns
	 'F' in command 0xA1, but 0x43 ('C') in command 0xAF.

   NOTE: The AMI MegaKey commands blanked in the technical reference
	 are CC and and C4, which are Set P14 High and Set P14 Low,
	 respectively. Also, AMI KBC command C1, mysteriously missing
	 from the technical references of AMI MegaKey and earlier, is
	 Write Input Port, same as on AMIKey-3.

   Machines to remove:
   - Hedaka HED-919.
*/


const machine_t machines[] = {
    /* 8088 Machines */
    { "[8088] IBM PC (1981)",			"ibmpc",		MACHINE_TYPE_8088,	MACHINE_CHIPSET_DISCRETE,			      machine_pc_init,	0,	0,	MACHINE_AVAILABLE,	CPU_PKG_8088, 0, 0, 0, 0, 0, 0, 0,										MACHINE_PC,		0,							   16,    64,  16,    0, KBC_IBM_PC_XT,			0xff00,	0xffffffff,	NULL,				NULL				},
    { "[8088] IBM PC (1982)",			"ibmpc82",		MACHINE_TYPE_8088,	MACHINE_CHIPSET_DISCRETE,			    machine_pc82_init,	0,	0,	MACHINE_AVAILABLE,	CPU_PKG_8088, 0, 0, 0, 0, 0, 0, 0,										MACHINE_PC,		0,							   64,   256,  64,    0, KBC_IBM_PC_XT,			0xff00, 0xffffffff,	NULL,				NULL				},
    { "[8088] IBM PCjr",			"ibmpcjr",		MACHINE_TYPE_8088,	MACHINE_CHIPSET_DISCRETE,			    machine_pcjr_init,	0,	0,	MACHINE_AVAILABLE,	CPU_PKG_8088, 0, 4772728, 4772728, 0, 0, 0, 0,									MACHINE_PCJR,		MACHINE_VIDEO_FIXED,					  128,   640, 128,    0, KBC_IBM_PCJR,			0xff00, 0xffffffff,	NULL,				pcjr_get_device			},
    { "[8088] IBM XT (1982)",			"ibmxt",		MACHINE_TYPE_8088,	MACHINE_CHIPSET_DISCRETE,			      machine_xt_init,	0,	0,	MACHINE_AVAILABLE,	CPU_PKG_8088, 0, 0, 0, 0, 0, 0, 0,										MACHINE_PC,		0,							   64,   256,  64,    0, KBC_IBM_PC_XT,			0xff00, 0xffffffff,	NULL,				NULL				},
    { "[8088] IBM XT (1986)",			"ibmxt86",		MACHINE_TYPE_8088,	MACHINE_CHIPSET_DISCRETE,			    machine_xt86_init,	0,	0,	MACHINE_AVAILABLE,	CPU_PKG_8088, 0, 0, 0, 0, 0, 0, 0,										MACHINE_PC,		0,							  256,   640,  64,    0, KBC_IBM_PC_XT,			0xff00, 0xffffffff,	NULL,				NULL				},
    { "[8088] American XT Computer",		"americxt",		MACHINE_TYPE_8088,	MACHINE_CHIPSET_DISCRETE,		     machine_xt_americxt_init,	0,	0,	MACHINE_AVAILABLE,	CPU_PKG_8088, 0, 0, 0, 0, 0, 0, 0,										MACHINE_PC,		0,							   64,   640,  64,    0, KBC_IBM_PC_XT,			0xff00, 0xffffffff,	NULL,				NULL				},
    { "[8088] AMI XT clone",			"amixt",		MACHINE_TYPE_8088,	MACHINE_CHIPSET_DISCRETE,			machine_xt_amixt_init,	0,	0,	MACHINE_AVAILABLE,	CPU_PKG_8088, 0, 0, 0, 0, 0, 0, 0,										MACHINE_PC,		0,							   64,   640,  64,    0, KBC_IBM_PC_XT,			0xff00, 0xffffffff,	NULL,				NULL				},
    { "[8088] Columbia Data Products MPC-1600", "mpc1600",		MACHINE_TYPE_8088,	MACHINE_CHIPSET_DISCRETE,		      machine_xt_mpc1600_init,	0,	0,	MACHINE_AVAILABLE,	CPU_PKG_8088, 0, 0, 0, 0, 0, 0, 0,										MACHINE_PC,		0,							  128,   512,  64,    0, KBC_IBM_PC_XT,			0xff00, 0xffffffff,	NULL,				NULL				},
    { "[8088] Compaq Portable",			"portable",		MACHINE_TYPE_8088,	MACHINE_CHIPSET_DISCRETE,	      machine_xt_compaq_portable_init,	0,	0,	MACHINE_AVAILABLE,	CPU_PKG_8088, 0, 0, 0, 0, 0, 0, 0,										MACHINE_PC,		0,							  128,   640, 128,    0, KBC_IBM_PC_XT,			0xff00, 0xffffffff,	NULL,				NULL				},
    { "[8088] DTK PIM-TB10-Z",			"dtk",			MACHINE_TYPE_8088,	MACHINE_CHIPSET_DISCRETE,			  machine_xt_dtk_init,	0,	0,	MACHINE_AVAILABLE,	CPU_PKG_8088, 0, 0, 0, 0, 0, 0, 0,										MACHINE_PC,		0,							   64,   640,  64,    0, KBC_IBM_PC_XT,			0xff00, 0xffffffff,	NULL,				NULL				},
    { "[8088] Eagle PC Spirit",			"pcspirit",		MACHINE_TYPE_8088,	MACHINE_CHIPSET_DISCRETE,		     machine_xt_pcspirit_init,	0,	0,	MACHINE_AVAILABLE,	CPU_PKG_8088, 0, 0, 0, 0, 0, 0, 0,										MACHINE_PC,		0,							  128,   640,  64,    0, KBC_IBM_PC_XT,			0xff00, 0xffffffff,	NULL,				NULL				},
    { "[8088] Generic XT clone",		"genxt",		MACHINE_TYPE_8088,	MACHINE_CHIPSET_DISCRETE,			   machine_genxt_init,	0,	0,	MACHINE_AVAILABLE,	CPU_PKG_8088, 0, 0, 0, 0, 0, 0, 0,										MACHINE_PC,		0,							   64,   640,  64,    0, KBC_IBM_PC_XT,			0xff00, 0xffffffff,	NULL,				NULL				},
    { "[8088] Juko ST",				"jukopc",		MACHINE_TYPE_8088,	MACHINE_CHIPSET_DISCRETE,		       machine_xt_jukopc_init,	0,	0,	MACHINE_AVAILABLE,	CPU_PKG_8088, 0, 0, 0, 0, 0, 0, 0,										MACHINE_PC,		0,							   64,   640,  64,    0, KBC_IBM_PC_XT,			0xff00, 0xffffffff,	NULL,				NULL				},
    { "[8088] Multitech PC-500",		"pc500",		MACHINE_TYPE_8088,	MACHINE_CHIPSET_DISCRETE,			machine_xt_pc500_init,	0,	0,	MACHINE_AVAILABLE,	CPU_PKG_8088, 0, 0, 0, 0, 0, 0, 0,										MACHINE_PC,		0,							  128,   640,  64,    0, KBC_IBM_PC_XT,			0xff00, 0xffffffff,	NULL,				NULL				},
    { "[8088] Multitech PC-700",		"pc700",		MACHINE_TYPE_8088,	MACHINE_CHIPSET_DISCRETE,			machine_xt_pc700_init,	0,	0,	MACHINE_AVAILABLE,	CPU_PKG_8088, 0, 0, 0, 0, 0, 0, 0,										MACHINE_PC,		0,							  128,   640,  64,    0, KBC_IBM_PC_XT,			0xff00, 0xffffffff,	NULL,				NULL				},
    { "[8088] NCR PC4i",			"pc4i",			MACHINE_TYPE_8088,	MACHINE_CHIPSET_DISCRETE,			 machine_xt_pc4i_init,	0,	0,	MACHINE_AVAILABLE,	CPU_PKG_8088, 0, 0, 0, 0, 0, 0, 0,										MACHINE_PC,		0,							  256,   640, 256,    0, KBC_IBM_PC_XT,			0xff00, 0xffffffff,	NULL,				NULL				},
    { "[8088] Olivetti M19",			"m19",			MACHINE_TYPE_8088,	MACHINE_CHIPSET_PROPRIETARY,			  machine_xt_m19_init,	0,	0,	MACHINE_AVAILABLE,	CPU_PKG_8088, 0, 4772728, 7159092, 0, 0, 0, 0,									MACHINE_PC,		MACHINE_VIDEO_FIXED,					  256,   640, 256,    0, KBC_OLIVETTI_XT,		0xff00, 0xffffffff,	NULL,				m19_get_device			},
    { "[8088] OpenXT",				"openxt",		MACHINE_TYPE_8088,	MACHINE_CHIPSET_DISCRETE,		       machine_xt_openxt_init,	0,	0,	MACHINE_AVAILABLE,	CPU_PKG_8088, 0, 0, 0, 0, 0, 0, 0,										MACHINE_PC,		0,							   64,   640,  64,    0, KBC_IBM_PC_XT,			0xff00, 0xffffffff,	NULL,				NULL				},
    { "[8088] Philips P3105/NMS9100",		"p3105",		MACHINE_TYPE_8088,	MACHINE_CHIPSET_DISCRETE,			machine_xt_p3105_init,	0,	0,	MACHINE_AVAILABLE,	CPU_PKG_8088, 0, 0, 0, 0, 0, 0, 0,										MACHINE_PC,		MACHINE_XTA,						  256,   768, 256,    0, KBC_IBM_PC_XT,			0xff00, 0xffffffff,	NULL,				NULL				},
    { "[8088] Phoenix XT clone",		"pxxt",			MACHINE_TYPE_8088,	MACHINE_CHIPSET_DISCRETE,			 machine_xt_pxxt_init,	0,	0,	MACHINE_AVAILABLE,	CPU_PKG_8088, 0, 0, 0, 0, 0, 0, 0,										MACHINE_PC,		0,							   64,   640,  64,    0, KBC_IBM_PC_XT,			0xff00, 0xffffffff,	NULL,				NULL				},
    { "[8088] Schneider EuroPC",		"europc",		MACHINE_TYPE_8088,	MACHINE_CHIPSET_PROPRIETARY,			  machine_europc_init,	0,	0,	MACHINE_AVAILABLE,	CPU_PKG_8088_EUROPC, 0, 0, 0, 0, 0, 0, 0,									MACHINE_PC,		MACHINE_XTA | MACHINE_MOUSE,				  512,   640, 128,   15, KBC_IBM_PC_XT,			0xff00, 0xffffffff,	NULL,				NULL				},
    { "[8088] Super PC/Turbo XT",		"pcxt",			MACHINE_TYPE_8088,	MACHINE_CHIPSET_DISCRETE,			 machine_xt_pcxt_init,	0,	0,	MACHINE_AVAILABLE,	CPU_PKG_8088, 0, 0, 0, 0, 0, 0, 0,										MACHINE_PC,		0,							   64,   640,  64,    0, KBC_IBM_PC_XT,			0xff00, 0xffffffff,	NULL,				NULL				},
    { "[8088] Tandy 1000",			"tandy",		MACHINE_TYPE_8088,	MACHINE_CHIPSET_PROPRIETARY,			   machine_tandy_init,	0,	0,	MACHINE_AVAILABLE,	CPU_PKG_8088_EUROPC, 0, 0, 0, 0, 0, 0, 0,									MACHINE_PC,		MACHINE_VIDEO_FIXED,					  128,   640, 128,    0, KBC_TANDY,			0xff00, 0xffffffff,	NULL,				tandy1k_get_device		},
    { "[8088] Tandy 1000 HX",			"tandy1000hx",		MACHINE_TYPE_8088,	MACHINE_CHIPSET_PROPRIETARY,		     machine_tandy1000hx_init,	0,	0,	MACHINE_AVAILABLE,	CPU_PKG_8088_EUROPC, 0, 0, 0, 0, 0, 0, 0,									MACHINE_PC,		MACHINE_VIDEO_FIXED,					  256,   640, 128,    0, KBC_TANDY,			0xff00, 0xffffffff,	NULL,				tandy1k_hx_get_device		},
    { "[8088] Toshiba T1000",			"t1000",		MACHINE_TYPE_8088,	MACHINE_CHIPSET_PROPRIETARY,			machine_xt_t1000_init,	0,	0,	MACHINE_AVAILABLE,	CPU_PKG_8088, 0, 0, 0, 0, 0, 0, 0,										MACHINE_PC,		MACHINE_VIDEO,						  512,  1280, 768,   63, KBC_IBM_PC_XT,			0xff00, 0xffffffff,	NULL,				t1000_get_device		},
    { "[8088] Vendex HeadStart Turbo 888-XT",	"vendex",		MACHINE_TYPE_8088,	MACHIEN_CHIPSET_PROPRIETARY		       machine_xt_vendex_init,	0,	0,	MACHINE_AVAILABLE,	CPU_PKG_8088, 0, 0, 0, 0, 0, 0, 0,										MACHINE_PC,									  256,   768, 256,    0, KBC_IBM_PC_XT,			0xff00, 0xffffffff,	NULL,				NULL				},
#if defined(DEV_BRANCH) && defined(USE_LASERXT)
    { "[8088] VTech Laser Turbo XT",		"ltxt",			MACHINE_TYPE_8088,	MACHINE_CHIPSET_DISCRETE,		      machine_xt_laserxt_init,	0,	0,	MACHINE_AVAILABLE,	CPU_PKG_8088, 0, 0, 0, 0, 0, 0, 0,										MACHINE_PC,		0,							  256,   640, 256,    0, KBC_IBM_PC_XT,			0xff00, 0xffffffff,	NULL,				NULL				},
#endif
    /* Has a standard PS/2 KBC (so, use IBM PS/2 Type 1). */
    { "[8088] Xi8088",				"xi8088",		MACHINE_TYPE_8088,	MACHINE_CHIPSET_DISCRETE,		       machine_xt_xi8088_init,	0,	0,	MACHINE_AVAILABLE,	CPU_PKG_8088, 0, 0, 0, 0, 0, 0, 0,										MACHINE_PS2,		0,							   64,  1024, 128,  127, KBC_VIA_VT82C4XN_XI8088,	0xff04, 0xffffffff,	xi8088_get_device,		NULL				},
    { "[8088] Z-NIX PC-1600",			"znic",			MACHINE_TYPE_8088,	MACHINE_CHIPSET_DISCRETE,			 machine_xt_znic_init,	0,	0,	MACHINE_AVAILABLE,	CPU_PKG_8088, 0, 0, 0, 0, 0, 0, 0,										MACHINE_PC,		0,							   64,   640,  64,    0, KBC_IBM_PC_XT,			0xff00, 0xffffffff,	NULL,				NULL				},
    { "[8088] Zenith Data Systems Z-151/152/161","zdsz151",		MACHINE_TYPE_8088,	MACHINE_CHIPSET_DISCRETE,			 machine_xt_z151_init,	0,	0,	MACHINE_AVAILABLE,	CPU_PKG_8088, 0, 0, 0, 0, 0, 0, 0,										MACHINE_PC,		0,							  128,   640,  64,    0, KBC_IBM_PC_XT,			0xff00, 0xffffffff,	NULL,				NULL				},
    { "[8088] Zenith Data Systems Z-159",	"zdsz159",		MACHINE_TYPE_8088,	MACHINE_CHIPSET_DISCRETE,			 machine_xt_z159_init,	0,	0,	MACHINE_AVAILABLE,	CPU_PKG_8088, 0, 0, 0, 0, 0, 0, 0,										MACHINE_PC,		0,							  128,   640,  64,    0, KBC_IBM_PC_XT,			0xff00, 0xffffffff,	NULL,				NULL				},
    { "[8088] Zenith Data Systems SupersPort (Z-184)","zdsupers",	MACHINE_TYPE_8088,	MACHINE_CHIPSET_DISCRETE,			 machine_xt_z184_init,	0,	0,	MACHINE_AVAILABLE,	CPU_PKG_8088, 0, 0, 0, 0, 0, 0, 0,										MACHINE_PC,		MACHINE_VIDEO_FIXED,					  128,   640, 128,    0, KBC_IBM_PC_XT,			0xff00, 0xffffffff,	NULL,				z184_get_device			},
    { "[GC100A] Philips P3120",			"p3120",		MACHINE_TYPE_8088,	MACHINE_CHIPSET_GC100A,				machine_xt_p3120_init,	0,	0,	MACHINE_AVAILABLE,	CPU_PKG_8088, 0, 0, 0, 0, 0, 0, 0,										MACHINE_PC,		MACHINE_XTA,						  256,   768, 256,    0, KBC_IBM_PC_XT,			0xff00, 0xffffffff,	NULL,				NULL				},

    /* 8086 Machines */
    { "[8086] Amstrad PC1512",			"pc1512",		MACHINE_TYPE_8086,	MACHINE_CHIPSET_PROPRIETARY,			  machine_pc1512_init,	0,	0,	MACHINE_AVAILABLE,	CPU_PKG_8086, 0, 8000000, 8000000, 0, 0, 0, 0,									MACHINE_PC,		MACHINE_VIDEO_FIXED | MACHINE_MOUSE,			  512,   640, 128,   63, KBC_AMSTRAD,			0xff00, 0xffffffff,	NULL,				pc1512_get_device		},
    { "[8086] Amstrad PC1640",			"pc1640",		MACHINE_TYPE_8086,	MACHINE_CHIPSET_PROPRIETARY,			  machine_pc1640_init,	0,	0,	MACHINE_AVAILABLE,	CPU_PKG_8086, 0, 0, 0, 0, 0, 0, 0,										MACHINE_PC,		MACHINE_VIDEO | MACHINE_MOUSE,				  640,   640, 640,   63, KBC_AMSTRAD,			0xff00, 0xffffffff,	pc1640_get_device,		NULL				},
    { "[8086] Amstrad PC2086",			"pc2086",		MACHINE_TYPE_8086,	MACHINE_CHIPSET_PROPRIETARY,			  machine_pc2086_init,	0,	0,	MACHINE_AVAILABLE,	CPU_PKG_8086, 0, 0, 0, 0, 0, 0, 0,										MACHINE_PC,		MACHINE_VIDEO_FIXED | MACHINE_MOUSE,			  640,   640, 640,   63, KBC_AMSTRAD,			0xff00, 0xffffffff,	pc2086_get_device,		NULL				},
    { "[8086] Amstrad PC3086",			"pc3086",		MACHINE_TYPE_8086,	MACHINE_CHIPSET_PROPRIETARY,			  machine_pc3086_init,	0,	0,	MACHINE_AVAILABLE,	CPU_PKG_8086, 0, 0, 0, 0, 0, 0, 0,										MACHINE_PC,		MACHINE_VIDEO_FIXED | MACHINE_MOUSE,			  640,   640, 640,   63, KBC_AMSTRAD,			0xff00, 0xffffffff,	pc3086_get_device,		NULL				},
    { "[8086] Amstrad PC20(0)",			"pc200",		MACHINE_TYPE_8086,	MACHINE_CHIPSET_PROPRIETARY,			   machine_pc200_init,	0,	0,	MACHINE_AVAILABLE,	CPU_PKG_8086, 0, 0, 0, 0, 0, 0, 0,										MACHINE_PC,		MACHINE_VIDEO | MACHINE_MOUSE,				  512,   640, 128,   63, KBC_AMSTRAD,			0xff00, 0xffffffff,	NULL,				pc200_get_device		},
    { "[8086] Amstrad PPC512/640",		"ppc512",		MACHINE_TYPE_8086,	MACHINE_CHIPSET_PROPRIETARY,			  machine_ppc512_init,	0,	0,	MACHINE_AVAILABLE,	CPU_PKG_8086, 0, 0, 0, 0, 0, 0, 0,										MACHINE_PC,		MACHINE_VIDEO | MACHINE_MOUSE,				  512,   640, 128,   63, KBC_AMSTRAD,			0xff00, 0xffffffff,	NULL,				ppc512_get_device		},
    { "[8086] Compaq Deskpro",			"deskpro",		MACHINE_TYPE_8086,	MACHINE_CHIPSET_PROPRIETARY,	       machine_xt_compaq_deskpro_init,	0,	0,	MACHINE_AVAILABLE,	CPU_PKG_8086, 0, 0, 0, 0, 0, 0, 0,										MACHINE_PC,		0,							  128,   640, 128,    0, KBC_IBM_PC_XT,			0xff00, 0xffffffff,	NULL,				NULL				},
    { "[8086] Olivetti M21/24/24SP",		"m24",			MACHINE_TYPE_8086,	MACHINE_CHIPSET_PROPRIETARY,			  machine_xt_m24_init,	0,	0,	MACHINE_AVAILABLE,	CPU_PKG_8086, 0, 0, 0, 0, 0, 0, 0,										MACHINE_PC,		MACHINE_VIDEO | MACHINE_MOUSE,				  128,   640, 128,    0, KBC_OLIVETTI_XT,		0xff00, 0xffffffff,	NULL,				m24_get_device			},
    /* Has Olivetti KBC firmware. */
    { "[8086] Olivetti M240",			"m240",			MACHINE_TYPE_8086,	MACHINE_CHIPSET_PROPRIETARY,			 machine_xt_m240_init,	0,	0,	MACHINE_AVAILABLE,	CPU_PKG_8086, 0, 0, 0, 0, 0, 0, 0,										MACHINE_PC,		0,							  128,   640, 128,    0, KBC_OLIVETTI,			0xff04, 0xffffffff,	NULL,				NULL				},
    { "[8086] Schetmash Iskra-3104",		"iskra3104",		MACHINE_TYPE_8086,	MACHINE_CHIPSET_DISCRETE,		    machine_xt_iskra3104_init,	0,	0,	MACHINE_AVAILABLE,	CPU_PKG_8086, 0, 0, 0, 0, 0, 0, 0,										MACHINE_PC,		0,							  128,   640, 128,    0, KBC_IBM_PC_XT,			0xff00, 0xffffffff,	NULL,				NULL				},
    { "[8086] Tandy 1000 SL/2",			"tandy1000sl2",		MACHINE_TYPE_8086,	MACHINE_CHIPSET_PROPRIETARY,		    machine_tandy1000sl2_init,	0,	0,	MACHINE_AVAILABLE,	CPU_PKG_8086, 0, 0, 0, 0, 0, 0, 0,										MACHINE_PC,		MACHINE_VIDEO_FIXED,					  512,   768, 128,    0, KBC_TANDY_SL2,			0xff00, 0xffffffff,	NULL,				tandy1k_sl_get_device		},
    { "[8086] Victor V86P",			"v86p",			MACHINE_TYPE_8086,	MACHINE_CHIPSET_PROPRIETARY,			    machine_v86p_init,	0,	0,	MACHINE_AVAILABLE,	CPU_PKG_8086, 0, 0, 0, 0, 0, 0, 0,										MACHINE_PC,		MACHINE_VIDEO,						  512,  1024, 128,  127, KBC_IBM_PC_XT,			0xff00, 0xffffffff,	NULL,				NULL				},
    { "[8086] Toshiba T1200",			"t1200",		MACHINE_TYPE_8086,	MACHINE_CHIPSET_PROPRIETARY,			machine_xt_t1200_init,	0,	0,	MACHINE_AVAILABLE,	CPU_PKG_8086, 0, 0, 0, 0, 0, 0, 0,										MACHINE_PC,		MACHINE_VIDEO,						 1024,  2048,1024,   63, KBC_IBM_PC_XT,			0xff00, 0xffffffff,	NULL,				t1200_get_device		},

#if defined(DEV_BRANCH) && defined(USE_LASERXT)
    { "[8086] VTech Laser XT3",			"lxt3",			MACHINE_TYPE_8086,	MACHINE_CHIPSET_DISCRETE,			 machine_xt_lxt3_init,	0,	0,	MACHINE_AVAILABLE,	CPU_PKG_8086, 0, 0, 0, 0, 0, 0, 0,										MACHINE_PC,		0,							  256,   640, 256,    0, KBC_IBM_PC_XT,			0xff00, 0xffffffff,	NULL,				NULL				},
#endif

    /* 286 AT machines */
    /* Has IBM AT KBC firmware. */
    { "[ISA] IBM AT",				"ibmat",		MACHINE_TYPE_286,	MACHINE_CHIPSET_DISCRETE,			  machine_at_ibm_init,	0,	0,	MACHINE_AVAILABLE,	CPU_PKG_286, 0, 6000000, 8000000, 0, 0, 0, 0,									MACHINE_AT,		0,							  256, 15872, 128,   63, NULL				},
    /* Has IBM PS/2 Type 1 KBC firmware. */
    { "[ISA] IBM PS/1 model 2011",		"ibmps1es",		MACHINE_TYPE_286,	MACHINE_CHIPSET_PROPRIETARY,		       machine_ps1_m2011_init,	0,	0,	MACHINE_AVAILABLE,	CPU_PKG_286, 0, 10000000, 10000000, 0, 0, 0, 0,									MACHINE_PS2,		MACHINE_XTA | MACHINE_VIDEO_FIXED,			  512, 16384, 512,   63, NULL				},
    /* Has IBM PS/2 Type 1 KBC firmware. */
    { "[ISA] IBM PS/2 model 30-286",		"ibmps2_m30_286",	MACHINE_TYPE_286,	MACHINE_CHIPSET_PROPRIETARY,		     machine_ps2_m30_286_init,	0,	0,	MACHINE_AVAILABLE,	CPU_PKG_286 | CPU_PKG_486SLC_IBM, 0, 10000000, 0, 0, 0, 0, 0,							MACHINE_PS2,		MACHINE_XTA | MACHINE_VIDEO_FIXED,			 1024, 16384,1024,  127, NULL				},
    /* Has IBM AT KBC firmware. */
    { "[ISA] IBM XT Model 286",			"ibmxt286",		MACHINE_TYPE_286,	MACHINE_CHIPSET_DISCRETE,		     machine_at_ibmxt286_init,	0,	0,	MACHINE_AVAILABLE,	CPU_PKG_286, 0, 6000000, 6000000, 0, 0, 0, 0,									MACHINE_AT,		0,							  256, 15872, 128,  127, NULL				},
    /* AMI BIOS for a chipset-less machine, most likely has AMI 'F' KBC firmware. */
    { "[ISA] AMI IBM AT",			"ibmatami",		MACHINE_TYPE_286,	MACHINE_CHIPSET_DISCRETE,		     machine_at_ibmatami_init,	0,	0,	MACHINE_AVAILABLE,	CPU_PKG_286, 0, 6000000, 8000000, 0, 0, 0, 0,									MACHINE_AT,		0,							  256, 15872, 128,   63, NULL				},
    /* Uses Commodore (CBM) KBC firmware, to be implemented as identical to the
       IBM AT KBC firmware unless evidence emerges of any proprietary commands. */
    { "[ISA] Commodore PC 30 III",		"cmdpc30",		MACHINE_TYPE_286,	MACHINE_CHIPSET_PROPRIETARY,			machine_at_cmdpc_init,	0,	0,	MACHINE_AVAILABLE,	CPU_PKG_286, 0, 0, 0, 0, 0, 0, 0,										MACHINE_AT,		0,							  640, 16384, 128,  127, NULL				},
    /* Uses Compaq KBC firmware. */
    { "[ISA] Compaq Portable II",		"portableii",		MACHINE_TYPE_286,	MACHINE_CHIPSET_PROPRIETARY,		   machine_at_portableii_init,	0,	0,	MACHINE_AVAILABLE,	CPU_PKG_286, 0, 0, 0, 0, 0, 0, 0,										MACHINE_AT,		0,							  640, 16384, 128,  127, NULL				},
    /* Uses Compaq KBC firmware. */
    { "[ISA] Compaq Portable III",		"portableiii",		MACHINE_TYPE_286,	MACHINE_CHIPSET_PROPRIETARY,		  machine_at_portableiii_init,	0,	0,	MACHINE_AVAILABLE,	CPU_PKG_286, 0, 0, 0, 0, 0, 0, 0,										MACHINE_AT,		MACHINE_VIDEO,						  640, 16384, 128,  127, at_cpqiii_get_device		},
    /* Has IBM AT KBC firmware. */
    { "[ISA] MR BIOS 286 clone",		"mr286",		MACHINE_TYPE_286,	MACHINE_CHIPSET_DISCRETE,			machine_at_mr286_init,	0,	0,	MACHINE_AVAILABLE,	CPU_PKG_286, 0, 0, 0, 0, 0, 0, 0,										MACHINE_AT,		MACHINE_IDE,						  512, 16384, 128,  127, NULL				},
    /* Has IBM AT KBC firmware. */
    { "[ISA] NCR PC8/810/710/3390/3392",	"pc8",			MACHINE_TYPE_286,	MACHINE_CHIPSET_DISCRETE,			  machine_at_pc8_init,	0,	0,	MACHINE_AVAILABLE,	CPU_PKG_286, 0, 0, 0, 0, 0, 0, 0,										MACHINE_AT,		0,							  512, 16384, 128,  127, NULL				},
#if defined(DEV_BRANCH) && defined(USE_OLIVETTI)
    /* Has Olivetti KBC firmware. */
    { "[ISA] Olivetti M290",			"m290",			MACHINE_TYPE_286,	MACHINE_CHIPSET_PROPRIETARY,			 machine_at_m290_init,	0,	0,	MACHINE_AVAILABLE,	CPU_PKG_286, 0, 0, 0, 0, 0, 0, 0,										MACHINE_AT,		0,							  640, 16384, 128, 127, NULL				},
#endif
#if defined(DEV_BRANCH) && defined(USE_OPEN_AT)
    /* Has IBM AT KBC firmware. */
    { "[ISA] OpenAT",				"openat",		MACHINE_TYPE_286,	MACHINE_CHIPSET_DISCRETE,		       machine_at_openat_init,	0,	0,	MACHINE_AVAILABLE,	CPU_PKG_286, 0, 0, 0, 0, 0, 0, 0,										MACHINE_AT,		0,							  256, 15872, 128,   63, NULL				},
#endif
    /* Has IBM AT KBC firmware. */
    { "[ISA] Phoenix IBM AT",			"ibmatpx",		MACHINE_TYPE_286,	MACHINE_CHIPSET_DISCRETE,		      machine_at_ibmatpx_init,	0,	0,	MACHINE_AVAILABLE,	CPU_PKG_286, 0, 6000000, 8000000, 0, 0, 0, 0,									MACHINE_AT,		0,							  256, 15872, 128,   63, NULL				},
    /* Has Quadtel KBC firmware. */
    { "[ISA] Quadtel IBM AT",			"ibmatquadtel",		MACHINE_TYPE_286,	MACHINE_CHIPSET_DISCRETE,		 machine_at_ibmatquadtel_init,	0,	0,	MACHINE_AVAILABLE,	CPU_PKG_286, 0, 6000000, 8000000, 0, 0, 0, 0,									MACHINE_AT,		0,							  256, 15872, 128,   63, NULL				},
    /* This has a Siemens proprietary KBC which is completely undocumented. */
    { "[ISA] Siemens PCD-2L",			"siemens",		MACHINE_TYPE_286,	MACHINE_CHIPSET_DISCRETE,		      machine_at_siemens_init,	0,	0,	MACHINE_AVAILABLE,	CPU_PKG_286, 0, 0, 0, 0, 0, 0, 0,										MACHINE_AT,		0,							  256, 15872, 128,   63, NULL				},
    /* This has Toshiba's proprietary KBC, which is already implemented. */
    { "[ISA] Toshiba T3100e",			"t3100e",		MACHINE_TYPE_286,	MACHINE_CHIPSET_PROPRIETARY,		       machine_at_t3100e_init,	0,	0,	MACHINE_AVAILABLE,	CPU_PKG_286, 0, 0, 0, 0, 0, 0, 0,										MACHINE_AT,		MACHINE_IDE | MACHINE_VIDEO_FIXED,			 1024,  5120, 256,   63, NULL				},
    /* Has Quadtel KBC firmware. */
    { "[GC103] Quadtel 286 clone",		"quadt286",		MACHINE_TYPE_286,	MACHINE_CHIPSET_GC103,			     machine_at_quadt286_init,	0,	0,	MACHINE_AVAILABLE,	CPU_PKG_286, 0, 0, 0, 0, 0, 0, 0,										MACHINE_AT,		0,							  512, 16384, 128,  127, NULL				},
    /* Most likely has AMI 'F' KBC firmware. */
    { "[GC103] TriGem 286M",			"tg286m",		MACHINE_TYPE_286,	MACHINE_CHIPSET_GC103,			       machine_at_tg286m_init,	0,	0,	MACHINE_AVAILABLE,	CPU_PKG_286, 0, 0, 0, 0, 0, 0, 0,										MACHINE_AT,		MACHINE_IDE,						  512,  8192, 128,  127, NULL				},
    /* This has "AMI KEYBOARD BIOS", most likely 'F'. */
    { "[NEAT] DataExpert 286",			"ami286",		MACHINE_TYPE_286,	MACHINE_CHIPSET_NEAT,			     machine_at_neat_ami_init,	0,	0,	MACHINE_AVAILABLE,	CPU_PKG_286, 0, 0, 0, 0, 0, 0, 0,										MACHINE_AT,		0,							  512,  8192, 128,  127, NULL				},
    /* Has IBM AT KBC firmware. */
    { "[NEAT] NCR 3302",			"3302",			MACHINE_TYPE_286,	MACHINE_CHIPSET_NEAT,				 machine_at_3302_init,	0,	0,	MACHINE_AVAILABLE,	CPU_PKG_286, 0, 0, 0, 0, 0, 0, 0,										MACHINE_AT,		MACHINE_VIDEO,						  512, 16384, 128,  127, NULL				},
    /* Has IBM AT KBC firmware. */
    { "[NEAT] Phoenix 286 clone",		"px286",		MACHINE_TYPE_286,	MACHINE_CHIPSET_NEAT,				machine_at_px286_init,	0,	0,	MACHINE_AVAILABLE,	CPU_PKG_286, 0, 0, 0, 0, 0, 0, 0,										MACHINE_AT,		0,							  512, 16384, 128,  127, NULL				},
    /* Has Chips & Technologies KBC firmware. */
    { "[SCAT] GW-286CT GEAR",			"gw286ct",		MACHINE_TYPE_286,	MACHINE_CHIPSET_SCAT,			      machine_at_gw286ct_init,	0,	0,	MACHINE_AVAILABLE,	CPU_PKG_286, 0, 0, 0, 0, 0, 0, 0,										MACHINE_AT,		MACHINE_IDE,						  512, 16384, 128,  127, NULL				},
    /* Has IBM PS/2 Type 1 KBC firmware. */
    { "[SCAT] Goldstar GDC-212M",		"gdc212m",		MACHINE_TYPE_286,	MACHINE_CHIPSET_SCAT,			      machine_at_gdc212m_init,	0,	0,	MACHINE_AVAILABLE,	CPU_PKG_286, 0, 0, 0, 0, 0, 0, 0,										MACHINE_PS2,		MACHINE_IDE,						  512,  4096, 512,  127, NULL				},
    /* Has a VIA VT82C42N KBC. */
    { "[SCAT] Hyundai Solomon 286KP",		"award286",		MACHINE_TYPE_286,	MACHINE_CHIPSET_SCAT,			     machine_at_award286_init,	0,	0,	MACHINE_AVAILABLE,	CPU_PKG_286, 0, 0, 0, 0, 0, 0, 0,										MACHINE_AT,		0,							  512,  8192, 128,  127, NULL				},
    /* Has a VIA VT82C42N KBC. */
    { "[SCAT] Hyundai Super-286TR",		"super286tr",		MACHINE_TYPE_286,	MACHINE_CHIPSET_SCAT,			   machine_at_super286tr_init,	0,	0,	MACHINE_AVAILABLE,	CPU_PKG_286, 0, 0, 0, 0, 0, 0, 0,										MACHINE_AT,		0,							  512,  8192, 128,  127, NULL				},
    /* Has IBM PS/2 Type 1 KBC firmware. */
    { "[SCAT] Samsung SPC-4200P",		"spc4200p",		MACHINE_TYPE_286,	MACHINE_CHIPSET_SCAT,			     machine_at_spc4200p_init,	0,	0,	MACHINE_AVAILABLE,	CPU_PKG_286, 0, 0, 0, 0, 0, 0, 0,										MACHINE_PS2,		0,							  512,  2048, 128,  127, NULL				},
    /* Has IBM PS/2 Type 1 KBC firmware. */
    { "[SCAT] Samsung SPC-4216P",		"spc4216p",		MACHINE_TYPE_286,	MACHINE_CHIPSET_SCAT,			     machine_at_spc4216p_init,	0,	0,	MACHINE_AVAILABLE,	CPU_PKG_286, 0, 0, 0, 0, 0, 0, 0,										MACHINE_PS2,		0,							 1024,  5120,1024,  127, NULL				},
    /* Has IBM PS/2 Type 1 KBC firmware. */
    { "[SCAT] Samsung SPC-4620P",		"spc4620p",		MACHINE_TYPE_286,	MACHINE_CHIPSET_SCAT,			     machine_at_spc4620p_init,	0,	0,	MACHINE_AVAILABLE,	CPU_PKG_286, 0, 0, 0, 0, 0, 0, 0,										MACHINE_PS2,		MACHINE_VIDEO,						 1024,  5120,1024,  127, NULL				},
    /* Has IBM AT KBC firmware. */
    { "[SCAT] Samsung Deskmaster 286",		"deskmaster286",	MACHINE_TYPE_286,	MACHINE_CHIPSET_SCAT,			machine_at_deskmaster286_init,	0,	0,	MACHINE_AVAILABLE,	CPU_PKG_286, 0, 0, 0, 0, 0, 0, 0,										MACHINE_AT,		0,							  512, 16384, 128,  127, NULL				},

    /* 286 machines that utilize the MCA bus */
    /* Has IBM PS/2 Type 2 KBC firmware. */
    { "[MCA] IBM PS/2 model 50",		"ibmps2_m50",		MACHINE_TYPE_286,	MACHINE_CHIPSET_PROPRIETARY,		    machine_ps2_model_50_init,	0,	0,	MACHINE_AVAILABLE,	CPU_PKG_286 | CPU_PKG_486SLC_IBM, 0, 10000000, 0, 0, 0, 0, 0,							MACHINE_PS2_MCA,	MACHINE_VIDEO,						 1024, 10240,1024,   63, NULL				},

    /* 386SX machines */
    /* ISA slots available because an official IBM expansion for that existed. */
    /* Has IBM PS/2 Type 1 KBC firmware. */
    { "[ISA] IBM PS/1 model 2121",		"ibmps1_2121",		MACHINE_TYPE_386SX,	MACHINE_CHIPSET_PROPRIETARY,		       machine_ps1_m2121_init,	0,	0,	MACHINE_AVAILABLE,	CPU_PKG_386SX, 0, 0, 0, 0, 0, 0, 0,										MACHINE_PS2,		MACHINE_IDE | MACHINE_VIDEO,				 2048,  6144,1024,   63, NULL				},
    /* Has IBM AT KBC firmware. */
    { "[ISA] NCR PC916SX",			"pc916sx",		MACHINE_TYPE_386SX,	MACHINE_CHIPSET_DISCRETE,		      machine_at_pc916sx_init,	0,	0,	MACHINE_AVAILABLE,	CPU_PKG_386SX, 0, 0, 0, 0, 0, 0, 0, 										MACHINE_AT,		0,							 1024, 16384, 128,  127, NULL				},
    /* Has Quadtel KBC firmware. */
    { "[ISA] QTC-SXM KT X20T02/HI",		"quadt386sx",		MACHINE_TYPE_386SX,	MACHINE_CHIPSET_DISCRETE,		   machine_at_quadt386sx_init,	0,	0,	MACHINE_AVAILABLE,	CPU_PKG_386SX, 0, 0, 0, 0, 0, 0, 0,										MACHINE_AT,		0,							 1024, 16384, 128,  127, NULL				},
    /* This has an AMIKey-2, which is an updated version of type 'H'. */
    { "[ALi M1217] Acrosser AR-B1374",		"arb1374",		MACHINE_TYPE_386SX,	MACHINE_CHIPSET_ALI_M1217,		      machine_at_arb1374_init,	0,	0,	MACHINE_AVAILABLE,	CPU_PKG_386SX, 0, 0, 0, 0, 0, 0, 0,										MACHINE_PS2,		MACHINE_IDE,						 1024, 32768,1024,  127, NULL				},
    /* Has the AMIKey KBC firmware, which is an updated 'F' type. */
    { "[ALi M1217] AAEON SBC-350A",		"sbc350a",		MACHINE_TYPE_386SX,	MACHINE_CHIPSET_ALI_M1217,		      machine_at_sbc350a_init,	0,	0,	MACHINE_AVAILABLE,	CPU_PKG_386SX, 0, 0, 0, 0, 0, 0, 0,										MACHINE_PS2,		MACHINE_IDE,						 1024, 16384, 1024, 127, NULL				},
    /* Has an AMI KBC firmware, the only photo of this is too low resolution
       for me to read what's on the KBC chip, so I'm going to assume AMI 'F'
       based on the other known HT18 AMI BIOS strings. */
    { "[ALi M1217] Flytech 386",		"flytech386",		MACHINE_TYPE_386SX,	MACHINE_CHIPSET_ALI_M1217,		   machine_at_flytech386_init,	0,	0,	MACHINE_AVAILABLE,	CPU_PKG_386SX, 0, 0, 0, 0, 0, 0, 0,										MACHINE_PS2,		MACHINE_IDE | MACHINE_VIDEO,				 1024, 16384, 1024, 127, at_flytech386_get_device	},
    /* I'm going to assume this has a standard/generic IBM-compatible AT KBC
       firmware until the board is identified. */
    { "[ALi M1217] MR BIOS 386SX clone",	"mr1217",		MACHINE_TYPE_386SX,	MACHINE_CHIPSET_ALI_M1217,		       machine_at_mr1217_init,	0,	0,	MACHINE_AVAILABLE,	CPU_PKG_386SX, 0, 0, 0, 0, 0, 0, 0,										MACHINE_PS2,		MACHINE_IDE | MACHINE_VIDEO,				 1024, 16384, 1024, 127, NULL				},
    /* Has IBM PS/2 Type 1 KBC firmware. */
    { "[ALi M6117] Acrosser PJ-A511M",		"pja511m",		MACHINE_TYPE_386SX,	MACHINE_CHIPSET_ALI_M6117,		      machine_at_pja511m_init,	0,	0,	MACHINE_AVAILABLE,	CPU_PKG_M6117, 0, 0, 0, 0, 0, 0, 0,										MACHINE_PS2,		MACHINE_IDE,						 1024, 32768, 1024, 127, NULL				},
    /* Has IBM PS/2 Type 1 KBC firmware. */
    { "[ALi M6117] Protech ProX-1332",		"prox1332",		MACHINE_TYPE_386SX,	MACHINE_CHIPSET_ALI_M6117,		     machine_at_prox1332_init,	0,	0,	MACHINE_AVAILABLE,	CPU_PKG_M6117, 0, 0, 0, 0, 0, 0, 0,										MACHINE_PS2,		MACHINE_IDE,						 1024, 32768, 1024, 127, NULL				},
    /* Has an AMI KBC firmware, the only photo of this is too low resolution
       for me to read what's on the KBC chip, so I'm going to assume AMI 'F'
       based on the other known HT18 AMI BIOS strings. */
    { "[HT18] AMA-932J",			"ama932j",		MACHINE_TYPE_386SX,	MACHINE_CHIPSET_HT18,			      machine_at_ama932j_init,	0,	0,	MACHINE_AVAILABLE,	CPU_PKG_386SX, 0, 0, 0, 0, 0, 0, 0,										MACHINE_AT,		MACHINE_IDE | MACHINE_VIDEO,				  512,  8192,  128, 127, at_ama932j_get_device 		},
    /* Has an unknown KBC firmware with commands B8 and BB in the style of
       Phoenix MultiKey and AMIKey-3(!), but also commands E1 and EA with
       unknown functions. */
    { "[Intel 82335] ADI 386SX",		"adi386sx",		MACHINE_TYPE_386SX,	MACHINE_CHIPSET_INTEL_82335,		     machine_at_adi386sx_init,	0,	0,	MACHINE_AVAILABLE,	CPU_PKG_386SX, 0, 0, 0, 0, 0, 0, 0,										MACHINE_AT,		0,							  512,  8192,  128, 127, NULL				},
    /* Has an AMI Keyboard BIOS PLUS KBC firmware ('8'). */
    { "[Intel 82335] Shuttle 386SX",		"shuttle386sx",		MACHINE_TYPE_386SX,	MACHINE_CHIPSET_INTEL_82335,		 machine_at_shuttle386sx_init,	0,	0,	MACHINE_AVAILABLE,	CPU_PKG_386SX, 0, 0, 0, 0, 0, 0, 0,										MACHINE_AT,		0,							  512,  8192,  128, 127, NULL				},
    /* Uses Commodore (CBM) KBC firmware, to be implemented as identical to
       the IBM PS/2 Type 1 KBC firmware unless evidence emerges of any
       proprietary commands. */
    { "[NEAT] Commodore SL386SX-16",		"cmdsl386sx16",		MACHINE_TYPE_386SX,	MACHINE_CHIPSET_NEAT,			 machine_at_cmdsl386sx16_init,	0,	0,	MACHINE_AVAILABLE,	CPU_PKG_386SX, 0, 0, 0, 0, 0, 0, 0,										MACHINE_PS2,		MACHINE_IDE,						 1024,  8192,  512, 127, NULL				},
    /* Has IBM AT KBC firmware. */
    { "[NEAT] DTK 386SX clone",			"dtk386",		MACHINE_TYPE_386SX,	MACHINE_CHIPSET_NEAT,				 machine_at_neat_init,	0,	0,	MACHINE_AVAILABLE,	CPU_PKG_386SX, 0, 0, 0, 0, 0, 0, 0,										MACHINE_AT,		0,							  512,  8192,  128, 127, NULL				},
    /* Has IBM AT KBC firmware. */
    { "[OPTi 291] DTK PPM-3333P",		"awardsx",		MACHINE_TYPE_386SX,	MACHINE_CHIPSET_OPTI_291,		      machine_at_awardsx_init,	0,	0,	MACHINE_AVAILABLE,	CPU_PKG_386SX, 0, 0, 0, 0, 0, 0, 0,										MACHINE_AT,		0,							 1024, 16384, 1024, 127, NULL				},
    /* Uses Commodore (CBM) KBC firmware, to be implemented as identical to
       the IBM PS/2 Type 1 KBC firmware unless evidence emerges of any
       proprietary commands. */
    { "[SCAMP] Commodore SL386SX-25",		"cmdsl386sx25",		MACHINE_TYPE_386SX,	MACHINE_CHIPSET_VLSI_SCAMP,		 machine_at_cmdsl386sx25_init,	0,	0,	MACHINE_AVAILABLE,	CPU_PKG_386SX, 0, 0, 0, 0, 0, 0, 0,										MACHINE_PS2,		MACHINE_IDE | MACHINE_VIDEO,				 1024,  8192,  512, 127, at_cmdsl386sx25_get_device	},
    /* The closest BIOS string I find to this one's, differs only in one part,
       and ends in -8, so I'm going to assume that this, too, has an AMI '8'
       (AMI Keyboard BIOS Plus) KBC firmware. */
    { "[SCAMP] DataExpert 386SX",		"dataexpert386sx",	MACHINE_TYPE_386SX,	MACHINE_CHIPSET_VLSI_SCAMP,	      machine_at_dataexpert386sx_init,	0,	0,	MACHINE_AVAILABLE,	CPU_PKG_386SX, 0, 10000000, 25000000, 0, 0, 0, 0,								MACHINE_AT,		0,							 1024, 16384, 1024, 127, NULL				},
    /* Has IBM PS/2 Type 1 KBC firmware. */
    { "[SCAMP] Samsung SPC-6033P",		"spc6033p",		MACHINE_TYPE_386SX,	MACHINE_CHIPSET_VLSI_SCAMP,		     machine_at_spc6033p_init,	0,	0,	MACHINE_AVAILABLE,	CPU_PKG_386SX, 0, 0, 0, 0, 0, 0, 0,										MACHINE_PS2,		MACHINE_IDE | MACHINE_VIDEO,				 2048, 12288, 2048, 127, at_spc6033p_get_device		},
    /* Has an unknown AMI KBC firmware, I'm going to assume 'F' until a
       photo or real hardware BIOS string is found. */
    { "[SCAT] KMX-C-02",			"kmxc02",		MACHINE_TYPE_386SX,	MACHINE_CHIPSET_SCAT,			       machine_at_kmxc02_init,	0,	0,	MACHINE_AVAILABLE,	CPU_PKG_386SX, 0, 0, 0, 0, 0, 0, 0,										MACHINE_AT,		0,							  512, 16384,  512, 127, NULL				},
    /* Has Quadtel KBC firmware. */
    { "[WD76C10] Amstrad MegaPC",		"megapc",		MACHINE_TYPE_386SX,	MACHINE_CHIPSET_WD76C10,		      machine_at_wd76c10_init,	0,	0,	MACHINE_AVAILABLE,	CPU_PKG_386SX, 0, 0, 0, 0, 0, 0, 0,										MACHINE_PS2,		MACHINE_IDE | MACHINE_VIDEO,				 1024, 32768, 1024, 127, NULL				},

    /* 386SX machines which utilize the MCA bus */
    /* Has IBM PS/2 Type 1 KBC firmware. */
    { "[MCA] IBM PS/2 model 55SX",		"ibmps2_m55sx",		MACHINE_TYPE_386SX,	MACHINE_CHIPSET_PROPRIETARY,		  machine_ps2_model_55sx_init,	0,	0,	MACHINE_AVAILABLE,	CPU_PKG_386SX, 0, 0, 0, 0, 0, 0, 0,										MACHINE_PS2_MCA,	MACHINE_VIDEO,						 1024,  8192, 1024,  63, NULL				},

    /* 486SLC machines */
    /* 486SLC machines with just the ISA slot */
    /* Has AMIKey H KBC firmware. */
    { "[OPTi 283] RYC Leopard LX",		"rycleopardlx",		MACHINE_TYPE_486SLC,	MACHINE_CHIPSET_OPTI_283,		 machine_at_rycleopardlx_init,	0,	0,	MACHINE_AVAILABLE,	CPU_PKG_486SLC_IBM, 0, 0, 0, 0, 0, 0, 0,									MACHINE_AT,		0,							 1024, 16384, 1024, 127, NULL				},

    /* 386DX machines */
    { "[ACC 2168] AMI 386DX clone",		"acc386",		MACHINE_TYPE_386DX,	MACHINE_CHIPSET_ACC_2168,		       machine_at_acc386_init,	0,	0,	MACHINE_AVAILABLE,	CPU_PKG_386DX, 0, 0, 0, 0, 0, 0, 0,										MACHINE_AT,		0,							 1024, 16384, 1024, 127, NULL				},
    /* Has an AMI Keyboard BIOS PLUS KBC firmware ('8'). */
    { "[C&T 386] ECS 386/32",			"ecs386",		MACHINE_TYPE_386DX,	MACHINE_CHIPSET_CT_386,			       machine_at_ecs386_init,	0,	0,	MACHINE_AVAILABLE,	CPU_PKG_386DX, 0, 0, 0, 0, 0, 0, 0,										MACHINE_AT,		0,							 1024, 16384, 1024, 127, NULL				},
    /* Has IBM AT KBC firmware. */
    { "[C&T 386] Samsung SPC-6000A",		"spc6000a",		MACHINE_TYPE_386DX,	MACHINE_CHIPSET_CT_386,			     machine_at_spc6000a_init,	0,	0,	MACHINE_AVAILABLE,	CPU_PKG_386DX, 0, 0, 0, 0, 0, 0, 0,										MACHINE_AT,		MACHINE_IDE,						 1024, 32768, 1024, 127, NULL				},
    /* Uses Compaq KBC firmware. */
<<<<<<< HEAD
    { "[ISA] Compaq Portable III (386)",	"portableiii386",       MACHINE_TYPE_386DX,	MACHINE_CHIPSET_DISCRETE,	       machine_at_portableiii386_init,	0,	0,	MACHINE_AVAILABLE,	CPU_PKG_386DX, 0, 0, 0, 0, 0, 0, 0,										MACHINE_AT,		MACHINE_IDE | MACHINE_VIDEO,				 1024, 14336, 1024, 127, at_cpqiii_get_device		},
=======
    { "[ISA] Compaq Deskpro 386",       "deskpro386",       MACHINE_TYPE_386DX,		CPU_PKG_386DX, 0, 0, 0, 0, 0, 0, 0,										MACHINE_AT | MACHINE_IDE,					 1024, 14336, 1024, 127,       machine_at_deskpro386_init, NULL	},
    { "[ISA] Compaq Portable III (386)",	"portableiii386",       MACHINE_TYPE_386DX,		CPU_PKG_386DX, 0, 0, 0, 0, 0, 0, 0,										MACHINE_AT | MACHINE_IDE | MACHINE_VIDEO,					 1024, 14336, 1024, 127,       machine_at_portableiii386_init, at_cpqiii_get_device	},
>>>>>>> 3fe794c5
    /* Has IBM AT KBC firmware. */
    { "[ISA] Micronics 09-00021",		"micronics386",		MACHINE_TYPE_386DX,	MACHINE_CHIPSET_DISCRETE,		 machine_at_micronics386_init,	0,	0,	MACHINE_AVAILABLE,	CPU_PKG_386DX, 0, 0, 0, 0, 0, 0, 0,										MACHINE_AT,		0,							  512,  8192,  128, 127, NULL				},
    /* Has AMIKey F KBC firmware. */
    { "[SiS 310] ASUS ISA-386C",		"asus386",		MACHINE_TYPE_386DX,	MACHINE_CHIPSET_SIS_310,		      machine_at_asus386_init,	0,	0,	MACHINE_AVAILABLE,	CPU_PKG_386DX, 0, 0, 0, 0, 0, 0, 0,										MACHINE_AT,		0,							 1024, 65536, 1024, 127, NULL				},

    /* 386DX machines which utilize the MCA bus */
    /* Has IBM PS/2 Type 1 KBC firmware. */
    { "[MCA] IBM PS/2 model 70 (type 3)",	"ibmps2_m70_type3",	MACHINE_TYPE_386DX,	MACHINE_CHIPSET_PROPRIETARY,	      machine_ps2_model_70_type3_init,	0,	0,	MACHINE_AVAILABLE,	CPU_PKG_386DX | CPU_PKG_486BL, 0, 0, 0, 0, 0, 0, 0,								MACHINE_PS2_MCA,	MACHINE_VIDEO,						 2048, 65536, 2048,  63, NULL				},
    /* Has IBM PS/2 Type 1 KBC firmware. */
    { "[MCA] IBM PS/2 model 80",		"ibmps2_m80",		MACHINE_TYPE_386DX,	MACHINE_CHIPSET_PROPRIETARY,		    machine_ps2_model_80_init,	0,	0,	MACHINE_AVAILABLE,	CPU_PKG_386DX | CPU_PKG_486BL, 0, 0, 0, 0, 0, 0, 0,								MACHINE_PS2_MCA,	MACHINE_VIDEO,						 1024, 65536, 1024,  63, NULL				},
    /* Has IBM PS/2 Type 1 KBC firmware. */
    { "[MCA] IBM PS/2 model 80 (type 3)",	"ibmps2_m80_type3",	MACHINE_TYPE_386DX,	MACHINE_CHIPSET_PROPRIETARY,		machine_ps2_model_80_axx_init,	0,	0,	MACHINE_AVAILABLE,	CPU_PKG_386DX | CPU_PKG_486BL, 0, 0, 0, 0, 0, 0, 0,								MACHINE_PS2_MCA,	MACHINE_VIDEO,						 2048, 65536, 2048,  63, NULL				},

    /* 386DX/486 machines */
    /* The BIOS sends commands C9 without a parameter and D5, both of which are
       Phoenix MultiKey commands. */
    { "[OPTi 495] Award 486 clone",		"award495",		MACHINE_TYPE_386DX_486,	MACHINE_CHIPSET_OPTI_495,		      machine_at_opti495_init,	0,	0,	MACHINE_AVAILABLE,	CPU_PKG_386DX | CPU_PKG_SOCKET1, 0, 0, 0, 0, 0, 0, 0,								MACHINE_VLB,		MACHINE_IDE,						 1024, 32768, 1024, 127, NULL				},
    /* Has AMIKey F KBC firmware. */
    { "[OPTi 495] DataExpert SX495",		"ami495",		MACHINE_TYPE_386DX_486,	MACHINE_CHIPSET_OPTI_495,		  machine_at_opti495_ami_init,	0,	0,	MACHINE_AVAILABLE,	CPU_PKG_386DX | CPU_PKG_SOCKET1, 0, 0, 0, 0, 0, 0, 0,								MACHINE_VLB,		MACHINE_IDE,						 1024, 32768, 1024, 127, NULL				},
    /* Has AMIKey F KBC firmware (it's just the MR BIOS for the above machine). */
    { "[OPTi 495] DataExpert SX495 (MR BIOS)",	"mr495",		MACHINE_TYPE_386DX_486, MACHINE_CHIPSET_OPTI_495,		   machine_at_opti495_mr_init,	0,	0,	MACHINE_AVAILABLE,	CPU_PKG_386DX | CPU_PKG_SOCKET1, 0, 0, 0, 0, 0, 0, 0,								MACHINE_VLB,		MACHINE_IDE,						 1024, 32768, 1024, 127, NULL				},

    /* 486 machines - Socket 1 */
    /* Has JetKey 5 KBC Firmware which looks like it is a clone of AMIKey type F.
       It also has those Ex commands also seen on the VIA VT82C42N (the BIOS
       supposedly sends command EF.
       The board was also seen in 2003 with a -H string - perhaps someone swapped
       the KBC? */
    { "[ALi M1429] Olystar LIL1429",		"ali1429",		MACHINE_TYPE_486,	MACHINE_CHIPSET_ALI_M1429,		      machine_at_ali1429_init,	0,	0,	MACHINE_AVAILABLE,	CPU_PKG_SOCKET1, 0, 0, 0, 0, 0, 0, 0,										MACHINE_VLB,		MACHINE_IDE,						 1024, 32768, 1024, 127, NULL				},
    /* Has JetKey 5 KBC Firmware - but the BIOS string ends in a hardcoded -F, and
       the BIOS also explicitly expects command A1 to return a 'F', so it looks like
       the JetKey 5 is a clone of AMIKey type F. */
    { "[CS4031] AMI 486 CS4031",		"cs4031",		MACHINE_TYPE_486,	MACHINE_CHIPSET_CT_CS4031,		       machine_at_cs4031_init,	0,	0,	MACHINE_AVAILABLE,	CPU_PKG_SOCKET1, 0, 0, 0, 0, 0, 0, 0,										MACHINE_VLB,		0,							 1024, 65536, 1024, 127, NULL				},
    /* Uses some variant of Phoenix MultiKey/42 as the Intel 8242 chip has a Phoenix
       copyright. */
    { "[OPTi 895] Mylex MVI486",		"mvi486",		MACHINE_TYPE_486,	MACHINE_CHIPSET_OPTI_895_802G,		       machine_at_mvi486_init,	0,	0,	MACHINE_AVAILABLE,	CPU_PKG_SOCKET1, 0, 0, 0, 0, 0, 0, 0,										MACHINE_VLB,		MACHINE_IDE_DUAL,					 1024, 65536, 1024, 127, NULL				},
    /* Has AMI KF KBC firmware. */
    { "[SiS 401] ASUS ISA-486",			"isa486",		MACHINE_TYPE_486,	MACHINE_CHIPSET_SIS_401,		       machine_at_isa486_init,	0,	0,	MACHINE_AVAILABLE,	CPU_PKG_SOCKET1, 0, 0, 0, 0, 0, 0, 0,										MACHINE_AT,		MACHINE_IDE,						 1024, 65536, 1024, 127, NULL				},
    /* Has AMIKey H KBC firmware, per the screenshot in "How computers & MS-DOS work". */
    { "[SiS 401] Chaintech 433SC",		"sis401",		MACHINE_TYPE_486,	MACHINE_CHIPSET_SIS_401,		       machine_at_sis401_init,	0,	0,	MACHINE_AVAILABLE,	CPU_PKG_SOCKET1, 0, 0, 0, 0, 0, 0, 0,										MACHINE_AT,		MACHINE_IDE,						 1024, 65536, 1024, 127, NULL				},
    /* Has AMIKey F KBC firmware, per a photo of a monitor with the BIOS screen on
       eBay. */
    { "[SiS 460] ABIT AV4",			"av4",			MACHINE_TYPE_486,	MACHINE_CHIPSET_SIS_460,			  machine_at_av4_init,	0,	0,	MACHINE_AVAILABLE,	CPU_PKG_SOCKET1, 0, 0, 0, 0, 0, 0, 0,										MACHINE_VLB,		MACHINE_IDE,						 1024, 65536, 1024, 127, NULL				},
    /* Has a MR (!) KBC firmware, which is a clone of the standard IBM PS/2 KBC firmware. */
    { "[SiS 471] SiS VL-BUS 471 REV. A1",	"px471",		MACHINE_TYPE_486,	MACHINE_CHIPSET_SIS_471,			machine_at_px471_init,	0,	0,	MACHINE_AVAILABLE,	CPU_PKG_SOCKET1, 0, 0, 0, 0, 0, 0, 0,										MACHINE_VLB,		MACHINE_IDE,						 1024,131072, 1024, 127, NULL				},
    /* The chip is a Lance LT38C41, a clone of the Intel 8041, and the BIOS sends
       commands BC, BD, and C9 which exist on both AMIKey and Phoenix MultiKey/42,
       but it does not write a byte after C9, which is consistent with AMIKey, so
       this must have some form of AMIKey. */
    { "[VIA VT82C495] FIC 486-VC-HD",		"486vchd",		MACHINE_TYPE_486,	MACHINE_CHIPSET_VIA_VT82C495,		      machine_at_486vchd_init,	0,	0,	MACHINE_AVAILABLE,	CPU_PKG_SOCKET1, 0, 0, 0, 0, 0, 0, 0,										MACHINE_AT,		0,							 1024, 64512, 1024, 127, NULL				},
    /* According to Deksor on the Win3x.org forum, the BIOS string ends in a -0,
       indicating an unknown KBC firmware. But it does send the AMIKey get version
       command, so it must expect an AMIKey. */
    { "[VLSI 82C480] HP Vectra 486VL",		"vect486vl",		MACHINE_TYPE_486,	MACHINE_CHIPSET_VLSI_VL82C480,		    machine_at_vect486vl_init,	0,	0,	MACHINE_AVAILABLE,	CPU_PKG_SOCKET1, 0, 0, 0, 0, 0, 0, 0,										MACHINE_PS2,		MACHINE_IDE | MACHINE_VIDEO,				 2048, 32768, 2048, 127, at_vect486vl_get_device	},
    /* Has a standard IBM PS/2 KBC firmware or a clone thereof. */
    { "[VLSI 82C481] Siemens Nixdorf D824",	"d824",			MACHINE_TYPE_486,	MACHINE_CHIPSET_VLSI_VL82C481,			 machine_at_d824_init,	0,	0,	MACHINE_AVAILABLE,	CPU_PKG_SOCKET1, 0, 0, 0, 0, 0, 0, 0,										MACHINE_PS2,		MACHINE_IDE | MACHINE_VIDEO,				 2048, 32768, 2048, 127, at_d824_get_device		},

    /* 486 machines - Socket 2 */
    /* 486 machines with just the ISA slot */
    /* Uses some variant of Phoenix MultiKey/42 as the BIOS sends keyboard controller
       command C7 (OR input byte with received data byte). */
    { "[ACC 2168] Packard Bell PB410A",		"pb410a",		MACHINE_TYPE_486_S2,	MACHINE_CHIPSET_ACC_2168,		       machine_at_pb410a_init,	0,	0,	MACHINE_AVAILABLE,	CPU_PKG_SOCKET3, 0, 0, 0, 0, 0, 0, 0,										MACHINE_PS2,		MACHINE_IDE | MACHINE_VIDEO,				 4096, 36864, 1024, 127, NULL				},
    /* Uses an ACER/NEC 90M002A (UPD82C42C, 8042 clone) with unknown firmware (V4.01H). */
    { "[ALi M1429G] Acer A1G",			"acera1g",		MACHINE_TYPE_486_S2,	MACHINE_CHIPSET_ALI_M1429G,		      machine_at_acera1g_init,	0,	0,	MACHINE_AVAILABLE,	CPU_PKG_SOCKET3, 0, 0, 0, 0, 0, 0, 0,										MACHINE_PS2,		MACHINE_IDE_DUAL | MACHINE_VIDEO,			 4096, 36864, 1024, 127, at_acera1g_get_device		},
    /* This has an AMIKey-2, which is an updated version of type 'H'. */
    { "[ALi M1429G] Kaimei SA-486 VL-BUS M.B.",	"win486",		MACHINE_TYPE_486_S2,	MACHINE_CHIPSET_ALI_M1429G,		  machine_at_winbios1429_init,	0,	0,	MACHINE_AVAILABLE,	CPU_PKG_SOCKET3, 0, 0, 0, 0, 0, 0, 0,										MACHINE_VLB,		MACHINE_IDE,						 1024, 32768, 1024, 127, NULL				},
    /* Uses an Intel KBC with Phoenix MultiKey KBC firmware. */
    { "[SiS 461] DEC DECpc LPV",		"decpclpv",		MACHINE_TYPE_486_S2,	MACHINE_CHIPSET_SIS_461,		     machine_at_decpclpv_init,	0,	0,	MACHINE_AVAILABLE,	CPU_PKG_SOCKET3, 0, 0, 0, 0, 0, 0, 0,										MACHINE_PS2,		MACHINE_IDE_DUAL | MACHINE_VIDEO,			 1024, 32768, 1024, 127, NULL				},
    /* Uses an NEC 90M002A (UPD82C42C, 8042 clone) with unknown firmware. */
    { "[SiS 461] Acer V10",			"acerv10",		MACHINE_TYPE_486_S2,	MACHINE_CHIPSET_SIS_461,		      machine_at_acerv10_init,	0,	0,	MACHINE_AVAILABLE,	CPU_PKG_SOCKET3, 0, 0, 0, 0, 0, 0, 0,										MACHINE_PS2,		MACHINE_IDE_DUAL | MACHINE_VIDEO,			 1024, 32768, 1024, 127, NULL				},
    /* The BIOS does not send any non-standard keyboard controller commands and wants
       a PS/2 mouse, so it's an IBM PS/2 KBC (Type 1) firmware. */
    { "[SiS 461] IBM PS/ValuePoint 433DX/Si",	"valuepoint433",	MACHINE_TYPE_486_S2,	MACHINE_CHIPSET_SIS_461,		machine_at_valuepoint433_init,	0,	0,	MACHINE_AVAILABLE,	CPU_PKG_SOCKET3, 0, 0, 0, 0, 0, 0, 0,										MACHINE_PS2,		MACHINE_IDE | MACHINE_VIDEO,				 1024, 65536, 1024, 127, NULL				},
    /* The BIOS string ends in -U, unless command 0xA1 (AMIKey get version) returns an
       'F', in which case, it ends in -F, so it has an AMIKey F KBC firmware.
       The photo of the board shows an AMIKey KBC which is indeed F. */
    { "[SiS 471] ABit AB-AH4",			"win471",		MACHINE_TYPE_486_S2,	MACHINE_CHIPSET_SIS_471,		       machine_at_win471_init,	0,	0,	MACHINE_AVAILABLE,	CPU_PKG_SOCKET3, 0, 0, 0, 0, 0, 0, 0,										MACHINE_VLB,		MACHINE_IDE,						 1024, 65536, 1024, 127, NULL				},

    /* 486 machines - Socket 3 */
    /* 486 machines with just the ISA slot */
    /* Has AMI MegaKey KBC firmware. */
    { "[Contaq 82C597] Green-B",		"greenb",		MACHINE_TYPE_486_S3,	MACHINE_CHIPSET_CONTAQ_82C597,		       machine_at_greenb_init,	0,	0,	MACHINE_AVAILABLE,	CPU_PKG_SOCKET3, 0, 0, 0, 0, 0, 0, 0,										MACHINE_VLB,		0,							 1024, 65536, 1024, 127, NULL				},
    /* Has a VIA VT82C42N KBC. */
    { "[OPTi 895] Jetway J-403TG",		"403tg",		MACHINE_TYPE_486_S3,	MACHINE_CHIPSET_OPTI_895_802G,			machine_at_403tg_init,	0,	0,	MACHINE_AVAILABLE,	CPU_PKG_SOCKET3, 0, 0, 0, 0, 0, 0, 0,										MACHINE_VLB,		0,							 1024, 65536, 1024, 127, NULL				},
    /* Has JetKey 5 KBC Firmware which looks like it is a clone of AMIKey type F. */
    { "[OPTi 895] Jetway J-403TG Rev D",	"403tg_d",		MACHINE_TYPE_486_S3,	MACHINE_CHIPSET_OPTI_895_802G,		      machine_at_403tg_d_init,	0,	0,	MACHINE_AVAILABLE,	CPU_PKG_SOCKET3, 0, 0, 0, 0, 0, 0, 0,										MACHINE_VLB,		0,							 1024, 65536, 1024, 127, NULL				},
    /* Has JetKey 5 KBC Firmware which looks like it is a clone of AMIKey type F. */
    { "[OPTi 895] Jetway J-403TG Rev D (MR BIOS)","403tg_d_mr",		MACHINE_TYPE_486_S3,	MACHINE_CHIPSET_OPTI_895_802G,		   machine_at_403tg_d_mr_init,	0,	0,	MACHINE_AVAILABLE,	CPU_PKG_SOCKET3, 0, 0, 0, 0, 0, 0, 0,										MACHINE_VLB,		0,							 1024, 65536, 1024, 127, NULL				},
    /* Has AMIKey H keyboard BIOS. */
    { "[SiS 471] AOpen Vi15G",			"vi15g",		MACHINE_TYPE_486_S3,	MACHINE_CHIPSET_SIS_471,			machine_at_vi15g_init,	0,	0,	MACHINE_AVAILABLE,	CPU_PKG_SOCKET3, 0, 0, 0, 0, 0, 0, 0,										MACHINE_VLB,		MACHINE_IDE,						 1024, 65536, 1024, 127, NULL				},
    /* This has an AMIKey-2, which is an updated version of type 'H'. */
    { "[SiS 471] ASUS VL/I-486SV2G (GX4)",	"vli486sv2g",		MACHINE_TYPE_486_S3,	MACHINE_CHIPSET_SIS_471,		   machine_at_vli486sv2g_init,	0,	0,	MACHINE_AVAILABLE,	CPU_PKG_SOCKET3, 0, 0, 0, 0, 0, 0, 0,										MACHINE_PS2_VLB,	MACHINE_IDE_DUAL,					 1024, 65536, 1024, 127, NULL				},
    /* Has JetKey 5 KBC Firmware which looks like it is a clone of AMIKey type F. */
    { "[SiS 471] DTK PKM-0038S E-2",		"dtk486",		MACHINE_TYPE_486_S3,	MACHINE_CHIPSET_SIS_471,		       machine_at_dtk486_init,	0,	0,	MACHINE_AVAILABLE,	CPU_PKG_SOCKET3, 0, 0, 0, 0, 0, 0, 0,										MACHINE_VLB,		MACHINE_IDE,						 1024, 65536, 1024, 127, NULL				},
    /* Unknown Epox VLB Socket 3 board, has AMIKey F keyboard BIOS. */
    { "[SiS 471] Epox 486SX/DX Green",		"ami471",		MACHINE_TYPE_486_S3,	MACHINE_CHIPSET_SIS_471,		       machine_at_ami471_init,	0,	0,	MACHINE_AVAILABLE,	CPU_PKG_SOCKET3, 0, 0, 0, 0, 0, 0, 0,										MACHINE_VLB,		MACHINE_IDE,						 1024, 65536, 1024, 127, NULL				},

    /* 486 machines which utilize the PCI bus */
    /* This has an AMIKey-2, which is an updated version of type 'H'. */
    { "[ALi M1489] AAEON SBC-490",		"sbc490",		MACHINE_TYPE_486_S3,	MACHINE_CHIPSET_ALI_M1489,		       machine_at_sbc490_init,	0,	0,	MACHINE_AVAILABLE,	CPU_PKG_SOCKET3, 0, 0, 0, 0, 0, 0, 0,										MACHINE_PS2_PCI,	MACHINE_IDE_DUAL | MACHINE_VIDEO,			 1024,  65536, 1024, 255, at_sbc490_get_device		},
    /* Has the ALi M1487/9's on-chip keyboard controller which clones a standard AT
       KBC. */
    { "[ALi M1489] ABIT AB-PB4",		"abpb4",		MACHINE_TYPE_486_S3,	MACHINE_CHIPSET_ALI_M1489,			machine_at_abpb4_init,	0,	0,	MACHINE_AVAILABLE,	CPU_PKG_SOCKET3, 0, 0, 0, 0, 0, 0, 0,										MACHINE_PCI,		MACHINE_IDE_DUAL,					 1024,  65536, 1024, 255, NULL				},
    /* Has the ALi M1487/9's on-chip keyboard controller which clones a standard AT
       KBC.
       The BIOS string always ends in -U, but the BIOS will send AMIKey commands 0xCA
       and 0xCB if command 0xA1 returns a letter in the 0x5x or 0x7x ranges, so I'm
       going to give it an AMI 'U' KBC. */
    { "[ALi M1489] AMI WinBIOS 486 PCI",	"win486pci",		MACHINE_TYPE_486_S3,	MACHINE_CHIPSET_ALI_M1489,		    machine_at_win486pci_init,	0,	0,	MACHINE_AVAILABLE,	CPU_PKG_SOCKET3, 0, 0, 0, 0, 0, 0, 0,										MACHINE_PCI,		MACHINE_IDE_DUAL,					 1024,  65536, 1024, 255, NULL				},
    /* Has the ALi M1487/9's on-chip keyboard controller which clones a standard AT
       KBC.
       The known BIOS string ends in -E, and the BIOS returns whatever command 0xA1
       returns (but only if command 0xA1 is instant response), so said ALi keyboard
       controller likely returns 'E'. */
    { "[ALi M1489] MSI MS-4145",		"ms4145",		MACHINE_TYPE_486_S3,	MACHINE_CHIPSET_ALI_M1489,		       machine_at_ms4145_init,	0,	0,	MACHINE_AVAILABLE,	CPU_PKG_SOCKET3, 0, 0, 0, 0, 0, 0, 0,										MACHINE_PCI,		MACHINE_IDE_DUAL,					 1024,  65536, 1024, 255, NULL				},
    /* Has an ALi M5042 keyboard controller with Phoenix MultiKey/42 v1.40 firmware. */
    { "[ALi M1489] ESA TF-486",			"tf486",		MACHINE_TYPE_486_S3,	MACHINE_CHIPSET_ALI_M1489,			machine_at_tf486_init,	0,	0,	MACHINE_AVAILABLE,	CPU_PKG_SOCKET3, 0, 0, 0, 0, 0, 0, 0,										MACHINE_PS2_PCI,	MACHINE_IDE_DUAL,					 1024,  65536, 1024, 255, NULL				},
    /* Has IBM PS/2 Type 1 KBC firmware. */
    { "[OPTi 802G] IBM PC 330 (type 6573)",	"pc330_6573",		MACHINE_TYPE_486_S3,	MACHINE_CHIPSET_OPTI_895_802G,		   machine_at_pc330_6573_init,	0,	0,	MACHINE_AVAILABLE,	CPU_PKG_SOCKET3_PC330, 0, 25000000, 33333333, 0, 0, 2.0, 3.0,							MACHINE_PS2_PCI,	MACHINE_IDE,						 1024,  65536, 1024, 127, NULL				},
    /* This has an AMIKey-2, which is an updated version of type 'H'. */
    { "[i420EX] ASUS PVI-486AP4",		"486ap4",		MACHINE_TYPE_486_S3,	MACHINE_CHIPSET_INTEL_420EX,		       machine_at_486ap4_init,	0,	0,	MACHINE_AVAILABLE,	CPU_PKG_SOCKET3, 0, 0, 0, 0, 0, 0, 0,										MACHINE_PS2_PCIV,	MACHINE_IDE_DUAL,					 1024, 131072, 1024, 127, NULL				},
    /* This has the Phoenix MultiKey KBC firmware. */
    { "[i420EX] Intel Classic/PCI ED",		"ninja",		MACHINE_TYPE_486_S3,	MACHINE_CHIPSET_INTEL_420EX,			machine_at_ninja_init,	0,	0,	MACHINE_AVAILABLE,	CPU_PKG_SOCKET3, 0, 0, 0, 0, 0, 0, 0,										MACHINE_PS2_PCI,	MACHINE_IDE_DUAL,			  		 1024, 131072, 1024, 127, NULL				},
    /* I'm going to assume this as an AMIKey-2 like the other two 486SP3's. */
    { "[i420TX] ASUS PCI/I-486SP3",		"486sp3",		MACHINE_TYPE_486_S3,	MACHINE_CHIPSET_INTEL_420TX,		       machine_at_486sp3_init,	0,	0,	MACHINE_AVAILABLE,	CPU_PKG_SOCKET3, 0, 0, 0, 0, 0, 0, 0,										MACHINE_PCI,		MACHINE_IDE_DUAL | MACHINE_SCSI,			 1024, 131072, 1024, 127, NULL				},
    /* This has the Phoenix MultiKey KBC firmware. */
    { "[i420TX] Intel Classic/PCI",		"alfredo",		MACHINE_TYPE_486_S3,	MACHINE_CHIPSET_INTEL_420TX,		      machine_at_alfredo_init,	0,	0,	MACHINE_AVAILABLE,	CPU_PKG_SOCKET3, 0, 0, 0, 0, 0, 0, 0,										MACHINE_PS2_PCI,	MACHINE_IDE_DUAL,			  		 2048, 131072, 2048, 127, NULL				},
    /* This has an AMIKey-2, which is an updated version of type 'H'. Also has a
       SST 29EE010 Flash chip. */
    { "[i420ZX] ASUS PCI/I-486SP3G",		"486sp3g",		MACHINE_TYPE_486_S3,	MACHINE_CHIPSET_INTEL_420ZX,		      machine_at_486sp3g_init,	0,	0,	MACHINE_AVAILABLE,	CPU_PKG_SOCKET3, 0, 0, 0, 0, 0, 0, 0,										MACHINE_PS2_PCI,	MACHINE_IDE_DUAL | MACHINE_SCSI,			 1024, 131072, 1024, 127, NULL				},
    /* This most likely has a standalone AMI Megakey 1993, which is type 'P', like the below Tekram board. */
    { "[IMS 8848] J-Bond PCI400C-B",		"pci400cb",		MACHINE_TYPE_486_S3,	MACHINE_CHIPSET_IMS_8848,		     machine_at_pci400cb_init,	0,	0,	MACHINE_AVAILABLE,	CPU_PKG_SOCKET3, 0, 0, 0, 0, 0, 0, 0,										MACHINE_PS2_PCI,	MACHINE_IDE_DUAL,			  		 2048, 131072, 2048, 127, NULL				},
    /* This has a standalone AMI Megakey 1993, which is type 'P'. */
    { "[IMS 8848] Tekram G486IP",		"g486ip",		MACHINE_TYPE_486_S3,	MACHINE_CHIPSET_IMS_8848,		       machine_at_g486ip_init,	0,	0,	MACHINE_AVAILABLE,	CPU_PKG_SOCKET3, 0, 0, 0, 0, 0, 0, 0,										MACHINE_PS2_PCI,	MACHINE_IDE_DUAL,			  		 2048, 131072, 2048, 127, NULL				},
    /* This has an AMIKey-2, which is an updated version of type 'H'. */
    { "[SiS 496] ASUS PVI-486SP3C",		"486sp3c",		MACHINE_TYPE_486_S3,	MACHINE_CHIPSET_SIS_496,		      machine_at_486sp3c_init,	0,	0,	MACHINE_AVAILABLE,	CPU_PKG_SOCKET3, 0, 0, 0, 0, 0, 0, 0,										MACHINE_PS2_PCIV,	MACHINE_IDE_DUAL,					 1024, 261120, 1024, 255, NULL				},
    /* This has an AMIKey-2, which is an updated version of type 'H'. */
    { "[SiS 496] Lucky Star LS-486E",		"ls486e",		MACHINE_TYPE_486_S3,	MACHINE_CHIPSET_SIS_496,		       machine_at_ls486e_init,	0,	0,	MACHINE_AVAILABLE,	CPU_PKG_SOCKET3, 0, 0, 0, 0, 0, 0, 0,										MACHINE_PCI,		MACHINE_IDE_DUAL,					 1024, 131072, 1024, 255, NULL				},
    /* The BIOS does not send a single non-standard KBC command, so it has a standard PS/2 KBC. */
    { "[SiS 496] Micronics M4Li",		"m4li",			MACHINE_TYPE_486_S3,	MACHINE_CHIPSET_SIS_496,			 machine_at_m4li_init,	0,	0,	MACHINE_AVAILABLE,	CPU_PKG_SOCKET3, 0, 0, 0, 0, 0, 0, 0,										MACHINE_PS2_PCI,	MACHINE_IDE_DUAL,					 1024, 131072, 1024, 127, NULL				},
    /* Has a BestKey KBC which clones AMI type 'H'. */
    { "[SiS 496] Rise Computer R418",		"r418",			MACHINE_TYPE_486_S3,	MACHINE_CHIPSET_SIS_496,			 machine_at_r418_init,	0,	0,	MACHINE_AVAILABLE,	CPU_PKG_SOCKET3, 0, 0, 0, 0, 0, 0, 0,										MACHINE_PCI,		MACHINE_IDE_DUAL,					 1024, 261120, 1024, 255, NULL				},
    /* This has a Holtek KBC and the BIOS does not send a single non-standard KBC command, so it
       must be an ASIC that clones the standard IBM PS/2 KBC. */
    { "[SiS 496] Soyo 4SAW2",			"4saw2",		MACHINE_TYPE_486_S3,	MACHINE_CHIPSET_SIS_496,			machine_at_4saw2_init,	0,	0,	MACHINE_AVAILABLE,	CPU_PKG_SOCKET3, CPU_BLOCK(CPU_i486SX, CPU_i486DX, CPU_Am486SX, CPU_Am486DX), 0, 0, 0, 0, 0, 0,			MACHINE_PS2_PCIV,	MACHINE_IDE_DUAL,					 1024, 261120, 1024, 255, NULL				},
    /* According to MrKsoft, his real 4DPS has an AMIKey-2, which is an updated version
       of type 'H'. */
    { "[SiS 496] Zida Tomato 4DP",		"4dps",			MACHINE_TYPE_486_S3,	MACHINE_CHIPSET_SIS_496,			 machine_at_4dps_init,	0,	0,	MACHINE_AVAILABLE,	CPU_PKG_SOCKET3, 0, 0, 0, 0, 0, 0, 0,										MACHINE_PS2_PCI,	MACHINE_IDE_DUAL,					 1024, 261120, 1024, 255, NULL				},
    /* This has the UMC 88xx on-chip KBC. */
    { "[UMC 8881] A-Trend ATC-1415",		"atc1415",		MACHINE_TYPE_486_S3,	MACHINE_CHIPSET_UMC_UM8881,		      machine_at_atc1415_init,	0,	0,	MACHINE_AVAILABLE,	CPU_PKG_SOCKET3, 0, 0, 0, 0, 0, 0, 0,										MACHINE_PCI,		MACHINE_IDE_DUAL,					 1024,  65536, 1024, 255, NULL				},
    /* This has an AMIKey-2, which is an updated version of type 'H'. */
    { "[UMC 8881] ECS Elite UM8810PAIO",	"ecs486",		MACHINE_TYPE_486_S3,	MACHINE_CHIPSET_UMC_UM8881,		       machine_at_ecs486_init,	0,	0,	MACHINE_AVAILABLE,	CPU_PKG_SOCKET3, 0, 0, 0, 0, 0, 0, 0,										MACHINE_PCI,		MACHINE_IDE_DUAL,					 1024, 131072, 1024, 255, NULL				},
    /* Has AMIKey Z(!) KBC firmware. */
    { "[UMC 8881] Epson Action PC 2600",	"actionpc2600",		MACHINE_TYPE_486_S3,	MACHINE_CHIPSET_UMC_UM8881,		 machine_at_actionpc2600_init,	0,	0,	MACHINE_AVAILABLE,	CPU_PKG_SOCKET3, 0, 0, 0, 0, 0, 0, 0,										MACHINE_PCI,		MACHINE_IDE_DUAL,					 1024, 262144, 1024, 255, NULL				},
    /* This has the UMC 88xx on-chip KBC. All the copies of the BIOS string I can find, end in
       in -H, so the UMC on-chip KBC likely emulates the AMI 'H' KBC firmware. */
    { "[UMC 8881] PC Chips M919",		"m919",			MACHINE_TYPE_486_S3,	MACHINE_CHIPSET_UMC_UM8881,			 machine_at_m919_init,	0,	0,	MACHINE_AVAILABLE,	CPU_PKG_SOCKET3, 0, 0, 0, 0, 0, 0, 0,										MACHINE_PCIV,		MACHINE_IDE_DUAL,					 1024, 131072, 1024, 255, NULL				},
    /* Has IBM PS/2 Type 1 KBC firmware. Uses a mysterious I/O port C05. */
    { "[UMC 8881] Samsung SPC7700P-LW",		"spc7700plw",		MACHINE_TYPE_486_S3,	MACHINE_CHIPSET_UMC_UM8881,		   machine_at_spc7700plw_init,	0,	0,	MACHINE_AVAILABLE,	CPU_PKG_SOCKET3, 0, 0, 0, 0, 0, 0, 0,										MACHINE_PS2_PCI,	MACHINE_IDE_DUAL,					 1024, 131072, 1024, 255, NULL				},
    /* This has a Holtek KBC. */
    { "[UMC 8881] Shuttle HOT-433A",		"hot433",		MACHINE_TYPE_486_S3,	MACHINE_CHIPSET_UMC_UM8881,		       machine_at_hot433_init,	0,	0,	MACHINE_AVAILABLE,	CPU_PKG_SOCKET3, 0, 0, 0, 0, 0, 0, 0,										MACHINE_PCI,		MACHINE_IDE_DUAL,					 1024, 262144, 1024, 255, NULL				},
    /* Has a VIA VT82C406 KBC+RTC that likely has identical commands to the VT82C42N. */
    { "[VIA VT82C496G] DFI G486VPA",		"g486vpa",		MACHINE_TYPE_486_S3,	MACHINE_CHIPSET_VIA_VT82C496G,		      machine_at_g486vpa_init,	0,	0,	MACHINE_AVAILABLE,	CPU_PKG_SOCKET3, 0, 0, 0, 0, 0, 0, 0,										MACHINE_PCIV,		MACHINE_IDE_DUAL,					 1024, 131072, 1024, 255, NULL				},
    /* Has a VIA VT82C42N KBC. */
    { "[VIA VT82C496G] FIC VIP-IO2",		"486vipio2",		MACHINE_TYPE_486_S3,	MACHINE_CHIPSET_VIA_VT82C496G,		    machine_at_486vipio2_init,	0,	0,	MACHINE_AVAILABLE,	CPU_PKG_SOCKET3, 0, 0, 0, 0, 0, 0, 0,										MACHINE_PS2_PCIV,	MACHINE_IDE_DUAL,					 1024, 131072, 1024, 255, NULL				},

    /* 486 machines - Miscellaneous */
    /* 486 machines which utilize the PCI bus */
    /* Has a Winbond W83977F Super I/O chip with on-chip KBC with AMIKey-2 KBC
       firmware. */
    { "[STPC Client] ITOX STAR",		"itoxstar",		MACHINE_TYPE_486_MISC,	MACHINE_CHIPSET_STPC_CLIENT,		     machine_at_itoxstar_init,	0,	0,	MACHINE_AVAILABLE,	CPU_PKG_STPC, 0, 66666667, 75000000, 0, 0, 1.0, 1.0,								MACHINE_PS2_PCI,	MACHINE_IDE_DUAL,					 8192, 131072, 8192, 255, NULL				},
    /* Has a Winbond W83977F Super I/O chip with on-chip KBC with AMIKey-2 KBC
       firmware. */
    { "[STPC Consumer-II] Acrosser AR-B1423C",	"arb1423c",		MACHINE_TYPE_486_MISC,	MACHINE_CHIPSET_STPC_CONSUMER_II,	     machine_at_arb1423c_init,	0,	0,	MACHINE_AVAILABLE,	CPU_PKG_STPC, 0, 66666667, 66666667, 0, 0, 2.0, 2.0,								MACHINE_PS2_PCI,	MACHINE_IDE_DUAL,					32768, 163840, 8192, 255, NULL				},
    /* Has a Winbond W83977F Super I/O chip with on-chip KBC with AMIKey-2 KBC
       firmware. */
    { "[STPC Consumer-II] Acrosser AR-B1479",	"arb1479",		MACHINE_TYPE_486_MISC,	MACHINE_CHIPSET_STPC_CONSUMER_II,	      machine_at_arb1479_init,	0,	0,	MACHINE_AVAILABLE,	CPU_PKG_STPC, 0, 66666667, 66666667, 0, 0, 2.0, 2.0,								MACHINE_PS2_PCI,	MACHINE_IDE_DUAL,					32768, 163840, 8192, 255, NULL				},
    /* Has a Winbond W83977F Super I/O chip with on-chip KBC with AMIKey-2 KBC
       firmware. */
    { "[STPC Elite] Advantech PCM-9340",	"pcm9340",		MACHINE_TYPE_486_MISC,	MACHINE_CHIPSET_STPC_ELITE,		      machine_at_pcm9340_init,	0,	0,	MACHINE_AVAILABLE,	CPU_PKG_STPC, 0, 66666667, 66666667, 0, 0, 2.0, 2.0,								MACHINE_PS2_PCI,	MACHINE_IDE_DUAL,					32768,  98304, 8192, 255, NULL				},
    /* Has a Winbond W83977F Super I/O chip with on-chip KBC with AMIKey-2 KBC
       firmware. */
    { "[STPC Atlas] AAEON PCM-5330",		"pcm5330",		MACHINE_TYPE_486_MISC,	MACHINE_CHIPSET_STPC_ATLAS,		      machine_at_pcm5330_init,	0,	0,	MACHINE_AVAILABLE,	CPU_PKG_STPC, 0, 66666667, 66666667, 0, 0, 2.0, 2.0,								MACHINE_PS2_PCI,	MACHINE_IDE_DUAL,					32768, 131072,32768, 255, NULL				},

    /* Socket 4 machines */
    /* 430LX */
    /* Has AMIKey H KBC firmware (AMIKey-2), per POST screen with BIOS string
       shown in the manual. Has PS/2 mouse support with serial-style (DB9)
       connector.
       The boot block for BIOS recovery requires an unknown bit on port 805h
       to be clear. */
    { "[i430LX] AMI Excalibur PCI Pentium",	"excaliburpci",		MACHINE_TYPE_SOCKET4,	MACHINE_CHIPSET_INTEL_430LX,		 machine_at_excaliburpci_init,	0,	0,	MACHINE_AVAILABLE,	CPU_PKG_SOCKET4, 0, 60000000, 66666667, 5000, 5000, MACHINE_MULTIPLIER_FIXED,					MACHINE_PS2_PCI,	MACHINE_IDE_DUAL,					 2048, 131072, 2048, 127, NULL				},
    /* Has AMIKey F KBC firmware (AMIKey). */
    { "[i430LX] ASUS P/I-P5MP3",		"p5mp3",		MACHINE_TYPE_SOCKET4,	MACHINE_CHIPSET_INTEL_430LX,			machine_at_p5mp3_init,	0,	0,	MACHINE_AVAILABLE,	CPU_PKG_SOCKET4, 0, 60000000, 66666667, 5000, 5000, MACHINE_MULTIPLIER_FIXED,					MACHINE_PS2_PCI,	MACHINE_IDE,			 			 2048, 196608, 2048, 127, NULL				},
    /* Has IBM PS/2 Type 1 KBC firmware. */
    { "[i430LX] Dell Dimension XPS P60",	"dellxp60",		MACHINE_TYPE_SOCKET4,	MACHINE_CHIPSET_INTEL_430LX,		     machine_at_dellxp60_init,	0,	0,	MACHINE_AVAILABLE,	CPU_PKG_SOCKET4, 0, 60000000, 66666667, 5000, 5000, MACHINE_MULTIPLIER_FIXED,					MACHINE_PS2_PCI,	MACHINE_IDE,						 2048, 131072, 2048, 127, NULL				},
    /* Has IBM PS/2 Type 1 KBC firmware. */
    { "[i430LX] Dell OptiPlex 560/L",		"opti560l",		MACHINE_TYPE_SOCKET4,	MACHINE_CHIPSET_INTEL_430LX,		     machine_at_opti560l_init,	0,	0,	MACHINE_AVAILABLE,	CPU_PKG_SOCKET4, 0, 60000000, 66666667, 5000, 5000, MACHINE_MULTIPLIER_FIXED,					MACHINE_PS2_PCI,	MACHINE_IDE_DUAL,					 2048, 131072, 2048, 127, NULL				},
    /* This has the Phoenix MultiKey KBC firmware.
       This is basically an Intel Batman (*NOT* Batman's Revenge) with a fancier
       POST screen */
    { "[i430LX] AMBRA DP60 PCI",		"ambradp60",		MACHINE_TYPE_SOCKET4,	MACHINE_CHIPSET_INTEL_430LX,		    machine_at_ambradp60_init,	0,	0,	MACHINE_AVAILABLE,	CPU_PKG_SOCKET4, 0, 60000000, 66666667, 5000, 5000, MACHINE_MULTIPLIER_FIXED,					MACHINE_PS2_PCI,	MACHINE_IDE_DUAL,					 2048, 131072, 2048, 127, NULL				},
    /* Has IBM PS/2 Type 1 KBC firmware. */
    { "[i430LX] IBM PS/ValuePoint P60",		"valuepointp60",	MACHINE_TYPE_SOCKET4,	MACHINE_CHIPSET_INTEL_430LX,		machine_at_valuepointp60_init,	0,	0,	MACHINE_AVAILABLE,	CPU_PKG_SOCKET4, 0, 60000000, 66666667, 5000, 5000, MACHINE_MULTIPLIER_FIXED,					MACHINE_PS2_PCI,	MACHINE_IDE_DUAL,					 2048, 131072, 2048, 127, NULL				},
    /* This has the Phoenix MultiKey KBC firmware. */
    { "[i430LX] Intel Premiere/PCI",		"revenge",		MACHINE_TYPE_SOCKET4,	MACHINE_CHIPSET_INTEL_430LX,		      machine_at_revenge_init,	0,	0,	MACHINE_AVAILABLE,	CPU_PKG_SOCKET4, 0, 60000000, 66666667, 5000, 5000, MACHINE_MULTIPLIER_FIXED,					MACHINE_PS2_PCI,	MACHINE_IDE_DUAL,					 2048, 131072, 2048, 127, NULL				},
    /* Has AMI MegaKey KBC firmware. */
    { "[i430LX] Micro Star 586MC1",		"586mc1",		MACHINE_TYPE_SOCKET4,	MACHINE_CHIPSET_INTEL_430LX,		       machine_at_586mc1_init,	0,	0,	MACHINE_AVAILABLE,	CPU_PKG_SOCKET4, 0, 60000000, 66666667, 5000, 5000, MACHINE_MULTIPLIER_FIXED,					MACHINE_PS2_PCI,	MACHINE_IDE_DUAL,				 	 2048, 131072, 2048, 127, NULL				},
    /* This has the Phoenix MultiKey KBC firmware. */
    { "[i430LX] Packard Bell PB520R",		"pb520r",		MACHINE_TYPE_SOCKET4,	MACHINE_CHIPSET_INTEL_430LX,		       machine_at_pb520r_init,	0,	0,	MACHINE_AVAILABLE,	CPU_PKG_SOCKET4, 0, 60000000, 66666667, 5000, 5000, MACHINE_MULTIPLIER_FIXED,					MACHINE_PS2_PCI,	MACHINE_IDE_DUAL | MACHINE_VIDEO,			 8192, 139264, 2048, 127, at_pb520r_get_device		},

    /* OPTi 596/597 */
    /* This uses an AMI KBC firmware in PS/2 mode (it sends command A5 with the
       PS/2 "Load Security" meaning), most likely MegaKey as it sends command AF
       (Set Extended Controller RAM) just like the later Intel AMI BIOS'es. */
    { "[OPTi 597] AMI Excalibur VLB",		"excalibur",		MACHINE_TYPE_SOCKET4,	MACHINE_CHIPSET_OPTI_547_597,		    machine_at_excalibur_init,	0,	0,	MACHINE_AVAILABLE,	CPU_PKG_SOCKET4, 0, 60000000, 60000000, 5000, 5000, MACHINE_MULTIPLIER_FIXED,					MACHINE_PS2_VLB,	MACHINE_IDE,						 2048,  65536, 2048, 127, NULL				},

    /* OPTi 596/597/822 */
    /* This has AMIKey 'F' KBC firmware. */
    { "[OPTi 597] Supermicro P5VL-PCI",		"p5vl",			MACHINE_TYPE_SOCKET4,	MACHINE_CHIPSET_OPTI_547_597,			 machine_at_p5vl_init,	0,	0,	MACHINE_AVAILABLE,	CPU_PKG_SOCKET4, 0, 60000000, 66666667, 5000, 5000, MACHINE_MULTIPLIER_FIXED,					MACHINE_PCIV,		0,							 8192, 131072, 8192, 127, NULL				},

    /* SiS 50x */
    /* This has some form of AMI MegaKey as it uses keyboard controller command 0xCC. */
    { "[SiS 501] AMI Excalibur PCI-II Pentium ISA","excaliburpci2",	MACHINE_TYPE_SOCKET4,	MACHINE_CHIPSET_SIS_501,		machine_at_excaliburpci2_init,	0,	0,	MACHINE_AVAILABLE,	CPU_PKG_SOCKET4, 0, 60000000, 66666667, 5000, 5000, MACHINE_MULTIPLIER_FIXED,					MACHINE_PS2_PCI,	MACHINE_IDE_DUAL,					 8192, 131072, 8192, 127, NULL				},
    /* This has an AMIKey-2, which is an updated version of type 'H'. */
    { "[SiS 501] ASUS PCI/I-P5SP4",		"p5sp4",		MACHINE_TYPE_SOCKET4,	MACHINE_CHIPSET_SIS_501,			machine_at_p5sp4_init,	0,	0,	MACHINE_AVAILABLE,	CPU_PKG_SOCKET4, 0, 60000000, 66666667, 5000, 5000, MACHINE_MULTIPLIER_FIXED,					MACHINE_PS2_PCI,	MACHINE_IDE_DUAL,					 8192, 131072, 8192, 127, NULL				},

    /* Socket 5 machines */
    /* 430NX */
    /* This has the Phoenix MultiKey KBC firmware. */
    { "[i430NX] Intel Premiere/PCI II",		"plato",		MACHINE_TYPE_SOCKET5,	MACHINE_CHIPSET_INTEL_430NX,			machine_at_plato_init,	0,	0,	MACHINE_AVAILABLE,	CPU_PKG_SOCKET5_7, 0, 50000000, 66666667, 3520, 3520, 1.5, 1.5,							MACHINE_PS2_PCI,	MACHINE_IDE_DUAL,					 2048, 131072, 2048, 127, NULL				},
    /* This has the Phoenix MultiKey KBC firmware.
       This is basically an Intel Premiere/PCI II with a fancier POST screen. */
    { "[i430NX] AMBRA DP90 PCI",		"ambradp90",		MACHINE_TYPE_SOCKET5,	MACHINE_CHIPSET_INTEL_430NX,		    machine_at_ambradp90_init,	0,	0,	MACHINE_AVAILABLE,	CPU_PKG_SOCKET5_7, 0, 50000000, 66666667, 3380, 3520, 1.5, 1.5,							MACHINE_PS2_PCI,	MACHINE_IDE_DUAL,					 2048, 131072, 2048, 127, NULL				},
    /* Has AMI MegaKey KBC firmware. */
    { "[i430NX] Gigabyte GA-586IP",		"430nx",		MACHINE_TYPE_SOCKET5,	MACHINE_CHIPSET_INTEL_430NX,			machine_at_430nx_init,	0,	0,	MACHINE_AVAILABLE,	CPU_PKG_SOCKET5_7, 0, 60000000, 66666667, 3520, 3520, 1.5, 1.5,							MACHINE_PS2_PCI,	MACHINE_IDE_DUAL,					 2048, 131072, 2048, 127, NULL				},

    /* 430FX */
    /* Uses an ACER/NEC 90M002A (UPD82C42C, 8042 clone) with unknown firmware (V5.0). */
    { "[i430FX] Acer V30",			"acerv30",		MACHINE_TYPE_SOCKET5,	MACHINE_CHIPSET_INTEL_430FX,		      machine_at_acerv30_init,	0,	0,	MACHINE_AVAILABLE,	CPU_PKG_SOCKET5_7, 0, 50000000, 66666667, 3380, 3520, 1.5, 2.0,							MACHINE_PS2_PCI,	MACHINE_IDE_DUAL,					 8192, 131072, 8192, 127, NULL				},
    /* Has AMIKey F KBC firmware. */
    { "[i430FX] AMI Apollo",			"apollo",		MACHINE_TYPE_SOCKET5,	MACHINE_CHIPSET_INTEL_430FX,		       machine_at_apollo_init,	0,	0,	MACHINE_AVAILABLE,	CPU_PKG_SOCKET5_7, 0, 50000000, 66666667, 3380, 3520, 1.5, 2.0,							MACHINE_PS2_PCI,	MACHINE_IDE_DUAL,					 8192, 131072, 8192, 127, NULL				},
    /* Has AMIKey H KBC firmware. */
    { "[i430FX] DataExpert EXP8551",		"exp8551",		MACHINE_TYPE_SOCKET5,	MACHINE_CHIPSET_INTEL_430FX,		      machine_at_exp8551_init,	0,	0,	MACHINE_AVAILABLE,	CPU_PKG_SOCKET5_7, 0, 50000000, 66666667, 3380, 3520, 1.5, 3.0,							MACHINE_PS2_PCI,	MACHINE_IDE_DUAL,					 8192, 131072, 8192, 127, NULL				},
    /* According to tests from real hardware: This has AMI MegaKey KBC firmware on the
       PC87306 Super I/O chip, command 0xA1 returns '5'.
       Command 0xA0 copyright string: (C)1994 AMI . */
    { "[i430FX] Intel Advanced/ZP",		"zappa",		MACHINE_TYPE_SOCKET5,	MACHINE_CHIPSET_INTEL_430FX,			machine_at_zappa_init,	0,	0,	MACHINE_AVAILABLE,	CPU_PKG_SOCKET5_7, 0, 50000000, 66666667, 3380, 3520, 1.5, 2.0,							MACHINE_PS2_PCI,	MACHINE_IDE_DUAL,					 8192, 131072, 8192, 127, NULL				},
    /* The BIOS sends KBC command B3 which indicates an AMI (or VIA VT82C42N) KBC. */
    { "[i430FX] NEC PowerMate V",  		"powermatev",		MACHINE_TYPE_SOCKET5,	MACHINE_CHIPSET_INTEL_430FX,		   machine_at_powermatev_init,	0,	0,	MACHINE_AVAILABLE,	CPU_PKG_SOCKET5_7, 0, 50000000, 66666667, 3380, 3520, 1.5, 2.0,							MACHINE_PS2_PCI,	MACHINE_IDE_DUAL,					 8192, 131072, 8192, 127, NULL				},
    /* Has a VIA VT82C42N KBC. */
    { "[i430FX] PC Partner MB500N",		"mb500n",		MACHINE_TYPE_SOCKET5,	MACHINE_CHIPSET_INTEL_430FX,		       machine_at_mb500n_init,	0,	0,	MACHINE_AVAILABLE,	CPU_PKG_SOCKET5_7, 0, 50000000, 66666667, 3380, 3520, 1.5, 3.0,							MACHINE_PCI,		MACHINE_IDE_DUAL,					 8192, 131072, 8192, 127, NULL				},
    /* Has AMIKey Z(!) KBC firmware. */
    { "[i430FX] TriGem Hawk",			"hawk",			MACHINE_TYPE_SOCKET5,	MACHINE_CHIPSET_INTEL_430FX,			 machine_at_hawk_init,	0,	0,	MACHINE_AVAILABLE,	CPU_PKG_SOCKET5_7, 0, 50000000, 66666667, 3380, 3520, 1.5, 2.0,							MACHINE_PS2_PCI,	MACHINE_IDE_DUAL,					 8192, 131072, 8192, 127, NULL				},

    /* OPTi 596/597 */
    /* This uses an AMI KBC firmware in PS/2 mode (it sends command A5 with the
       PS/2 "Load Security" meaning), most likely MegaKey as it sends command AF
       (Set Extended Controller RAM) just like the later Intel AMI BIOS'es. */
    { "[OPTi 597] TMC PAT54PV",			"pat54pv",		MACHINE_TYPE_SOCKET5,	MACHINE_CHIPSET_OPTI_547_597,		      machine_at_pat54pv_init,	0,	0,	MACHINE_AVAILABLE,	CPU_PKG_SOCKET5_7, CPU_BLOCK(CPU_K5, CPU_5K86), 50000000, 66666667, 3520, 3520, 1.5, 1.5,			MACHINE_VLB,		0,							 2048,  65536, 2048, 127, NULL				},

    /* OPTi 596/597/822 */
    { "[OPTi 597] Shuttle HOT-543",		"hot543",		MACHINE_TYPE_SOCKET5,	MACHINE_CHIPSET_OPTI_547_597,		       machine_at_hot543_init,	0,	0,	MACHINE_AVAILABLE,	CPU_PKG_SOCKET5_7, 0, 50000000, 66666667, 3520, 3520, 1.5, 2.0,							MACHINE_PCIV,		0,							 8192, 131072, 8192, 127, NULL				},

    /* SiS 85C50x */
    /* This has an AMIKey-2, which is an updated version of type 'H'. */
    { "[SiS 501] ASUS PCI/I-P54SP4",		"p54sp4",		MACHINE_TYPE_SOCKET5,	MACHINE_CHIPSET_SIS_501,		       machine_at_p54sp4_init,	0,	0,	MACHINE_AVAILABLE,	CPU_PKG_SOCKET5_7, CPU_BLOCK(CPU_K5, CPU_5K86), 40000000, 66666667, 3380, 3520, 1.5, 1.5,			MACHINE_PS2_PCI,	MACHINE_IDE_DUAL,					 8192, 131072, 8192, 127, NULL				},
    /* This has an AMIKey-2, which is an updated version of type 'H'. */
    { "[SiS 501] BCM SQ-588",			"sq588",		MACHINE_TYPE_SOCKET5,	MACHINE_CHIPSET_SIS_501,			machine_at_sq588_init,	0,	0,	MACHINE_AVAILABLE,	CPU_PKG_SOCKET5_7, CPU_BLOCK(CPU_PENTIUMMMX), 50000000, 66666667, 3520, 3520, 1.5, 1.5,				MACHINE_PS2_PCI,	MACHINE_IDE_DUAL,					 8192, 131072, 8192, 127, NULL				},

    /* Socket 7 (Single Voltage) machines */
    /* 430FX */
    /* This has an AMIKey-2, which is an updated version of type 'H'. */
    { "[i430FX] ASUS P/I-P54TP4XE",		"p54tp4xe",		MACHINE_TYPE_SOCKET7_3V,MACHINE_CHIPSET_INTEL_430FX,		     machine_at_p54tp4xe_init,	0,	0,	MACHINE_AVAILABLE,	CPU_PKG_SOCKET5_7, 0, 50000000, 66666667, 3380, 3600, 1.5, 3.0,							MACHINE_PS2_PCI,	MACHINE_IDE_DUAL,					 8192, 131072, 8192, 127, NULL				},
    /* This has an AMIKey-2, which is an updated version of type 'H'. */
    { "[i430FX] ASUS P/I-P54TP4XE (MR BIOS)",	"p54tp4xe_mr",		MACHINE_TYPE_SOCKET7_3V,MACHINE_CHIPSET_INTEL_430FX,		  machine_at_p54tp4xe_mr_init,	0,	0,	MACHINE_AVAILABLE,	CPU_PKG_SOCKET5_7, 0, 50000000, 66666667, 3380, 3600, 1.5, 3.0,							MACHINE_PS2_PCI,	MACHINE_IDE_DUAL,					 8192, 131072, 8192, 127, NULL				},
    /* According to tests from real hardware: This has AMI MegaKey KBC firmware on the
       PC87306 Super I/O chip, command 0xA1 returns '5'.
       Command 0xA0 copyright string: (C)1994 AMI . */
    { "[i430FX] Gateway 2000 Thor",		"gw2katx",		MACHINE_TYPE_SOCKET7_3V,MACHINE_CHIPSET_INTEL_430FX,		      machine_at_gw2katx_init,	0,	0,	MACHINE_AVAILABLE,	CPU_PKG_SOCKET5_7, 0, 50000000, 66666667, 3380, 3520, 1.5, 3.0,							MACHINE_PS2_PCI,	MACHINE_IDE_DUAL,					 8192, 131072, 8192, 127, NULL				},
    /* The BIOS does not send a single non-standard KBC command, but the board has a SMC Super I/O
       chip with on-chip KBC and AMI MegaKey KBC firmware. */
    { "[i430FX] HP Vectra VL 5 Series 4",	"vectra54",		MACHINE_TYPE_SOCKET7_3V,MACHINE_CHIPSET_INTEL_430FX,		     machine_at_vectra54_init,	0,	0,	MACHINE_AVAILABLE,	CPU_PKG_SOCKET5_7, 0, 50000000, 66666667, 3380, 3520, 1.5, 2.0,							MACHINE_PS2_PCI,	MACHINE_IDE_DUAL | MACHINE_VIDEO,			 8192, 131072, 8192, 511, at_vectra54_get_device	},
    /* According to tests from real hardware: This has AMI MegaKey KBC firmware on the
       PC87306 Super I/O chip, command 0xA1 returns '5'.
       Command 0xA0 copyright string: (C)1994 AMI . */
    { "[i430FX] Intel Advanced/ATX",		"thor",			MACHINE_TYPE_SOCKET7_3V,MACHINE_CHIPSET_INTEL_430FX,			 machine_at_thor_init,	0,	0,	MACHINE_AVAILABLE,	CPU_PKG_SOCKET5_7, 0, 50000000, 66666667, 3380, 3520, 1.5, 3.0,							MACHINE_PS2_PCI,	MACHINE_IDE_DUAL | MACHINE_VIDEO,			 8192, 131072, 8192, 127, at_thor_get_device		},
    /* According to tests from real hardware: This has AMI MegaKey KBC firmware on the
       PC87306 Super I/O chip, command 0xA1 returns '5'.
       Command 0xA0 copyright string: (C)1994 AMI . */
    { "[i430FX] Intel Advanced/ATX (MR BIOS)",	"mrthor",		MACHINE_TYPE_SOCKET7_3V,MACHINE_CHIPSET_INTEL_430FX,		       machine_at_mrthor_init,	0,	0,	MACHINE_AVAILABLE,	CPU_PKG_SOCKET5_7, 0, 50000000, 66666667, 3380, 3520, 1.5, 3.0,							MACHINE_PS2_PCI,	MACHINE_IDE_DUAL,					 8192, 131072, 8192, 127, at_mrthor_get_device		},
    /* According to tests from real hardware: This has AMI MegaKey KBC firmware on the
       PC87306 Super I/O chip, command 0xA1 returns '5'.
       Command 0xA0 copyright string: (C)1994 AMI . */
    { "[i430FX] Intel Advanced/EV",		"endeavor",		MACHINE_TYPE_SOCKET7_3V,MACHINE_CHIPSET_INTEL_430FX,		     machine_at_endeavor_init,	0,	0,	MACHINE_AVAILABLE,	CPU_PKG_SOCKET5_7, 0, 50000000, 66666667, 3380, 3520, 1.5, 3.0,							MACHINE_PS2_PCI,	MACHINE_IDE_DUAL | MACHINE_VIDEO,			 8192, 131072, 8192, 127, at_endeavor_get_device	},
    /* This has an AMIKey-2, which is an updated version of type 'H'. */
    { "[i430FX] MSI MS-5119",			"ms5119",		MACHINE_TYPE_SOCKET7_3V,MACHINE_CHIPSET_INTEL_430FX,		       machine_at_ms5119_init,	0,	0,	MACHINE_AVAILABLE,	CPU_PKG_SOCKET5_7, 0, 50000000, 66666667, 2500, 3520, 1.5, 3.0,							MACHINE_PS2_PCI,	MACHINE_IDE_DUAL,			  		 8192, 131072, 8192, 127, NULL				},
    /* This most likely uses AMI MegaKey KBC firmware as well due to having the same
       Super I/O chip (that has the KBC firmware on it) as eg. the Advanced/EV. */
    { "[i430FX] Packard Bell PB640",		"pb640",		MACHINE_TYPE_SOCKET7_3V,MACHINE_CHIPSET_INTEL_430FX,			machine_at_pb640_init,	0,	0,	MACHINE_AVAILABLE,	CPU_PKG_SOCKET5_7, 0, 50000000, 66666667, 3380, 3520, 1.5, 3.0,							MACHINE_PS2_PCI,	MACHINE_IDE_DUAL | MACHINE_VIDEO,	 		 8192, 131072, 8192, 127, at_pb640_get_device		},
    /* Has an AMI 'H' KBC firmware (1992). */
    { "[i430FX] QDI FMB",			"fmb",			MACHINE_TYPE_SOCKET7_3V,MACHINE_CHIPSET_INTEL_430FX,			  machine_at_fmb_init,	0,	0,	MACHINE_AVAILABLE,	CPU_PKG_SOCKET5_7, CPU_BLOCK_QDI_FMB, 50000000, 66666667, 3380, 3520, 1.5, 3.0,					MACHINE_PS2_PCI,	MACHINE_IDE_DUAL,					 8192, 131072, 8192, 127, NULL				},

    /* 430HX */
    /* I can't determine what KBC firmware this has, but given that the Acer V35N and
       V60 have Phoenix MultiKey KBC firmware on the chip, I'm going to assume so
       does the M3A. */
    { "[i430HX] Acer M3A",			"acerm3a",		MACHINE_TYPE_SOCKET7_3V,MACHINE_CHIPSET_INTEL_430HX,		      machine_at_acerm3a_init,	0,	0,	MACHINE_AVAILABLE,	CPU_PKG_SOCKET5_7, 0, 50000000, 66666667, 3300, 3520, 1.5, 3.0,							MACHINE_PS2_PCI,	MACHINE_IDE_DUAL,					 8192, 196608, 8192, 127, NULL				},
    /* Has AMIKey F KBC firmware. */
    { "[i430HX] AOpen AP53",			"ap53",			MACHINE_TYPE_SOCKET7_3V,MACHINE_CHIPSET_INTEL_430HX,			 machine_at_ap53_init,	0,	0,	MACHINE_AVAILABLE,	CPU_PKG_SOCKET5_7, 0, 50000000, 66666667, 3450, 3520, 1.5, 3.0,							MACHINE_PS2_PCI,	MACHINE_IDE_DUAL,			 		 8192, 524288, 8192, 127, NULL				},
    /* [TEST] Has a VIA 82C42N KBC, with AMIKey F KBC firmware. */
    { "[i430HX] Biostar MB-8500TUC",		"8500tuc",		MACHINE_TYPE_SOCKET7_3V,MACHINE_CHIPSET_INTEL_430HX,		      machine_at_8500tuc_init,	0,	0,	MACHINE_AVAILABLE,	CPU_PKG_SOCKET5_7, 0, 50000000, 66666667, 3380, 3520, 1.5, 3.0,							MACHINE_PS2_PCI,	MACHINE_IDE_DUAL,					 8192, 524288, 8192, 127, NULL				},
    /* [TEST] Unable to determine what KBC this has. A list on a Danish site shows
       the BIOS as having a -0 string, indicating non-AMI KBC firmware. */
    { "[i430HX] Supermicro P55T2S",		"p55t2s",		MACHINE_TYPE_SOCKET7_3V,MACHINE_CHIPSET_INTEL_430HX,		       machine_at_p55t2s_init,	0,	0,	MACHINE_AVAILABLE,	CPU_PKG_SOCKET5_7, 0, 50000000, 66666667, 3300, 3520, 1.5, 3.0,							MACHINE_PS2_PCI,	MACHINE_IDE_DUAL,					 8192, 786432, 8192, 127, NULL				},

    /* 430VX */
    /* Has AMIKey H KBC firmware (AMIKey-2). */
    { "[i430VX] ECS P5VX-B",			"p5vxb",		MACHINE_TYPE_SOCKET7_3V,MACHINE_CHIPSET_INTEL_430VX,			machine_at_p5vxb_init,	0,	0,	MACHINE_AVAILABLE,	CPU_PKG_SOCKET5_7, 0, 50000000, 66666667, 3380, 3520, 1.5, 3.0,							MACHINE_PS2_PCI,	MACHINE_IDE_DUAL,			 		 8192, 131072, 8192, 127, NULL				},
    /* According to tests from real hardware: This has AMI MegaKey KBC firmware on the
       PC87306 Super I/O chip, command 0xA1 returns '5'.
       Command 0xA0 copyright string: (C)1994 AMI . */
    { "[i430VX] Gateway 2000 Tigereye",		"gw2kte",		MACHINE_TYPE_SOCKET7_3V,MACHINE_CHIPSET_INTEL_430VX,		       machine_at_gw2kte_init,	0,	0,	MACHINE_AVAILABLE,	CPU_PKG_SOCKET5_7, 0, 50000000, 66666667, 3380, 3520, 1.5, 3.0,							MACHINE_PS2_PCI,	MACHINE_IDE_DUAL,			 		 8192, 131072, 8192, 127, NULL				},

    /* SiS 5511 */
    /* Has AMIKey H KBC firmware (AMIKey-2). */
    { "[SiS 5511] AOpen AP5S",			"ap5s",			MACHINE_TYPE_SOCKET7_3V,MACHINE_CHIPSET_SIS_5511,			 machine_at_ap5s_init,	0,	0,	MACHINE_AVAILABLE,	CPU_PKG_SOCKET5_7, 0, 50000000, 66666667, 3380, 3520, 1.5, 3.0,							MACHINE_PS2_PCI,	MACHINE_IDE_DUAL,			 		 8192, 524288, 8192, 127, NULL				},

    /* Socket 7 (Dual Voltage) machines */
    /* 430HX */
    /* Has SST flash and the SMC FDC73C935's on-chip KBC with Phoenix MultiKey firmware. */
    { "[i430HX] Acer V35N",			"acerv35n",		MACHINE_TYPE_SOCKET7,	MACHINE_CHIPSET_INTEL_430HX,		     machine_at_acerv35n_init,	0,	0,	MACHINE_AVAILABLE,	CPU_PKG_SOCKET5_7, CPU_BLOCK(CPU_Cx6x86MX), 50000000, 66666667, 2800, 3520, 1.5, 3.0,				MACHINE_PS2_PCI,	MACHINE_IDE_DUAL,					 8192, 196608, 8192, 127, NULL				},
    /* Has AMIKey H KBC firmware (AMIKey-2). */
    { "[i430HX] ASUS P/I-P55T2P4",		"p55t2p4",		MACHINE_TYPE_SOCKET7,	MACHINE_CHIPSET_INTEL_430HX,		      machine_at_p55t2p4_init,	0,	0,	MACHINE_AVAILABLE,	CPU_PKG_SOCKET5_7, 0, 50000000, 83333333, 2500, 3520, 1.5, 3.0,							MACHINE_PS2_PCI,	MACHINE_IDE_DUAL,					 8192, 262144, 8192, 127, NULL				},
    /* Has the SMC FDC73C935's on-chip KBC with Phoenix MultiKey firmware. */
    { "[i430HX] Micronics M7S-Hi",		"m7shi",		MACHINE_TYPE_SOCKET7,	MACHINE_CHIPSET_INTEL_430HX,			machine_at_m7shi_init,	0,	0,	MACHINE_AVAILABLE,	CPU_PKG_SOCKET5_7, 0, 50000000, 66666667, 2800, 3520, 1.5, 3.0,							MACHINE_PS2_PCI,	MACHINE_IDE_DUAL,			 		 8192, 131072, 8192, 511, NULL				},
    /* According to tests from real hardware: This has AMI MegaKey KBC firmware on the
       PC87306 Super I/O chip, command 0xA1 returns '5'.
       Command 0xA0 copyright string: (C)1994 AMI . */
    { "[i430HX] Intel TC430HX",			"tc430hx",		MACHINE_TYPE_SOCKET7,	MACHINE_CHIPSET_INTEL_430HX,		      machine_at_tc430hx_init,	0,	0,	MACHINE_AVAILABLE,	CPU_PKG_SOCKET5_7, 0, 50000000, 66666667, 2800, 3520, 1.5, 3.0,							MACHINE_PS2_PCI,	MACHINE_IDE_DUAL,			  		 8192, 131072, 8192, 255, NULL				},
    /* According to tests from real hardware: This has AMI MegaKey KBC firmware on the
       PC87306 Super I/O chip, command 0xA1 returns '5'.
       Command 0xA0 copyright string: (C)1994 AMI . */
    { "[i430HX] Toshiba Equium 5200D",		"equium5200",		MACHINE_TYPE_SOCKET7,	MACHINE_CHIPSET_INTEL_430HX,		   machine_at_equium5200_init,	0,	0,	MACHINE_AVAILABLE,	CPU_PKG_SOCKET5_7, 0, 50000000, 66666667, 2800, 3520, 1.5, 3.0,							MACHINE_PS2_PCI,	MACHINE_IDE_DUAL,			  		 8192, 196608, 8192, 127, NULL				},
    /* According to tests from real hardware: This has AMI MegaKey KBC firmware on the
       PC87306 Super I/O chip, command 0xA1 returns '5'.
       Command 0xA0 copyright string: (C)1994 AMI .
       Yes, this is an Intel AMI BIOS with a fancy splash screen. */
    { "[i430HX] Sony Vaio PCV-90",		"pcv90",		MACHINE_TYPE_SOCKET7,	MACHINE_CHIPSET_INTEL_430HX,			machine_at_pcv90_init,	0,	0,	MACHINE_AVAILABLE,	CPU_PKG_SOCKET5_7, 0, 50000000, 66666667, 2800, 3520, 1.5, 3.0,							MACHINE_PS2_PCI,	MACHINE_IDE_DUAL,			  		 8192, 196608, 8192, 127, NULL				},
    /* The base board has AMIKey-2 (updated 'H') KBC firmware. */
    { "[i430HX] ASUS P/I-P65UP5 (C-P55T2D)",	"p65up5_cp55t2d",	MACHINE_TYPE_SOCKET7,	MACHINE_CHIPSET_INTEL_430HX,	       machine_at_p65up5_cp55t2d_init,	0,	0,	MACHINE_AVAILABLE,	CPU_PKG_SOCKET5_7, 0, 50000000, 66666667, 2500, 3520, 1.5, 3.0,							MACHINE_PS2_PCI,	MACHINE_IDE_DUAL,			  		 8192, 524288, 8192, 127, NULL				},

    /* 430VX */
    /* This has the VIA VT82C42N KBC. */
    { "[i430VX] AOpen AP5VM",			"ap5vm",		MACHINE_TYPE_SOCKET7,	MACHINE_CHIPSET_INTEL_430VX,			machine_at_ap5vm_init,	0,	0,	MACHINE_AVAILABLE,	CPU_PKG_SOCKET5_7, 0, 50000000, 66666667, 2600, 3520, 1.5, 3.0,							MACHINE_PS2_PCI,	MACHINE_IDE_DUAL | MACHINE_SCSI,	 		 8192, 131072, 8192, 127, NULL				},
    /* Has AMIKey H KBC firmware (AMIKey-2). */
    { "[i430VX] ASUS P/I-P55TVP4",		"p55tvp4",		MACHINE_TYPE_SOCKET7,	MACHINE_CHIPSET_INTEL_430VX,		      machine_at_p55tvp4_init,	0,	0,	MACHINE_AVAILABLE,	CPU_PKG_SOCKET5_7, 0, 50000000, 66666667, 2500, 3520, 1.5, 3.0,							MACHINE_PS2_PCI,	MACHINE_IDE_DUAL,			 		 8192, 131072, 8192, 127, NULL				},
    /* The BIOS does not send a single non-standard KBC command, so it must have a standard IBM
       PS/2 KBC firmware or a clone thereof. */
    { "[i430VX] Azza PT-5IV",			"5ivg",			MACHINE_TYPE_SOCKET7,	MACHINE_CHIPSET_INTEL_430VX,			 machine_at_5ivg_init,	0,	0,	MACHINE_AVAILABLE,	CPU_PKG_SOCKET5_7, 0, 50000000, 66666667, 2500, 3520, 1.5, 3.0,							MACHINE_PS2_PCI,	MACHINE_IDE_DUAL,			  		 8192, 131072, 8192, 127, NULL				},
    /* [TEST] Has AMIKey 'F' KBC firmware. */
    { "[i430VX] Biostar MB-8500TVX-A",		"8500tvxa",		MACHINE_TYPE_SOCKET7,	MACHINE_CHIPSET_INTEL_430VX,		     machine_at_8500tvxa_init,	0,	0,	MACHINE_AVAILABLE,	CPU_PKG_SOCKET5_7, 0, 50000000, 66666667, 2600, 3520, 1.5, 3.0,							MACHINE_PS2_PCI,	MACHINE_IDE_DUAL,			 		 8192, 131072, 8192, 127, NULL				},
    /* The BIOS does not send a single non-standard KBC command, but the board has a SMC Super I/O
       chip with on-chip KBC and AMI MegaKey KBC firmware. */
    { "[i430VX] Compaq Presario 2240",		"presario2240",		MACHINE_TYPE_SOCKET7,	MACHINE_CHIPSET_INTEL_430VX,		 machine_at_presario2240_init,	0,	0,	MACHINE_AVAILABLE,	CPU_PKG_SOCKET5_7, 0, 50000000, 66666667, 2800, 3520, 1.5, 3.0,							MACHINE_PS2_PCI,	MACHINE_IDE_DUAL | MACHINE_VIDEO,			 8192, 131072, 8192, 127, at_presario2240_get_device	},
    /* This most likely has AMI MegaKey as above. */
    { "[i430VX] Compaq Presario 4500",		"presario4500",		MACHINE_TYPE_SOCKET7,	MACHINE_CHIPSET_INTEL_430VX,		 machine_at_presario4500_init,	0,	0,	MACHINE_AVAILABLE,	CPU_PKG_SOCKET5_7, 0, 50000000, 66666667, 2800, 3520, 1.5, 3.0,							MACHINE_PS2_PCI,	MACHINE_IDE_DUAL | MACHINE_VIDEO,			 8192, 131072, 8192, 127, at_presario4500_get_device	},
    /* The BIOS sends KBC command CB which is an AMI KBC command, so it has an AMI KBC firmware. */
    { "[i430VX] Epox P55-VA",			"p55va",		MACHINE_TYPE_SOCKET7,	MACHINE_CHIPSET_INTEL_430VX,			machine_at_p55va_init,	0,	0,	MACHINE_AVAILABLE,	CPU_PKG_SOCKET5_7, 0, 50000000, 66666667, 2500, 3520, 1.5, 3.0,							MACHINE_PS2_PCI,	MACHINE_IDE_DUAL,			  		 8192, 131072, 8192, 127, NULL				},
    /* The BIOS does not send a single non-standard KBC command. */
    { "[i430VX] HP Brio 80xx",			"brio80xx",		MACHINE_TYPE_SOCKET7,	MACHINE_CHIPSET_INTEL_430VX,		     machine_at_brio80xx_init,	0,	0,	MACHINE_AVAILABLE,	CPU_PKG_SOCKET5_7, 0, 66666667, 66666667, 2200, 3520, 1.5, 3.0,							MACHINE_PS2_PCI,	MACHINE_IDE_DUAL,			 		 8192, 131072, 8192, 127, NULL				},
    /* According to tests from real hardware: This has AMI MegaKey KBC firmware on the
       PC87306 Super I/O chip, command 0xA1 returns '5'.
       Command 0xA0 copyright string: (C)1994 AMI . */
    { "[i430VX] Packard Bell PB680",		"pb680",		MACHINE_TYPE_SOCKET7,	MACHINE_CHIPSET_INTEL_430VX,			machine_at_pb680_init,	0,	0,	MACHINE_AVAILABLE,	CPU_PKG_SOCKET5_7, 0, 50000000, 66666667, 2800, 3520, 1.5, 3.0,							MACHINE_PS2_PCI,	MACHINE_IDE_DUAL,			 		 8192, 131072, 8192, 127, NULL				},
    /* This has the AMIKey 'H' firmware, possibly AMIKey-2. Photos show it with a BestKey, so it
       likely clones the behavior of AMIKey 'H'. */
    { "[i430VX] PC Partner MB520N",		"mb520n",		MACHINE_TYPE_SOCKET7,	MACHINE_CHIPSET_INTEL_430VX,		       machine_at_mb520n_init,	0,	0,	MACHINE_AVAILABLE,	CPU_PKG_SOCKET5_7, 0, 50000000, 66666667, 2600, 3520, 1.5, 3.0,							MACHINE_PS2_PCI,	MACHINE_IDE_DUAL,			 		 8192, 131072, 8192, 127, NULL				},
    /* This has a Holtek KBC and the BIOS does not send a single non-standard KBC command, so it
       must be an ASIC that clones the standard IBM PS/2 KBC. */
    { "[i430VX] Shuttle HOT-557",		"430vx",		MACHINE_TYPE_SOCKET7,	MACHINE_CHIPSET_INTEL_430VX,		       machine_at_i430vx_init,	0,	0,	MACHINE_AVAILABLE,	CPU_PKG_SOCKET5_7, 0, 50000000, 66666667, 2500, 3520, 1.5, 3.0,							MACHINE_PS2_PCI,	MACHINE_IDE_DUAL | MACHINE_GAMEPORT,			 8192, 131072, 8192, 127, NULL				},

    /* 430TX */
    /* The BIOS sends KBC command B8, CA, and CB, so it has an AMI KBC firmware. */
    { "[i430TX] ADLink NuPRO-592",		"nupro592",		MACHINE_TYPE_SOCKET7,	MACHINE_CHIPSET_INTEL_430TX,		     machine_at_nupro592_init,	0,	0,	MACHINE_AVAILABLE,	CPU_PKG_SOCKET5_7, 0, 66666667, 66666667, 1900, 2800, 1.5, 5.5,							MACHINE_PS2_PCI,	MACHINE_IDE_DUAL,					 8192, 262144, 8192, 255, NULL				},
    /* This has the AMIKey KBC firmware, which is an updated 'F' type (YM430TX is based on the TX97). */
    { "[i430TX] ASUS TX97",			"tx97",			MACHINE_TYPE_SOCKET7,	MACHINE_CHIPSET_INTEL_430TX,			 machine_at_tx97_init,	0,	0,	MACHINE_AVAILABLE,	CPU_PKG_SOCKET5_7, 0, 50000000, 75000000, 2500, 3520, 1.5, 3.0,							MACHINE_PS2_PCI,	MACHINE_IDE_DUAL,					 8192, 262144, 8192, 255, NULL				},
#if defined(DEV_BRANCH) && defined(NO_SIO)
    /* This has the Phoenix MultiKey KBC firmware. */
    { "[i430TX] Intel AN430TX",			"an430tx",		MACHINE_TYPE_SOCKET7,	MACHINE_CHIPSET_INTEL_430TX,		      machine_at_an430tx_init,	0,	0,	MACHINE_AVAILABLE,	CPU_PKG_SOCKET5_7, 0, 60000000, 66666667, 2800, 3520, 1.5, 3.0,							MACHINE_PS2_PCI,	MACHINE_IDE_DUAL,					 8192, 262144, 8192, 255, NULL				},
#endif
    /* This has the AMIKey KBC firmware, which is an updated 'F' type. */
    { "[i430TX] Intel YM430TX",			"ym430tx",		MACHINE_TYPE_SOCKET7,	MACHINE_CHIPSET_INTEL_430TX,		      machine_at_ym430tx_init,	0,	0,	MACHINE_AVAILABLE,	CPU_PKG_SOCKET5_7, 0, 60000000, 66666667, 2800, 3520, 1.5, 3.0,							MACHINE_PS2_PCI,	MACHINE_IDE_DUAL,					 8192, 262144, 8192, 255, NULL				},
    /* The BIOS sends KBC command BB and expects it to output a byte, which is AMI KBC behavior. */
    { "[i430TX] PC Partner MB540N",		"mb540n",		MACHINE_TYPE_SOCKET7,	MACHINE_CHIPSET_INTEL_430TX,		       machine_at_mb540n_init,	0,	0,	MACHINE_AVAILABLE,	CPU_PKG_SOCKET5_7, 0, 60000000, 66666667, 2700, 3520, 1.5, 3.0,							MACHINE_PS2_PCI,	MACHINE_IDE_DUAL,					 8192, 262144, 8192, 255, NULL				},
    /* [TEST] Has AMIKey 'H' KBC firmware. */
    { "[i430TX] Supermicro P5MMS98",		"p5mms98",		MACHINE_TYPE_SOCKET7,	MACHINE_CHIPSET_INTEL_430TX,		      machine_at_p5mms98_init,	0,	0,	MACHINE_AVAILABLE,	CPU_PKG_SOCKET5_7, 0, 50000000, 66666667, 2100, 3520, 1.5, 3.0,							MACHINE_PS2_PCI,	MACHINE_IDE_DUAL,					 8192, 262144, 8192, 255, NULL				},

    /* Apollo VPX */
    /* Has the VIA VT82C586B southbridge with on-chip KBC identical to the VIA
       VT82C42N. */
    { "[VIA VPX] FIC VA-502",			"ficva502",		MACHINE_TYPE_SOCKET7,	MACHINE_CHIPSET_VIA_APOLLO_VPX,		     machine_at_ficva502_init,	0,	0,	MACHINE_AVAILABLE,	CPU_PKG_SOCKET5_7, 0, 50000000, 75000000, 2800, 3520, 1.5, 3.0,							MACHINE_PS2_PCI,	MACHINE_IDE_DUAL,			 		 8192, 524288, 8192, 127, NULL				},

    /* Apollo VP3 */
    /* Has the VIA VT82C586B southbridge with on-chip KBC identical to the VIA
       VT82C42N. */
    { "[VIA VP3] FIC PA-2012",			"ficpa2012",		MACHINE_TYPE_SOCKET7,	MACHINE_CHIPSET_VIA_APOLLO_VP3,		    machine_at_ficpa2012_init,	0,	0,	MACHINE_AVAILABLE,	CPU_PKG_SOCKET5_7, 0, 55000000, 75000000, 2100, 3520, 1.5, 5.5,							MACHINE_PS2_AGP,	MACHINE_IDE_DUAL,			 		 8192,1048576, 8192, 127, NULL				},

    /* SiS 5571 */
    /* Has the SiS 5571 chipset with on-chip KBC. */
    { "[SiS 5571] Rise R534F",			"r534f",		MACHINE_TYPE_SOCKET7,	MACHINE_CHIPSET_SIS_5571,			machine_at_r534f_init,	0,	0,	MACHINE_AVAILABLE,	CPU_PKG_SOCKET5_7, 0, 55000000, 83333333, 2500, 3520, 1.5, 3.0,							MACHINE_PS2_PCI,	MACHINE_IDE_DUAL,			  		 8192, 393216, 8192, 127, NULL				},
    /* Has the SiS 5571 chipset with on-chip KBC. */
    { "[SiS 5571] MSI MS-5146",			"ms5146",		MACHINE_TYPE_SOCKET7,	MACHINE_CHIPSET_SIS_5571,		       machine_at_ms5146_init,	0,	0,	MACHINE_AVAILABLE,	CPU_PKG_SOCKET5_7, 0, 50000000, 75000000, 2800, 3520, 1.5, 3.0,							MACHINE_PS2_PCI,	MACHINE_IDE_DUAL,			  		 8192, 262144, 8192, 127, NULL				},

    /* ALi ALADDiN IV+ */
    /* Has the ALi M1543 southbridge with on-chip KBC. */
    { "[ALi ALADDiN IV+] PC Chips M560",	"m560",			MACHINE_TYPE_SOCKET7,	MACHINE_CHIPSET_ALI_ALADDIN_IV_PLUS,		 machine_at_m560_init,	0,	0,	MACHINE_AVAILABLE,	CPU_PKG_SOCKET5_7, 0, 50000000, 83333333, 2500, 3520, 1.5, 3.0,							MACHINE_PS2_PCI,	MACHINE_IDE_DUAL,					 8192, 786432, 8192, 255, NULL				},
    /* Has the ALi M1543 southbridge with on-chip KBC. */
    { "[ALi ALADDiN IV+] MSI MS-5164",		"ms5164",		MACHINE_TYPE_SOCKET7,	MACHINE_CHIPSET_ALI_ALADDIN_IV_PLUS,	       machine_at_ms5164_init,	0,	0,	MACHINE_AVAILABLE,	CPU_PKG_SOCKET5_7, 0, 60000000, 83333333, 2100, 3520, 1.5, 3.0,							MACHINE_PS2_PCI,	MACHINE_IDE_DUAL,					 8192,1048576, 8192, 255, NULL				},

    /* Super Socket 7 machines */
    /* ALi ALADDiN V */
    /* Has the ALi M1543C southbridge with on-chip KBC. */
    { "[ALi ALADDiN V] ASUS P5A",		"p5a",			MACHINE_TYPE_SOCKETS7,	MACHINE_CHIPSET_ALI_ALADDIN_V,			  machine_at_p5a_init,	0,	0,	MACHINE_AVAILABLE,	CPU_PKG_SOCKET5_7, 0, 60000000, 120000000, 2000, 3520, 1.5, 5.5,						MACHINE_PS2_AGP,	MACHINE_IDE_DUAL,					 1024,1572864, 8192, 255, NULL				},
    /* Is the exact same as the Matsonic MS6260S. Has the ALi M1543C southbridge
       with on-chip KBC. */
    { "[ALi ALADDiN V] PC Chips M579",		"m579",			MACHINE_TYPE_SOCKETS7,	MACHINE_CHIPSET_ALI_ALADDIN_V,			 machine_at_m579_init,	0,	0,	MACHINE_AVAILABLE,	CPU_PKG_SOCKET5_7, 0, 66666667, 100000000, 2000, 3520, 1.5, 5.5,						MACHINE_PS2_AGP,	MACHINE_IDE_DUAL,					 1024,1572864, 8192, 255, NULL				},
    /* Has the ALi M1543C southbridge with on-chip KBC. */
    { "[ALi ALADDiN V] Gigabyte GA-5AA",	"5aa",			MACHINE_TYPE_SOCKETS7,	MACHINE_CHIPSET_ALI_ALADDIN_V,			  machine_at_5aa_init,	0,	0,	MACHINE_AVAILABLE,	CPU_PKG_SOCKET5_7, 0, 66666667, 140000000, 1300, 3520, 1.5, 5.5,						MACHINE_PS2_AGP,	MACHINE_IDE_DUAL,					 1024,1572864, 8192, 255, NULL				},
    /* Has the ALi M1543C southbridge with on-chip KBC. */
    { "[ALi ALADDiN V] Gigabyte GA-5AX",	"5ax",			MACHINE_TYPE_SOCKETS7,	MACHINE_CHIPSET_ALI_ALADDIN_V,			  machine_at_5ax_init,	0,	0,	MACHINE_AVAILABLE,	CPU_PKG_SOCKET5_7, 0, 66666667, 140000000, 1300, 3520, 1.5, 5.5,						MACHINE_PS2_AGP,	MACHINE_IDE_DUAL,					 1024,1572864, 8192, 255, NULL				},

    /* Apollo MVP3 */
    /* Has the VIA VT82C586B southbridge with on-chip KBC identical to the VIA
       VT82C42N. */
    { "[VIA MVP3] AOpen AX59 Pro",		"ax59pro",		MACHINE_TYPE_SOCKETS7,	MACHINE_CHIPSET_VIA_APOLLO_MVP3,	      machine_at_ax59pro_init,	0,	0,	MACHINE_AVAILABLE,	CPU_PKG_SOCKET5_7, 0, 66666667, 124242424, 1300, 3520, 1.5, 5.5,						MACHINE_PS2_AGP,	MACHINE_IDE_DUAL,					 8192,1048576, 8192, 255, NULL				},
    /* Has the VIA VT82C586B southbridge with on-chip KBC identical to the VIA
       VT82C42N. */
    { "[VIA MVP3] FIC VA-503+",			"ficva503p",		MACHINE_TYPE_SOCKETS7,	MACHINE_CHIPSET_VIA_APOLLO_MVP3,		 machine_at_mvp3_init,	0,	0,	MACHINE_AVAILABLE,	CPU_PKG_SOCKET5_7, 0, 66666667, 124242424, 2000, 3200, 1.5, 5.5,						MACHINE_PS2_AGP,	MACHINE_IDE_DUAL,					 8192,1048576, 8192, 255, NULL				},
    /* Has the VIA VT82C686A southbridge with on-chip KBC identical to the VIA
       VT82C42N. */
    { "[VIA MVP3] FIC VA-503A",			"ficva503a",		MACHINE_TYPE_SOCKETS7,	MACHINE_CHIPSET_VIA_APOLLO_MVP3,	    machine_at_ficva503a_init,	0,	0,	MACHINE_AVAILABLE,	CPU_PKG_SOCKET5_7, 0, 66666667, 124242424, 1800, 3100, 1.5, 5.5,						MACHINE_PS2_A97,	MACHINE_IDE_DUAL | MACHINE_SOUND,			 8192, 786432, 8192, 255, NULL			},
    /* Has the VIA VT82C686A southbridge with on-chip KBC identical to the VIA
       VT82C42N. */
    { "[VIA MVP3] Soyo 5EMA PRO",		"5emapro",		MACHINE_TYPE_SOCKETS7,	MACHINE_CHIPSET_VIA_APOLLO_MVP3,	      machine_at_5emapro_init,	0,	0,	MACHINE_AVAILABLE,	CPU_PKG_SOCKET5_7, 0, 66666667, 124242424, 2000, 3520, 1.5, 5.5,						MACHINE_PS2_AGP,	MACHINE_IDE_DUAL,					 8192, 786432, 8192, 255, NULL				},

    /* Socket 8 machines */
    /* 450KX */
    /* This has an AMIKey-2, which is an updated version of type 'H'. */
    { "[i450KX] ASUS P/I-P6RP4",		"p6rp4",		MACHINE_TYPE_SOCKET8,	MACHINE_CHIPSET_INTEL_450KX,		        machine_at_p6rp4_init,	0,	0,	MACHINE_AVAILABLE,	CPU_PKG_SOCKET8, 0, 60000000, 66666667, 2100, 3500, 1.5, 8.0,							MACHINE_PS2_PCI,	MACHINE_IDE_DUAL,					 8192, 524288, 8192, 127, NULL				},

    /* 440FX */
    /* Has the SMC FDC73C935's on-chip KBC with Phoenix MultiKey firmware. */
    { "[i440FX] Acer V60N",			"acerv60n",		MACHINE_TYPE_SOCKET8,	MACHINE_CHIPSET_INTEL_440FX,		     machine_at_acerv60n_init,	0,	0,	MACHINE_AVAILABLE,	CPU_PKG_SOCKET8, 0, 60000000, 66666667, 2500, 3500, 1.5, 8.0,							MACHINE_PS2_PCI,	MACHINE_IDE_DUAL,					 8192, 524288, 8192, 127, NULL				},
    /* The base board has AMIKey-2 (updated 'H') KBC firmware. */
    { "[i440FX] ASUS P/I-P65UP5 (C-P6ND)",	"p65up5_cp6nd",		MACHINE_TYPE_SOCKET8,	MACHINE_CHIPSET_INTEL_440FX,		 machine_at_p65up5_cp6nd_init,	0,	0,	MACHINE_AVAILABLE,	CPU_PKG_SOCKET8, 0, 60000000, 66666667, 2100, 3500, 1.5, 8.0,							MACHINE_PS2_PCI,	MACHINE_IDE_DUAL,					 8192,1048576, 8192, 127, NULL				},
    /* The MB-8600TTX has an AMIKey 'F' KBC firmware, so I'm going to assume so does
       the MB-8600TTC until someone can actually identify it. */
    { "[i440FX] Biostar MB-8600TTC",		"8600ttc",		MACHINE_TYPE_SOCKET8,	MACHINE_CHIPSET_INTEL_440FX,		      machine_at_8600ttc_init,	0,	0,	MACHINE_AVAILABLE,	CPU_PKG_SOCKET8, 0, 50000000, 66666667, 2900, 3300, 2.0, 5.5,							MACHINE_PS2_PCI,	MACHINE_IDE_DUAL,					 8192,1048576, 8192, 127, NULL				},
    { "[i440FX] Gigabyte GA-686NX",		"686nx",		MACHINE_TYPE_SOCKET8,	MACHINE_CHIPSET_INTEL_440FX,			machine_at_686nx_init,	0,	0,	MACHINE_AVAILABLE,	CPU_PKG_SOCKET8, 0, 60000000, 66666667, 2100, 3500, 2.0, 5.5,							MACHINE_PS2_PCI,	MACHINE_IDE_DUAL,					 8192, 524288, 8192, 127, NULL				},
    /* According to tests from real hardware: This has AMI MegaKey KBC firmware on the
       PC87306 Super I/O chip, command 0xA1 returns '5'.
       Command 0xA0 copyright string: (C)1994 AMI . */
    { "[i440FX] Intel AP440FX",			"ap440fx",		MACHINE_TYPE_SOCKET8,	MACHINE_CHIPSET_INTEL_440FX,		      machine_at_ap440fx_init,	0,	0,	MACHINE_AVAILABLE,	CPU_PKG_SOCKET8, 0, 60000000, 66666667, 2100, 3500, 2.0, 3.5,							MACHINE_PS2_PCI,	MACHINE_IDE_DUAL,					 8192, 131072, 8192, 127, NULL				},
    /* According to tests from real hardware: This has AMI MegaKey KBC firmware on the
       PC87306 Super I/O chip, command 0xA1 returns '5'.
       Command 0xA0 copyright string: (C)1994 AMI . */
    { "[i440FX] Intel VS440FX",			"vs440fx",		MACHINE_TYPE_SOCKET8,	MACHINE_CHIPSET_INTEL_440FX,		      machine_at_vs440fx_init,	0,	0,	MACHINE_AVAILABLE,	CPU_PKG_SOCKET8, 0, 60000000, 66666667, 2100, 3500, 2.0, 3.5,							MACHINE_PS2_PCI,	MACHINE_IDE_DUAL,					 8192, 524288, 8192, 127, NULL				},
    /* Has the SMC FDC73C935's on-chip KBC with Phoenix MultiKey firmware. */
    { "[i440FX] Micronics M6Mi",		"m6mi",			MACHINE_TYPE_SOCKET8,	MACHINE_CHIPSET_INTEL_440FX,			 machine_at_m6mi_init,	0,	0,	MACHINE_AVAILABLE,	CPU_PKG_SOCKET8, 0, 60000000, 66666667, 2900, 3300, 1.5, 8.0,							MACHINE_PS2_PCI,	MACHINE_IDE_DUAL,					 8192, 786432, 8192, 127, NULL				},
    /* I found a BIOS string of it that ends in -S, but it could be a typo for -5
       (there's quite a few AMI BIOS strings around with typo'd KBC codes), so I'm
       going to give it an AMI MegaKey. */
    { "[i440FX] PC Partner MB600N",		"mb600n",		MACHINE_TYPE_SOCKET8,	MACHINE_CHIPSET_INTEL_440FX,		       machine_at_mb600n_init,	0,	0,	MACHINE_AVAILABLE,	CPU_PKG_SOCKET8, 0, 60000000, 66666667, 2100, 3500, 1.5, 8.0,							MACHINE_PS2_PCI,	MACHINE_IDE_DUAL,					 8192, 524288, 8192, 127, NULL				},

    /* Slot 1 machines */
    /* ALi ALADDiN V */
    /* Has the ALi M1543C southbridge with on-chip KBC. */
    { "[ALi ALADDiN-PRO II] PC Chips M729",	"m729",			MACHINE_TYPE_SLOT1,	MACHINE_CHIPSET_ALI_ALADDIN_PRO_II,		 machine_at_m729_init,	0,	0,	MACHINE_AVAILABLE,	CPU_PKG_SLOT1, 0, 66666667, 100000000, 1800, 3500, 1.5, 8.0,							MACHINE_PS2_AGP,	MACHINE_IDE_DUAL,					 1024,1572864, 8192, 255, NULL				},

    /* 440FX */
    /* The base board has AMIKey-2 (updated 'H') KBC firmware. */
    { "[i440FX] ASUS P/I-P65UP5 (C-PKND)",	"p65up5_cpknd",		MACHINE_TYPE_SLOT1,	MACHINE_CHIPSET_INTEL_440FX,		 machine_at_p65up5_cpknd_init,	0,	0,	MACHINE_AVAILABLE,	CPU_PKG_SLOT1, 0, 50000000, 66666667, 1800, 3500, 1.5, 8.0,							MACHINE_PS2_PCI,	MACHINE_IDE_DUAL,					 8192,1048576, 8192, 127, NULL				},
    /* This has a Holtek KBC and the BIOS does not send a single non-standard KBC command, so it
       must be an ASIC that clones the standard IBM PS/2 KBC. */
    { "[i440FX] ASUS KN97",			"kn97",			MACHINE_TYPE_SLOT1,	MACHINE_CHIPSET_INTEL_440FX,			 machine_at_kn97_init,	0,	0,	MACHINE_AVAILABLE,	CPU_PKG_SLOT1, 0, 60000000, 83333333, 1800, 3500, 1.5, 8.0,							MACHINE_PS2_PCI,	MACHINE_IDE_DUAL,					 8192, 786432, 8192, 127, NULL				},

    /* 440LX */
    /* Has a Winbond W83977TF Super I/O chip with on-chip KBC with AMIKey-2 KBC
       firmware. */
    { "[i440LX] ABIT LX6",			"lx6",			MACHINE_TYPE_SLOT1,	MACHINE_CHIPSET_INTEL_440LX,			  machine_at_lx6_init,	0,	0,	MACHINE_AVAILABLE,	CPU_PKG_SLOT1, 0, 60000000, 100000000, 1500, 3500, 2.0, 5.5,							MACHINE_PS2_AGP,	MACHINE_IDE_DUAL,					 8192,1048576, 8192, 255, NULL				},
    /* Has a SM(S)C FDC37C935 Super I/O chip with on-chip KBC with Phoenix
       MultiKey KBC firmware. */
    { "[i440LX] Micronics Spitfire",		"spitfire",		MACHINE_TYPE_SLOT1,	MACHINE_CHIPSET_INTEL_440LX,		     machine_at_spitfire_init,	0,	0,	MACHINE_AVAILABLE,	CPU_PKG_SLOT1, 0, 66666667, 66666667, 1800, 3500, 1.5, 8.0,							MACHINE_PS2_AGP,	MACHINE_IDE_DUAL,					 8192,1048576, 8192, 255, NULL				},

    /* 440EX */
    /* Has a Winbond W83977TF Super I/O chip with on-chip KBC with AMIKey-2 KBC
       firmware. */
    { "[i440EX] QDI EXCELLENT II",		"p6i440e2",		MACHINE_TYPE_SLOT1,	MACHINE_CHIPSET_INTEL_440EX,		     machine_at_p6i440e2_init,	0,	0,	MACHINE_AVAILABLE,	CPU_PKG_SLOT1, 0, 66666667, 83333333, 1800, 3500, 3.0, 8.0,							MACHINE_PS2_PCI,	MACHINE_IDE_DUAL,					 8192, 524288, 8192, 255, NULL				},

    /* 440BX */
    /* Has a Winbond W83977EF Super I/O chip with on-chip KBC with AMIKey-2 KBC
       firmware. */
    { "[i440BX] ASUS P2B-LS",			"p2bls",		MACHINE_TYPE_SLOT1,	MACHINE_CHIPSET_INTEL_440BX,			machine_at_p2bls_init,	0,	0,	MACHINE_AVAILABLE,	CPU_PKG_SLOT1, 0, 50000000, 112121212, 1300, 3500, 1.5, 8.0,							MACHINE_PS2_AGP,	MACHINE_IDE_DUAL,			 		 8192,1048576, 8192, 255, NULL				},
    /* Has a Winbond W83977EF Super I/O chip with on-chip KBC with AMIKey-2 KBC
       firmware. */
    { "[i440BX] ASUS P3B-F",			"p3bf",			MACHINE_TYPE_SLOT1,	MACHINE_CHIPSET_INTEL_440BX,			 machine_at_p3bf_init,	0,	0,	MACHINE_AVAILABLE,	CPU_PKG_SLOT1, 0, 66666667, 150000000, 1300, 3500, 1.5, 8.0,							MACHINE_PS2_AGP,	MACHINE_IDE_DUAL,			 		 8192,1048576, 8192, 255, NULL				},
    /* Has a Winbond W83977EF Super I/O chip with on-chip KBC with AMIKey-2 KBC
       firmware. */
    { "[i440BX] ABIT BF6",			"bf6",			MACHINE_TYPE_SLOT1,	MACHINE_CHIPSET_INTEL_440BX,			  machine_at_bf6_init,	0,	0,	MACHINE_AVAILABLE,	CPU_PKG_SLOT1, 0, 66666667, 133333333, 1800, 3500, 1.5, 8.0,							MACHINE_PS2_AGP,	MACHINE_IDE_DUAL,			  		 8192, 786432, 8192, 255, NULL				},
    /* Has a Winbond W83977TF Super I/O chip with on-chip KBC with AMIKey-2 KBC
       firmware. */
    { "[i440BX] AOpen AX6BC",			"ax6bc",		MACHINE_TYPE_SLOT1,	MACHINE_CHIPSET_INTEL_440BX,			machine_at_ax6bc_init,	0,	0,	MACHINE_AVAILABLE,	CPU_PKG_SLOT1, 0, 66666667, 112121212, 1800, 3500, 1.5, 8.0,							MACHINE_PS2_AGP,	MACHINE_IDE_DUAL,			  		 8192, 786432, 8192, 255, NULL				},
    /* Has a Winbond W83977TF Super I/O chip with on-chip KBC with AMIKey-2 KBC
       firmware. */
    { "[i440BX] Gigabyte GA-686BX",		"686bx",		MACHINE_TYPE_SLOT1,	MACHINE_CHIPSET_INTEL_440BX,			machine_at_686bx_init,	0,	0,	MACHINE_AVAILABLE,	CPU_PKG_SLOT1, 0, 66666667, 100000000, 1800, 3500, 1.5, 8.0,							MACHINE_PS2_AGP,	MACHINE_IDE_DUAL,		 			 8192,1048576, 8192, 255, NULL				},
    /* Has a SM(S)C FDC37M60x Super I/O chip with on-chip KBC with most likely
       AMIKey-2 KBC firmware. */
    { "[i440BX] HP Vectra VEi 8",		"vei8",			MACHINE_TYPE_SLOT1,	MACHINE_CHIPSET_INTEL_440BX,			 machine_at_vei8_init,	0,	0,	MACHINE_AVAILABLE,	CPU_PKG_SLOT1, 0, 66666667, 100000000, 1800, 3500, 1.5, 8.0,							MACHINE_PS2_AGP,	MACHINE_IDE_DUAL,		 			 8192,1048576, 8192, 255, NULL				},
    /* Has a National Semiconductors PC87309 Super I/O chip with on-chip KBC
       with most likely AMIKey-2 KBC firmware. */
    { "[i440BX] Tyan Tsunami ATX",		"s1846",		MACHINE_TYPE_SLOT1,	MACHINE_CHIPSET_INTEL_440BX,			machine_at_s1846_init,	0,	0,	MACHINE_AVAILABLE,	CPU_PKG_SLOT1, 0, 66666667, 112121212, 1800, 3500, 1.5, 8.0,							MACHINE_PS2_AGP,	MACHINE_IDE_DUAL | MACHINE_SOUND,		 	 8192,1048576, 8192, 255, at_s1846_get_device		},
    /* Has a Winbond W83977TF Super I/O chip with on-chip KBC with AMIKey-2 KBC
       firmware. */
    { "[i440BX] Supermicro P6SBA",		"p6sba",		MACHINE_TYPE_SLOT1,	MACHINE_CHIPSET_INTEL_440BX,			machine_at_p6sba_init,	0,	0,	MACHINE_AVAILABLE,	CPU_PKG_SLOT1, 0, 66666667, 100000000, 1800, 3500, 1.5, 8.0,							MACHINE_PS2_AGP,	MACHINE_IDE_DUAL,			  		 8192, 786432, 8192, 255, NULL				},

    /* 440ZX */
    /* Has a Winbond W83977EF Super I/O chip with on-chip KBC with AMIKey-2 KBC
       firmware. */
    { "[i440ZX] MSI MS-6168",			"ms6168",		MACHINE_TYPE_SLOT1,	MACHINE_CHIPSET_INTEL_440ZX,		       machine_at_ms6168_init,	0,	0,	MACHINE_AVAILABLE,	CPU_PKG_SLOT1, 0, 66666667, 100000000, 1800, 3500, 1.5, 8.0,							MACHINE_PS2_AGP,	MACHINE_IDE_DUAL | MACHINE_AV,				8192, 524288, 8192, 255, at_ms6168_get_device		},
    /* Has a Winbond W83977EF Super I/O chip with on-chip KBC with AMIKey-2 KBC
       firmware. */
    { "[i440ZX] Packard Bell Bora Pro",		"borapro",		MACHINE_TYPE_SLOT1,	MACHINE_CHIPSET_INTEL_440ZX,		      machine_at_borapro_init,	0,	0,	MACHINE_AVAILABLE,	CPU_PKG_SLOT1, 0, 66666667, 66666667, 1800, 3500, 1.5, 8.0,							MACHINE_PS2_AGP,	MACHINE_IDE_DUAL | MACHINE_AV,				8192, 524288, 8192, 255, at_borapro_get_device		},

    /* SMSC VictoryBX-66 */
    /* Has a Winbond W83977EF Super I/O chip with on-chip KBC with AMIKey-2 KBC
       firmware. */
    { "[SMSC VictoryBX-66] A-Trend ATC6310BXII","atc6310bxii",		MACHINE_TYPE_SLOT1,	MACHINE_CHIPSET_SMSC_VICTORYBX_66,	  machine_at_atc6310bxii_init,	0,	0,	MACHINE_AVAILABLE,	CPU_PKG_SLOT1, 0, 66666667, 133333333, 1300, 3500, 1.5, 8.0,							MACHINE_PS2_AGP,	MACHINE_IDE_DUAL,			 		 8192, 786432, 8192, 255, NULL				},

    /* VIA Apollo Pro */
    /* Has the VIA VT82C596B southbridge with on-chip KBC identical to the VIA
       VT82C42N. */
    { "[VIA Apollo Pro] FIC KA-6130",		"ficka6130",		MACHINE_TYPE_SLOT1,	MACHINE_CHIPSET_VIA_APOLLO_PRO,		    machine_at_ficka6130_init,	0,	0,	MACHINE_AVAILABLE,	CPU_PKG_SLOT1, 0, 66666667, 100000000, 1800, 3500, 1.5, 8.0,							MACHINE_PS2_AGP,	MACHINE_IDE_DUAL,		 			 8192, 524288, 8192, 255, NULL				},
    /* Has a Winbond W83977EF Super I/O chip with on-chip KBC with AMIKey-2 KBC
       firmware. */
    { "[VIA Apollo Pro 133] ASUS P3V133",	"p3v133",		MACHINE_TYPE_SLOT1,	MACHINE_CHIPSET_VIA_APOLLO_PRO_133,	       machine_at_p3v133_init,	0,	0,	MACHINE_AVAILABLE,	CPU_PKG_SLOT1, 0, 66666667, 150000000, 1300, 3500, 1.5, 8.0,							MACHINE_PS2_AGP,	MACHINE_IDE_DUAL,		  			 8192,1572864, 8192, 255, NULL				},
    /* Has a Winbond W83977EF Super I/O chip with on-chip KBC with AMIKey-2 KBC
       firmware. */
    { "[VIA Apollo Pro 133A] ASUS P3V4X",	"p3v4x",		MACHINE_TYPE_SLOT1,	MACHINE_CHIPSET_VIA_APOLLO_PRO_133A,		machine_at_p3v4x_init,	0,	0,	MACHINE_AVAILABLE,	CPU_PKG_SLOT1, 0, 66666667, 150000000, 1300, 3500, 1.5, 8.0,							MACHINE_PS2_AGP,	MACHINE_IDE_DUAL,		  			 8192,2097152, 8192, 255, NULL				},

    /* Slot 1/2 machines */
    /* 440GX */
    /* Has a National Semiconductors PC87309 Super I/O chip with on-chip KBC
       with most likely AMIKey-2 KBC firmware. */
    { "[i440GX] Freeway FW-6400GX",		"fw6400gx",		MACHINE_TYPE_SLOT1_2,	MACHINE_CHIPSET_INTEL_440GX,		     machine_at_fw6400gx_init,	0,	0,	MACHINE_AVAILABLE,	CPU_PKG_SLOT1 | CPU_PKG_SLOT2, 0, 100000000, 150000000, 1800, 3500, 3.0, 8.0,					MACHINE_PS2_NOISA,	MACHINE_IDE_DUAL,					16384,2080768,16384, 511, NULL				},

    /* Slot 1/Socket 370 machines */
    /* 440BX */
    /* Has a Winbond W83977EF Super I/O chip with on-chip KBC with AMIKey-2 KBC
       firmware. */
    { "[i440BX] Tyan Trinity 371",		"s1857",		MACHINE_TYPE_SLOT1_370,	MACHINE_CHIPSET_INTEL_440BX,			machine_at_s1857_init,	0,	0,	MACHINE_AVAILABLE,	CPU_PKG_SLOT1 | CPU_PKG_SOCKET370, 0, 66666667, 133333333, 1300, 3500, 1.5, 8.0,				MACHINE_PS2_AGP,	MACHINE_IDE_DUAL,			 		 8192, 786432, 8192, 255, at_s1857_get_device		},

    /* Slot 2 machines */
    /* 440GX */
    /* Has a Winbond W83977EF Super I/O chip with on-chip KBC with AMIKey-2 KBC
       firmware. */
    { "[i440GX] Gigabyte GA-6GXU",		"6gxu",			MACHINE_TYPE_SLOT2,	MACHINE_CHIPSET_INTEL_440GX,			 machine_at_6gxu_init,	0,	0,	MACHINE_AVAILABLE,	CPU_PKG_SLOT2, 0, 100000000, 133333333, 1800, 3500, 1.5, 8.0,							MACHINE_PS2_AGP,	MACHINE_IDE_DUAL,			 		16384,2097152,16384, 511, NULL				},
    /* Has a Winbond W83977TF Super I/O chip with on-chip KBC with AMIKey-2 KBC
       firmware. */
    { "[i440GX] Supermicro S2DGE",		"s2dge",		MACHINE_TYPE_SLOT2,	MACHINE_CHIPSET_INTEL_440GX,			machine_at_s2dge_init,	0,	0,	MACHINE_AVAILABLE,	CPU_PKG_SLOT2, 0, 66666667, 100000000, 1800, 3500, 1.5, 8.0,							MACHINE_PS2_AGP,	MACHINE_IDE_DUAL,			 		16384,2097152,16384, 511, NULL				},

    /* PGA370 machines */
    /* 440LX */
    /* Has a Winbond W83977TF Super I/O chip with on-chip KBC with AMIKey-2 KBC
       firmware. */
    { "[i440LX] Supermicro 370SLM",		"s370slm",		MACHINE_TYPE_SOCKET370,	MACHINE_CHIPSET_INTEL_440LX,		      machine_at_s370slm_init,	0,	0,	MACHINE_AVAILABLE,	CPU_PKG_SOCKET370, 0, 66666667, 100000000, 1800, 3500, MACHINE_MULTIPLIER_FIXED,				MACHINE_PS2_AGP,	MACHINE_IDE_DUAL,			 		 8192, 786432, 8192, 255, NULL				},

    /* 440BX */
    /* Has a Winbond W83977EF Super I/O chip with on-chip KBC with AMIKey-2 KBC
       firmware. */
    { "[i440BX] AEWIN AW-O671R",		"awo671r",		MACHINE_TYPE_SOCKET370,	MACHINE_CHIPSET_INTEL_440BX,		      machine_at_awo671r_init,	0,	0,	MACHINE_AVAILABLE,	CPU_PKG_SOCKET370, 0, 66666667, 133333333, 1300, 3500, 1.5, 8.0, /* limits assumed */				MACHINE_PS2_AGP,	MACHINE_IDE_DUAL,			 		 8192, 524288, 8192, 255, NULL				},
    /* Has a Winbond W83977EF Super I/O chip with on-chip KBC with AMIKey-2 KBC
       firmware. */
    { "[i440BX] ASUS CUBX",			"cubx",			MACHINE_TYPE_SOCKET370,	MACHINE_CHIPSET_INTEL_440BX,			 machine_at_cubx_init,	0,	0,	MACHINE_AVAILABLE,	CPU_PKG_SOCKET370, 0, 66666667, 150000000, 1300, 3500, 1.5, 8.0,						MACHINE_PS2_AGP,	MACHINE_IDE_DUAL,			 		 8192,1048576, 8192, 255, NULL				},
    /* Has a Winbond W83977EF Super I/O chip with on-chip KBC with AMIKey-2 KBC
       firmware. */
    { "[i440BX] AmazePC AM-BX133",		"ambx133",		MACHINE_TYPE_SOCKET370,	MACHINE_CHIPSET_INTEL_440BX,		      machine_at_ambx133_init,	0,	0,	MACHINE_AVAILABLE,	CPU_PKG_SOCKET370, 0, 66666667, 133333333, 1300, 3500, 1.5, 8.0, /* limits assumed */				MACHINE_PS2_AGP,	MACHINE_IDE_DUAL,			 		 8192, 786432, 8192, 255, NULL				},

    /* 440ZX */
    /* Has a Winbond W83977TF Super I/O chip with on-chip KBC with AMIKey-2 KBC
       firmware. */
    { "[i440ZX] Soltek SL-63A1",		"63a1",			MACHINE_TYPE_SOCKET370,	MACHINE_CHIPSET_INTEL_440ZX,			 machine_at_63a1_init,	0,	0,	MACHINE_AVAILABLE,	CPU_PKG_SOCKET370, 0, 66666667, 100000000, 1800, 3500, 1.5, 8.0,						MACHINE_PS2_AGP,	MACHINE_IDE_DUAL,					 8192, 524288, 8192, 255, NULL				},

    /* SMSC VictoryBX-66 */
    /* Has a Winbond W83977EF Super I/O chip with on-chip KBC with AMIKey-2 KBC
       firmware. */
    { "[SMSC VictoryBX-66] A-Trend ATC7020BXII","atc7020bxii",		MACHINE_TYPE_SOCKET370,	MACHINE_CHIPSET_SMSC_VICTORYBX_66,	  machine_at_atc7020bxii_init,	0,	0,	MACHINE_AVAILABLE,	CPU_PKG_SOCKET370, 0, 66666667, 133333333, 1300, 3500, 1.5, 8.0,						MACHINE_PS2_AGP,	MACHINE_IDE_DUAL,			 		 8192,1048576, 8192, 255, NULL				},

    /* VIA Apollo Pro */
    /* Has the VIA VT82C586B southbridge with on-chip KBC identical to the VIA
       VT82C42N. */
    { "[VIA Apollo Pro] PC Partner APAS3",	"apas3",		MACHINE_TYPE_SOCKET370,	MACHINE_CHIPSET_VIA_APOLLO_PRO,			machine_at_apas3_init,	0,	0,	MACHINE_AVAILABLE,	CPU_PKG_SOCKET370, 0, 66666667, 100000000, 1800, 3500, 1.5, 8.0,						MACHINE_PS2_AGP,	MACHINE_IDE_DUAL,					 8192, 786432, 8192, 255, NULL				},
    /* Has a Winbond W83977EF Super I/O chip with on-chip KBC with AMIKey-2 KBC
       firmware. */
    { "[VIA Apollo Pro 133] ECS P6BAP",		"p6bap",		MACHINE_TYPE_SOCKET370,	MACHINE_CHIPSET_VIA_APOLLO_PRO_133,		machine_at_p6bap_init,	0,	0,	MACHINE_AVAILABLE,	CPU_PKG_SOCKET370, 0, 66666667, 150000000, 1300, 3500, 1.5, 8.0,						MACHINE_PS2_AGP,	MACHINE_IDE_DUAL,					 8192,1572864, 8192, 255, NULL				},
    /* Has the VIA VT82C686B southbridge with on-chip KBC identical to the VIA
       VT82C42N. */
    { "[VIA Apollo Pro 133A] Acorp 6VIA90AP",	"6via90ap",		MACHINE_TYPE_SOCKET370,	MACHINE_CHIPSET_VIA_APOLLO_PRO_133A,	     machine_at_6via90ap_init,	0,	0,	MACHINE_AVAILABLE,	CPU_PKG_SOCKET370, 0, 66666667, 150000000, 1300, 3500, MACHINE_MULTIPLIER_FIXED,				MACHINE_PS2_A97,	MACHINE_IDE_DUAL | MACHINE_AG,				16384,3145728, 8192, 255, NULL				},
    /* Has the VIA VT82C686B southbridge with on-chip KBC identical to the VIA
       VT82C42N. */
    { "[VIA Apollo Pro 133A] ASUS CUV4X-LS",	"cuv4xls",		MACHINE_TYPE_SOCKET370,	MACHINE_CHIPSET_VIA_APOLLO_PRO_133A,	      machine_at_cuv4xls_init,	0,	0,	MACHINE_AVAILABLE,	CPU_PKG_SOCKET370, 0, 66666667, 150000000, 1300, 3500, 1.5, 8.0,						MACHINE_PS2_NOI97,	MACHINE_IDE_DUAL,					16384,4194304, 8192, 255, at_cuv4xls_get_device		},
    /* Has a Winbond W83977EF Super I/O chip with on-chip KBC with AMIKey-2 KBC
       firmware. */
    { "[VIA Apollo Pro 133A] BCM GT694VA",	"gt694va",		MACHINE_TYPE_SOCKET370,	MACHINE_CHIPSET_VIA_APOLLO_PRO_133A,	      machine_at_gt694va_init,	0,	0,	MACHINE_AVAILABLE,	CPU_PKG_SOCKET370, 0, 66666667, 133333333, 1300, 3500, 1.5, 8.0,						MACHINE_PS2_AGP,	MACHINE_IDE_DUAL | MACHINE_SOUND,			16384,3145728, 8192, 255, at_gt694va_get_device		},

    /* Miscellaneous/Fake/Hypervisor machines */
    /* Has a Winbond W83977F Super I/O chip with on-chip KBC with AMIKey-2 KBC
       firmware. */
    { "[i440BX] Microsoft Virtual PC 2007",	"vpc2007",		MACHINE_TYPE_MISC,	MACHINE_CHIPSET_INTEL_440BX,		      machine_at_vpc2007_init,	0,	0,	MACHINE_AVAILABLE,	CPU_PKG_SLOT1, CPU_BLOCK(CPU_PENTIUM2, CPU_CYRIX3S), 0, 66666667, 0, 0, 0, 0,					MACHINE_PS2_PCI,	MACHINE_IDE_DUAL,			  		 8192,1048576, 8192, 255, NULL				},

    { NULL,					NULL,			MACHINE_TYPE_NONE,	MACHINE_CHIPSET_NONE,						 NULL,	0,	0,	MACHINE_AVAILABLE,	0, 0, 0, 0, 0, 0, 0, 0,												0,			0,							    0,      0,    0,   0, NULL				}
};


/* Saved copies - jumpers get applied to these.
   We use also machine_gpio to store IBM PC/XT jumpers as they need more than one byte. */
static uint16_t		machine_p1;
static uint32_t		machine_gpio;


uint8_t
machine_get_p1(void)
{
    return machine_p1;
}


void
machine_load_p1(int m)
{
    machine_p1 = machines[machine].kbc_p1;
}


uint32_t
machine_get_gpi(void)
{
    return machine_gpi;
}


void
machine_load_gpi(int m)
{
    machine_gpi = machines[machine].acpi_gpi;
}


void
machine_set_gpi(uint32_t gpi)
{
    machine_gpi = gpi;
}


int
machine_count(void)
{
    return((sizeof(machines) / sizeof(machine_t)) - 1);
}


char *
machine_getname(void)
{
    return((char *)machines[machine].name);
}


char *
machine_getname_ex(int m)
{
    return((char *)machines[m].name);
}


const device_t *
machine_getdevice(int m)
{
    if (machines[m].get_device)
	return(machines[m].get_device());

    return(NULL);
}


const device_t *
machine_getviddevice(int m)
{
    if (machines[m].get_vid_device)
	return(machines[m].get_vid_device());

    return(NULL);
}


char *
machine_get_internal_name(void)
{
    return((char *)machines[machine].internal_name);
}


char *
machine_get_internal_name_ex(int m)
{
    return((char *)machines[m].internal_name);
}


int
machine_get_nvrmask(int m)
{
    return(machines[m].nvrmask);
}


int
machine_has_flags(int m, int flags)
{
    return(machines[m].flags & flags);
}


int
machine_has_bus(int m, int bus_flags)
{
    return(machines[m].bus_flags & bus_flags);
}


int
machine_has_cartridge(int m)
{
    return(machine_has_bus(m, MACHINE_CARTRIDGE) ? 1 : 0);
}


int
machine_get_min_ram(int m)
{
    return(machines[m].min_ram);
}


int
machine_get_max_ram(int m)
{
#if (!(defined __amd64__ || defined _M_X64 || defined __aarch64__ || defined _M_ARM64))
    return MIN(((int) machines[m].max_ram), 2097152);
#else
    return MIN(((int) machines[m].max_ram), 3145728);
#endif
}


int
machine_get_ram_granularity(int m)
{
    return(machines[m].ram_granularity);
}


int
machine_get_type(int m)
{
    return(machines[m].type);
}


int
machine_get_machine_from_internal_name(char *s)
{
    int c = 0;

    while (machines[c].init != NULL) {
	if (!strcmp(machines[c].internal_name, (const char *)s))
		return(c);
	c++;
    }

    return(0);
}<|MERGE_RESOLUTION|>--- conflicted
+++ resolved
@@ -213,7 +213,7 @@
     { "[8088] Tandy 1000",			"tandy",		MACHINE_TYPE_8088,	MACHINE_CHIPSET_PROPRIETARY,			   machine_tandy_init,	0,	0,	MACHINE_AVAILABLE,	CPU_PKG_8088_EUROPC, 0, 0, 0, 0, 0, 0, 0,									MACHINE_PC,		MACHINE_VIDEO_FIXED,					  128,   640, 128,    0, KBC_TANDY,			0xff00, 0xffffffff,	NULL,				tandy1k_get_device		},
     { "[8088] Tandy 1000 HX",			"tandy1000hx",		MACHINE_TYPE_8088,	MACHINE_CHIPSET_PROPRIETARY,		     machine_tandy1000hx_init,	0,	0,	MACHINE_AVAILABLE,	CPU_PKG_8088_EUROPC, 0, 0, 0, 0, 0, 0, 0,									MACHINE_PC,		MACHINE_VIDEO_FIXED,					  256,   640, 128,    0, KBC_TANDY,			0xff00, 0xffffffff,	NULL,				tandy1k_hx_get_device		},
     { "[8088] Toshiba T1000",			"t1000",		MACHINE_TYPE_8088,	MACHINE_CHIPSET_PROPRIETARY,			machine_xt_t1000_init,	0,	0,	MACHINE_AVAILABLE,	CPU_PKG_8088, 0, 0, 0, 0, 0, 0, 0,										MACHINE_PC,		MACHINE_VIDEO,						  512,  1280, 768,   63, KBC_IBM_PC_XT,			0xff00, 0xffffffff,	NULL,				t1000_get_device		},
-    { "[8088] Vendex HeadStart Turbo 888-XT",	"vendex",		MACHINE_TYPE_8088,	MACHIEN_CHIPSET_PROPRIETARY		       machine_xt_vendex_init,	0,	0,	MACHINE_AVAILABLE,	CPU_PKG_8088, 0, 0, 0, 0, 0, 0, 0,										MACHINE_PC,									  256,   768, 256,    0, KBC_IBM_PC_XT,			0xff00, 0xffffffff,	NULL,				NULL				},
+    { "[8088] Vendex HeadStart Turbo 888-XT",	"vendex",		MACHINE_TYPE_8088,	MACHIEN_CHIPSET_PROPRIETARY		       machine_xt_vendex_init,	0,	0,	MACHINE_AVAILABLE,	CPU_PKG_8088, 0, 0, 0, 0, 0, 0, 0,										MACHINE_PC,		0,							  256,   768, 256,    0, KBC_IBM_PC_XT,			0xff00, 0xffffffff,	NULL,				NULL				},
 #if defined(DEV_BRANCH) && defined(USE_LASERXT)
     { "[8088] VTech Laser Turbo XT",		"ltxt",			MACHINE_TYPE_8088,	MACHINE_CHIPSET_DISCRETE,		      machine_xt_laserxt_init,	0,	0,	MACHINE_AVAILABLE,	CPU_PKG_8088, 0, 0, 0, 0, 0, 0, 0,										MACHINE_PC,		0,							  256,   640, 256,    0, KBC_IBM_PC_XT,			0xff00, 0xffffffff,	NULL,				NULL				},
 #endif
@@ -387,12 +387,8 @@
     /* Has IBM AT KBC firmware. */
     { "[C&T 386] Samsung SPC-6000A",		"spc6000a",		MACHINE_TYPE_386DX,	MACHINE_CHIPSET_CT_386,			     machine_at_spc6000a_init,	0,	0,	MACHINE_AVAILABLE,	CPU_PKG_386DX, 0, 0, 0, 0, 0, 0, 0,										MACHINE_AT,		MACHINE_IDE,						 1024, 32768, 1024, 127, NULL				},
     /* Uses Compaq KBC firmware. */
-<<<<<<< HEAD
+    { "[ISA] Compaq Deskpro 386",		"deskpro386",		MACHINE_TYPE_386DX,	MACHINE_CHIPSET_DISCRETE,		   machine_at_deskpro386_init,	0,	0,	MACHINE_AVAILABLE,	CPU_PKG_386DX, 0, 0, 0, 0, 0, 0, 0,										MACHINE_AT,		MACHINE_IDE,					 	 1024, 14336, 1024, 127, NULL				},
     { "[ISA] Compaq Portable III (386)",	"portableiii386",       MACHINE_TYPE_386DX,	MACHINE_CHIPSET_DISCRETE,	       machine_at_portableiii386_init,	0,	0,	MACHINE_AVAILABLE,	CPU_PKG_386DX, 0, 0, 0, 0, 0, 0, 0,										MACHINE_AT,		MACHINE_IDE | MACHINE_VIDEO,				 1024, 14336, 1024, 127, at_cpqiii_get_device		},
-=======
-    { "[ISA] Compaq Deskpro 386",       "deskpro386",       MACHINE_TYPE_386DX,		CPU_PKG_386DX, 0, 0, 0, 0, 0, 0, 0,										MACHINE_AT | MACHINE_IDE,					 1024, 14336, 1024, 127,       machine_at_deskpro386_init, NULL	},
-    { "[ISA] Compaq Portable III (386)",	"portableiii386",       MACHINE_TYPE_386DX,		CPU_PKG_386DX, 0, 0, 0, 0, 0, 0, 0,										MACHINE_AT | MACHINE_IDE | MACHINE_VIDEO,					 1024, 14336, 1024, 127,       machine_at_portableiii386_init, at_cpqiii_get_device	},
->>>>>>> 3fe794c5
     /* Has IBM AT KBC firmware. */
     { "[ISA] Micronics 09-00021",		"micronics386",		MACHINE_TYPE_386DX,	MACHINE_CHIPSET_DISCRETE,		 machine_at_micronics386_init,	0,	0,	MACHINE_AVAILABLE,	CPU_PKG_386DX, 0, 0, 0, 0, 0, 0, 0,										MACHINE_AT,		0,							  512,  8192,  128, 127, NULL				},
     /* Has AMIKey F KBC firmware. */
