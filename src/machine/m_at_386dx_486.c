--- conflicted
+++ resolved
@@ -41,7 +41,6 @@
 #include <86box/sio.h>
 #include <86box/hdc.h>
 #include <86box/port_6x.h>
-#include <86box/port_92.h>
 #include <86box/video.h>
 #include <86box/flash.h>
 #include <86box/scsi_ncr53c8xx.h>
@@ -114,12 +113,7 @@
 
     device_add_params(machine_get_kbc_device(machine), (void *) model->kbc_params);
 
-<<<<<<< HEAD
-    return ret;
-=======
-    if (fdc_current[0] == FDC_INTERNAL)
-        device_add(&fdc_at_device);
->>>>>>> e434b3f8
+    return ret;
 }
 
 int
@@ -136,7 +130,7 @@
 
     machine_at_init(model);
 
-    if (fdc_type == FDC_INTERNAL)
+    if (fdc_current[0] == FDC_INTERNAL)
         device_add(&fdc_at_device);
 
     return ret;
@@ -156,7 +150,7 @@
     machine_at_common_init(model);
     device_add_params(machine_get_kbc_device(machine), (void *) model->kbc_params);
 
-    if (fdc_type == FDC_INTERNAL)
+    if (fdc_current[0] == FDC_INTERNAL)
         device_add(&fdc_at_device);
 
     return ret;
@@ -239,7 +233,7 @@
 
     device_add_params(machine_get_kbc_device(machine), (void *) model->kbc_params);
 
-    if (fdc_type == FDC_INTERNAL)
+    if (fdc_current[0] == FDC_INTERNAL)
         device_add(&fdc_at_device);
 }
 
@@ -254,17 +248,7 @@
     if (bios_only || !ret)
         return ret;
 
-<<<<<<< HEAD
     machine_at_opti495_ami_common_init(model);
-=======
-    machine_at_common_init_ex(model, 1);
-    device_add(&cs8230_device);
-
-    if (fdc_current[0] == FDC_INTERNAL)
-        device_add(&fdc_at_device);
-
-    device_add(&keyboard_at_ami_device);
->>>>>>> e434b3f8
 
     return ret;
 }
@@ -280,12 +264,7 @@
     if (bios_only || !ret)
         return ret;
 
-<<<<<<< HEAD
     machine_at_opti495_ami_common_init(model);
-=======
-    if (fdc_current[0] == FDC_INTERNAL)
-        device_add(&fdc_at_device);
->>>>>>> e434b3f8
 
     return ret;
 }
@@ -324,7 +303,7 @@
 
     device_add_params(machine_get_kbc_device(machine), (void *) model->kbc_params);
 
-    if (fdc_type == FDC_INTERNAL)
+    if (fdc_current[0] == FDC_INTERNAL)
         device_add(&fdc_at_device);
 }
 
@@ -339,17 +318,7 @@
     if (bios_only || !ret)
         return ret;
 
-<<<<<<< HEAD
     machine_at_ali1429_common_init(model, 0);
-=======
-    machine_at_common_init(model);
-
-    device_add(&via_vt82c49x_device);
-    device_add(&keyboard_at_device);
-
-    if (fdc_current[0] == FDC_INTERNAL)
-        device_add(&fdc_at_device);
->>>>>>> e434b3f8
 
     return ret;
 }
@@ -405,7 +374,7 @@
 
     device_add_params(machine_get_kbc_device(machine), (void *) model->kbc_params);
 
-    if (fdc_type == FDC_INTERNAL)
+    if (fdc_current[0] == FDC_INTERNAL)
         device_add(&fdc_at_device);
 }
 
@@ -420,19 +389,7 @@
     if (bios_only || !ret)
         return ret;
 
-<<<<<<< HEAD
     machine_at_sis401_common_init(model);
-=======
-    machine_at_common_ide_init(model);
-
-    device_add(&vl82c480_device);
-
-    if (gfxcard[0] == VID_INTERNAL)
-        device_add(&gd5428_onboard_device);
-
-    device_add(&vl82c113_device);
-    device_add(&fdc37c651_ide_device);
->>>>>>> e434b3f8
 
     return ret;
 }
@@ -469,7 +426,7 @@
 
     device_add_params(machine_get_kbc_device(machine), (void *) model->kbc_params);
 
-    if (fdc_type == FDC_INTERNAL)
+    if (fdc_current[0] == FDC_INTERNAL)
         device_add(&fdc_at_device);
 
     return ret;
@@ -496,7 +453,6 @@
     device_add(&ali5105_device);
     device_add(&ide_isa_device);
 
-<<<<<<< HEAD
     return ret;
 }
 
@@ -505,10 +461,7 @@
 {
     machine_at_common_init(model);
 
-    if (fdc_type == FDC_INTERNAL)
-=======
-    if (fdc_current[0] == FDC_INTERNAL)
->>>>>>> e434b3f8
+    if (fdc_current[0] == FDC_INTERNAL)
         device_add(&fdc_at_device);
 
     device_add(&sis_85c471_device);
@@ -779,7 +732,7 @@
     device_add(&i420tx_device);
     device_add(&ncr53c810_onboard_pci_device);
 
-    if (fdc_type == FDC_INTERNAL)
+    if (fdc_current[0] == FDC_INTERNAL)
         device_add(&fdc_at_device);
 
     return ret;
@@ -799,7 +752,7 @@
 
     machine_at_common_init(model);
 
-    if (fdc_type == FDC_INTERNAL)
+    if (fdc_current[0] == FDC_INTERNAL)
         device_add(&fdc_at_device);
 
     device_add(&contaq_82c596a_device);
@@ -822,14 +775,7 @@
 
     machine_at_common_init(model);
 
-<<<<<<< HEAD
-    if (fdc_type == FDC_INTERNAL)
-=======
-    device_add(&ali1429g_device);
-    device_add(&keyboard_at_ami_device);
-
-    if (fdc_current[0] == FDC_INTERNAL)
->>>>>>> e434b3f8
+    if (fdc_current[0] == FDC_INTERNAL)
         device_add(&fdc_at_device);
 
     device_add(&contaq_82c597_device);
@@ -973,42 +919,7 @@
 }
 
 int
-<<<<<<< HEAD
 machine_at_vli486sv2g_init(const machine_t *model)
-=======
-machine_at_mvi486_init(const machine_t *model)
-{
-    int ret;
-
-    ret = bios_load_linear("roms/machines/mvi486/MVI627.BIN",
-                           0x000f0000, 65536, 0);
-
-    if (bios_only || !ret)
-        return ret;
-
-    machine_at_common_init(model);
-
-    device_add(&opti895_device);
-    device_add(&keyboard_at_device);
-    device_add(&pc87311_ide_device);
-
-    return ret;
-}
-
-static void
-machine_at_sis_85c471_common_init(const machine_t *model)
-{
-    machine_at_common_init(model);
-
-    if (fdc_current[0] == FDC_INTERNAL)
-        device_add(&fdc_at_device);
-
-    device_add(&sis_85c471_device);
-}
-
-int
-machine_at_ami471_init(const machine_t *model)
->>>>>>> e434b3f8
 {
     int ret;
 
@@ -1189,12 +1100,7 @@
 
     machine_at_common_ide_init(model);
 
-<<<<<<< HEAD
     device_add(&ali1429g_device);
-=======
-    if (fdc_current[0] == FDC_INTERNAL)
-        device_add(&fdc_at_device);
->>>>>>> e434b3f8
 
     device_add(&fdc37c665_ide_pri_device);
 
@@ -1496,7 +1402,7 @@
     pci_register_slot(0x0c, PCI_CARD_NORMAL,      4, 1, 2, 3); /* 0c = Slot 4 */
     device_add_params(machine_get_kbc_device(machine), (void *) model->kbc_params);
 
-    if (fdc_type == FDC_INTERNAL)
+    if (fdc_current[0] == FDC_INTERNAL)
         device_add(&fdc_at_device);
 
     device_add(&i420ex_device);
@@ -1671,42 +1577,6 @@
     device_add(&intel_flash_bxt_ami_device);
 
     device_add(&i420tx_device);
-<<<<<<< HEAD
-=======
-    // device_add(&ide_cmd640_pci_device); /* is this actually cmd640? is it single channel? */
-    device_add(&ide_pci_device);
-
-    return ret;
-}
-
-int
-machine_at_pci400cb_init(const machine_t *model)
-{
-    int ret;
-
-    ret = bios_load_linear("roms/machines/pci400cb/032295.ROM",
-                           0x000e0000, 131072, 0);
-
-    if (bios_only || !ret)
-        return ret;
-
-    machine_at_common_init_ex(model, 2);
-    device_add(&ami_1994_nvr_device);
-
-    pci_init(PCI_CONFIG_TYPE_1);
-    pci_register_slot(0x00, PCI_CARD_NORTHBRIDGE, 0, 0, 0, 0);
-    pci_register_slot(0x0F, PCI_CARD_NORMAL,      4, 3, 2, 1); /* 0F = Slot 1 */
-    pci_register_slot(0x0E, PCI_CARD_NORMAL,      3, 4, 1, 2); /* 0E = Slot 2 */
-    pci_register_slot(0x0D, PCI_CARD_NORMAL,      2, 3, 4, 1); /* 0D = Slot 3 */
-    pci_register_slot(0x0C, PCI_CARD_NORMAL,      1, 2, 3, 4); /* 0C = Slot 4 */
-    device_add(&keyboard_ps2_ami_pci_device);                  /* Assume AMI Megakey 1993 standalone ('P')
-                                                                  because of the Tekram machine below. */
-
-    device_add(&ims8848_device);
-
-    if (fdc_current[0] == FDC_INTERNAL)
-        device_add(&fdc_at_device);
->>>>>>> e434b3f8
 
     return ret;
 }
@@ -1734,14 +1604,9 @@
     device_add(&fdc37c665_device);
     device_add(&intel_flash_bxt_ami_device);
 
-<<<<<<< HEAD
     device_add(&i420tx_device);
     // device_add(&ide_cmd640_pci_device); /* is this actually cmd640? is it single channel? */
     device_add(&ide_pci_device);
-=======
-    if (fdc_current[0] == FDC_INTERNAL)
-        device_add(&fdc_at_device);
->>>>>>> e434b3f8
 
     return ret;
 }
@@ -2027,7 +1892,7 @@
     device_add(&umc_8886bf_device);
     device_add(&intel_flash_bxt_device);
 
-    if (fdc_type == FDC_INTERNAL)
+    if (fdc_current[0] == FDC_INTERNAL)
         device_add(&fdc_at_device);
 
     return ret;
@@ -2059,14 +1924,7 @@
     device_add(&ide_cmd640_pci_legacy_only_device);
     device_add(&fdc37c665_device);
     device_add(&intel_flash_bxt_device);
-<<<<<<< HEAD
-    device_add_params(machine_get_kbc_device(machine), (void *) model->kbc_params);
-=======
-    device_add(&keyboard_at_ami_device);
-
-    if (fdc_current[0] == FDC_INTERNAL)
-        device_add(&fdc_at_device);
->>>>>>> e434b3f8
+    device_add_params(machine_get_kbc_device(machine), (void *) model->kbc_params);
 
     return ret;
 }
@@ -2357,14 +2215,8 @@
     pci_register_slot(0x1D, PCI_CARD_NORMAL,      3, 4, 1, 2);
     device_add(&w83977f_device);
     device_add(&keyboard_ps2_ami_pci_device);
-<<<<<<< HEAD
     device_add(&stpc_consumer2_device);
     device_add(&winbond_flash_w29c020_device);
-=======
-
-    if (fdc_current[0] == FDC_INTERNAL)
-        device_add(&fdc_at_device);
->>>>>>> e434b3f8
 
     return ret;
 }
@@ -2418,39 +2270,10 @@
     device_add(&stpc_elite_device);
     device_add(&sst_flash_29ee020_device);
 
-<<<<<<< HEAD
-=======
-    if (fdc_current[0] == FDC_INTERNAL)
-        device_add(&fdc_at_device);
-
-    return ret;
-}
-
-int
-machine_at_dataexpert386wb_init(const machine_t *model)
-{
-    int ret;
-
-    ret = bios_load_linear("roms/machines/dataexpert386wb/st0386-wb-ver2-0-618f078c738cb397184464.bin",
-                           0x000f0000, 65536, 0);
-
-    if (bios_only || !ret)
-        return ret;
-
-    machine_at_common_init(model);
-
-    device_add(&opti391_device);
-    device_add(&keyboard_at_ami_device);
-
-    if (fdc_current[0] == FDC_INTERNAL)
-        device_add(&fdc_at_device);
-
->>>>>>> e434b3f8
-    return ret;
-}
-
-int
-<<<<<<< HEAD
+    return ret;
+}
+
+int
 machine_at_pcm5330_init(const machine_t *model)
 {
     int ret;
@@ -2458,65 +2281,10 @@
     ret = bios_load_linear("roms/machines/pcm5330/5330_13b.bin",
                            0x000c0000, 262144, 0);
 
-=======
-machine_at_genoa486_init(const machine_t *model)
-{
-    int ret;
-
-    ret = bios_load_linear("roms/machines/genoa486/AMI486.BIO",
-                           0x000f0000, 65536, 0);
-
-    if (bios_only || !ret)
-        return ret;
-
-    machine_at_common_init(model);
-
-    device_add(&compaq_genoa_device);
-    device_add(&port_92_device);
-
-    device_add(&keyboard_at_ami_device);
-
-    if (fdc_current[0] == FDC_INTERNAL)
-        device_add(&fdc_at_device);
-
-    return ret;
-}
-
-int
-machine_at_ga486l_init(const machine_t *model)
-{
-    int ret;
-
-    ret = bios_load_linear("roms/machines/ga486l/ga-486l_bios.bin",
-                           0x000f0000, 65536, 0);
-
-    if (bios_only || !ret)
-        return ret;
-
-    machine_at_common_init(model);
-    device_add(&opti381_device);
-    device_add(&keyboard_at_ami_device);
-
-    if (fdc_current[0] == FDC_INTERNAL)
-        device_add(&fdc_at_device);
-
-    return ret;
-}
-
-int
-machine_at_cougar_init(const machine_t *model)
-{
-    int ret;
-
-    ret = bios_load_linear("roms/machines/cougar/COUGRMRB.BIN",
-                           0x000f0000, 65536, 0);
-
->>>>>>> e434b3f8
-    if (bios_only || !ret)
-        return ret;
-
-    machine_at_common_init(model);
-<<<<<<< HEAD
+    if (bios_only || !ret)
+        return ret;
+
+    machine_at_common_init(model);
 
     pci_init(PCI_CONFIG_TYPE_1);
     pci_register_slot(0x0B, PCI_CARD_NORTHBRIDGE,     0, 0, 0, 0);
@@ -2529,7 +2297,89 @@
     device_add(&keyboard_ps2_ami_pci_device);
     device_add(&stpc_atlas_device);
     device_add(&sst_flash_29ee020_device);
-=======
+
+    return ret;
+}
+
+int
+machine_at_dataexpert386wb_init(const machine_t *model)
+{
+    int ret;
+
+    ret = bios_load_linear("roms/machines/dataexpert386wb/st0386-wb-ver2-0-618f078c738cb397184464.bin",
+                           0x000f0000, 65536, 0);
+
+    if (bios_only || !ret)
+        return ret;
+
+    machine_at_common_init(model);
+
+    device_add(&opti391_device);
+    device_add(&keyboard_at_ami_device);
+
+    if (fdc_current[0] == FDC_INTERNAL)
+        device_add(&fdc_at_device);
+
+    return ret;
+}
+
+int
+machine_at_genoa486_init(const machine_t *model)
+{
+    int ret;
+
+    ret = bios_load_linear("roms/machines/genoa486/AMI486.BIO",
+                           0x000f0000, 65536, 0);
+
+    if (bios_only || !ret)
+        return ret;
+
+    machine_at_common_init(model);
+
+    device_add(&compaq_genoa_device);
+    device_add(&port_92_device);
+
+    device_add(&keyboard_at_ami_device);
+
+    if (fdc_current[0] == FDC_INTERNAL)
+        device_add(&fdc_at_device);
+
+    return ret;
+}
+
+int
+machine_at_ga486l_init(const machine_t *model)
+{
+    int ret;
+
+    ret = bios_load_linear("roms/machines/ga486l/ga-486l_bios.bin",
+                           0x000f0000, 65536, 0);
+
+    if (bios_only || !ret)
+        return ret;
+
+    machine_at_common_init(model);
+    device_add(&opti381_device);
+    device_add(&keyboard_at_ami_device);
+
+    if (fdc_current[0] == FDC_INTERNAL)
+        device_add(&fdc_at_device);
+
+    return ret;
+}
+
+int
+machine_at_cougar_init(const machine_t *model)
+{
+    int ret;
+
+    ret = bios_load_linear("roms/machines/cougar/COUGRMRB.BIN",
+                           0x000f0000, 65536, 0);
+
+    if (bios_only || !ret)
+        return ret;
+
+    machine_at_common_init(model);
     device_add(&ide_vlb_device);
 
     device_add(&opti499_device);
@@ -2539,7 +2389,6 @@
 
     if (fdc_current[0] == FDC_INTERNAL)
         device_add(&fdc_at_device);
->>>>>>> e434b3f8
 
     return ret;
 }