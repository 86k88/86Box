--- conflicted
+++ resolved
@@ -19,18 +19,11 @@
     smbus_piix4.c smbus_ali7101.c keyboard.c keyboard_xt.c keyboard_at.c
     mouse.c mouse_bus.c mouse_serial.c mouse_ps2.c phoenix_486_jumper.c)
 
-<<<<<<< HEAD
 if(INTEL_ICH2)
-	target_compile_definitions(chipset PRIVATE INTEL_ICH2)
-	target_compile_definitions(chipset PRIVATE intel_ich2_setup.c)
+    target_compile_definitions(chipset PRIVATE INTEL_ICH2)
+    target_compile_definitions(chipset PRIVATE intel_ich2_setup.c)
 endif()
 
-if(LASERXT)
-    target_compile_definitions(dev PRIVATE USE_LASERXT)
-endif()
-
-=======
->>>>>>> a07ea402
 if(ISAMEM_RAMPAGE)
     target_compile_definitions(dev PRIVATE USE_ISAMEM_RAMPAGE)
 endif()
