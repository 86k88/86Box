--- conflicted
+++ resolved
@@ -15,26 +15,15 @@
 #          Copyright 2021-2022 Jasmine Iwanek.
 #
 
-<<<<<<< HEAD
 add_library(dev OBJECT bugger.c cassette.c cartridge.c hasp.c hwm.c hwm_lm75.c hwm_lm78.c hwm_gl518sm.c hwm_nsc366.c
     hwm_vt82c686.c ibm_5161.c intel_ich2_gpio.c intel_ich2_trap.c
     isamem.c isartc.c ../lpt.c pci_bridge.c
-    postcard.c serial.c clock_ics9xxx.c isapnp.c i2c.c i2c_gpio.c
-    smbus_piix4.c smbus_ali7101.c keyboard.c keyboard_xt.c
-    kbc_at.c kbc_at_dev.c
-    keyboard_at.c
-    mouse.c mouse_bus.c mouse_serial.c mouse_ps2.c phoenix_486_jumper.c
-    serial_passthrough.c tco.c)
-=======
-add_library(dev OBJECT bugger.c cassette.c cartridge.c hasp.c hwm.c hwm_lm75.c hwm_lm78.c hwm_gl518sm.c
-    hwm_vt82c686.c ibm_5161.c isamem.c isartc.c ../lpt.c pci_bridge.c
     postcard.c serial.c unittester.c clock_ics9xxx.c isapnp.c i2c.c i2c_gpio.c
     smbus_piix4.c smbus_ali7101.c keyboard.c keyboard_xt.c
     kbc_at.c kbc_at_dev.c
     keyboard_at.c
     mouse.c mouse_bus.c mouse_serial.c mouse_ps2.c nec_mate_unk.c phoenix_486_jumper.c
-    serial_passthrough.c)
->>>>>>> b8462142
+    serial_passthrough.c tco.c)
 
 if(NOT CMAKE_CXX_COMPILER_ID MATCHES "Clang")
     target_link_libraries(86Box atomic)
