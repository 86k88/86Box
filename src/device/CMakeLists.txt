#
# 86Box    A hypervisor and IBM PC system emulator that specializes in
#          running old operating systems and software designed for IBM
#          PC systems and compatibles from 1981 through fairly recent
#          system designs based on the PCI bus.
#
#          This file is part of the 86Box distribution.
#
#          CMake build script.
#
# Authors: David Hrdlička, <hrdlickadavid@outlook.com>
#
#          Copyright 2020-2021 David Hrdlička.
#          Copyright 2021      Andreas J. Reichel.
#          Copyright 2021-2022 Jasmine Iwanek.
#

add_library(dev OBJECT bugger.c cassette.c cartridge.c hasp.c hwm.c hwm_lm75.c hwm_lm78.c hwm_gl518sm.c hwm_nsc366.c
    hwm_vt82c686.c ibm_5161.c intel_ich2_gpio.c intel_ich2_trap.c
    isamem.c isartc.c ../lpt.c pci_bridge.c
    postcard.c serial.c unittester.c clock_ics9xxx.c isapnp.c i2c.c i2c_gpio.c
    smbus_piix4.c smbus_ali7101.c smbus_sis5595.c keyboard.c keyboard_xt.c
    kbc_at.c kbc_at_dev.c
    keyboard_at.c
    mouse.c mouse_bus.c mouse_serial.c mouse_ps2.c nec_mate_unk.c phoenix_486_jumper.c
<<<<<<< HEAD
    serial_passthrough.c tco.c)
=======
    serial_passthrough.c
    novell_cardkey.c
    mouse_microtouch_touchscreen.c)
>>>>>>> de671eb4

if(NOT CMAKE_CXX_COMPILER_ID MATCHES "Clang")
    target_link_libraries(86Box atomic)
endif()

if(ISAMEM_RAMPAGE)
    target_compile_definitions(dev PRIVATE USE_ISAMEM_RAMPAGE)
endif()

if(ISAMEM_IAB)
    target_compile_definitions(dev PRIVATE USE_ISAMEM_IAB)
endif()

if(ISAMEM_BRAT)
    target_compile_definitions(dev PRIVATE USE_ISAMEM_BRAT)
endif()

if(LASERXT)
    target_compile_definitions(dev PRIVATE USE_LASERXT)
endif()<|MERGE_RESOLUTION|>--- conflicted
+++ resolved
@@ -23,13 +23,10 @@
     kbc_at.c kbc_at_dev.c
     keyboard_at.c
     mouse.c mouse_bus.c mouse_serial.c mouse_ps2.c nec_mate_unk.c phoenix_486_jumper.c
-<<<<<<< HEAD
-    serial_passthrough.c tco.c)
-=======
     serial_passthrough.c
     novell_cardkey.c
-    mouse_microtouch_touchscreen.c)
->>>>>>> de671eb4
+    mouse_microtouch_touchscreen.c
+    tco.c)
 
 if(NOT CMAKE_CXX_COMPILER_ID MATCHES "Clang")
     target_link_libraries(86Box atomic)
