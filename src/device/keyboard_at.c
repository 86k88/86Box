--- conflicted
+++ resolved
@@ -19,7 +19,6 @@
  *		Copyright 2016-2020 Miran Grca.
  *		Copyright 2017-2020 Fred N. van Kempen.
  *		Copyright 2020 EngiNerd.
- */
 #include <stdio.h>
 #include <stdint.h>
 #include <stdlib.h>
@@ -32,6 +31,7 @@
 #include <86box/timer.h>
 #include <86box/io.h>
 #include <86box/pic.h>
+ */
 #include <86box/pit.h>
 #include <86box/ppi.h>
 #include <86box/mem.h>
@@ -1821,10 +1821,6 @@
     shift_states = keyboard_get_shift() & STATE_SHIFT_MASK;
 
     /* Test for T3100E 'Fn' key (Right Alt / Right Ctrl) */
-<<<<<<< HEAD
-    if ((dev != NULL) && (kbc_ven == KBC_VEN_TOSHIBA) && (keyboard_recv(0xb8) || keyboard_recv(0x9d)) && (val >= 0x4f) && (val <= 0x54) && (val != 0x4e))
-        t3100e_notify_set((val + 2) & 0x0f);
-=======
     if ((dev != NULL) && (kbc_ven == KBC_VEN_TOSHIBA) && (keyboard_recv(0x138) || keyboard_recv(0x11d)))
         switch (val) {
             case 0x4f:
@@ -1873,7 +1869,6 @@
                 t3100e_notify_set(0x0f);
                 break; /* Right */
         }
->>>>>>> fb8dcab3
 
     switch (val) {
         case FAKE_LSHIFT_ON:
