/*
 * 86Box	A hypervisor and IBM PC system emulator that specializes in
 *		running old operating systems and software designed for IBM
 *		PC systems and compatibles from 1981 through fairly recent
 *		system designs based on the PCI bus.
 *
 *		This file is part of the 86Box distribution.
 *
 *		Intel 8042 (AT keyboard controller) emulation.
 *
 *
 *
 * Authors:	Sarah Walker, <http://pcem-emulator.co.uk/>
 *		Miran Grca, <mgrca8@gmail.com>
 *		Fred N. van Kempen, <decwiz@yahoo.com>
 *		EngiNerd <webmaster.crrc@yahoo.it>
 *
 *		Copyright 2008-2020 Sarah Walker.
 *		Copyright 2016-2020 Miran Grca.
 *		Copyright 2017-2020 Fred N. van Kempen.
 *		Copyright 2020 EngiNerd.
 */
#include <stdio.h>
#include <stdint.h>
#include <stdlib.h>
#include <string.h>
#include <stdarg.h>
#define HAVE_STDARG_H
#include <wchar.h>
#include <86box/86box.h>
#include "cpu.h"
#include <86box/timer.h>
#include <86box/io.h>
#include <86box/pic.h>
#include <86box/pit.h>
#include <86box/ppi.h>
#include <86box/mem.h>
#include <86box/device.h>
#include <86box/machine.h>
#include <86box/m_xt_xi8088.h>
#include <86box/m_at_t3100e.h>
#include <86box/fdd.h>
#include <86box/fdc.h>
#include <86box/sound.h>
#include <86box/snd_speaker.h>
#include <86box/video.h>
#include <86box/keyboard.h>


#define STAT_PARITY		0x80
#define STAT_RTIMEOUT		0x40
#define STAT_TTIMEOUT		0x20
#define STAT_MFULL		0x20
#define STAT_UNLOCKED		0x10
#define STAT_CD			0x08
#define STAT_SYSFLAG		0x04
#define STAT_IFULL		0x02
#define STAT_OFULL		0x01

#define RESET_DELAY_TIME	1000		/* 100 ms */

#define CCB_UNUSED		0x80
#define CCB_TRANSLATE		0x40
#define CCB_PCMODE		0x20
#define CCB_ENABLEKBD		0x10
#define CCB_IGNORELOCK		0x08
#define CCB_SYSTEM		0x04
#define CCB_ENABLEMINT		0x02
#define CCB_ENABLEKINT		0x01

#define CCB_MASK		0x68
#define MODE_MASK		0x6c

#define KBC_TYPE_ISA		0x00		/* AT ISA-based chips */
#define KBC_TYPE_PS2_1		0x04		/* PS2 type, no refresh */
/* This only differs in that translation is forced off. */
#define KBC_TYPE_PS2_2		0x05		/* PS2 on PS/2, type 2 */
#define KBC_TYPE_MASK		0x07

#define KBC_FLAG_PS2		0x04

/* We need to redefine this:
	Currently, we use bits 3-7 for vendor, we should instead use bits 4-7
	for vendor, 0-3 for revision/variant, and have a dev->ps2 flag controlling
	controller mode, normally set according to the flags, but togglable on
	AMIKey:
		0000 0000	0x00	IBM, AT
		0000 0001	0x01	MR
		0000 0010	0x02	Xi8088, clone of IBM PS/2 type 1
		0001 0000	0x10	Olivetti
		0010 0000	0x20	Toshiba
		0011 0000	0x30	Quadtel
		0100 0000	0x40	Phoenix MultiKey/42
		0101 0000	0x50	AMI KF
		0101 0001	0x51	AMI KH
		0101 0010	0x52	AMIKey
		0101 0011	0x53	AMIKey-2
		0101 0100	0x54	JetKey (clone of AMI KF/AMIKey)
		0110 0000	0x60	Award
		0110 0001	0x61	Award 286 (has some AMI commands apparently)
		0111 0000	0x70	Siemens
*/

/* Standard IBM controller */
#define KBC_VEN_GENERIC		0x00
/* All commands are standard PS/2 */
#define KBC_VEN_IBM_MCA		0x08
<<<<<<< HEAD
/* Standard IBM commands, differs in input port bits */
#define KBC_VEN_IBM_PS1		0x10
/* Olivetti - proprietary commands and port 62h with switches
   readout */
#define KBC_VEN_OLIVETTI	0x20
/* Samsung - TODO */
#define KBC_VEN_SAMSUNG		0x24
/* Toshiba T3100e - has a bunch of proprietary commands, also sets
   IFULL on command AA */
#define KBC_VEN_TOSHIBA		0x28
/* Standard IBM commands, uses input port as a switches readout */
#define KBC_VEN_NCR		0x30
/* Xi8088 - standard IBM commands, has a turbo bit on port 61h, and the
   polarity of the video type bit in the input port is inverted */
#define KBC_VEN_XI8088		0x38
/* QuadtelKey - currently guesswork */
#define KBC_VEN_QUADTEL		0x40
/* Phoenix MultiKey/42 - not yet implemented */
#define KBC_VEN_PHOENIX		0x48
/* Generic commands, XI8088-like input port handling of video type,
   maybe we just need a flag for that? */
#define KBC_VEN_ACER		0x50
/* AMI KF/KH/AMIKey/AMIKey-2 */
#define KBC_VEN_AMI		0xf0
/* Standard AMI commands, differs in input port bits */
#define KBC_VEN_INTEL_AMI	0xf8
#define KBC_VEN_MASK		0xf8


/* Flags should be fully 32-bit:
	Bits  7- 0: Vendor and revision/variant;
	Bits 15- 8: Input port mask;
	Bits 23-16: Input port bits that are always on;
	Bits 31-24: Flags:
		Bit 0: Invert P1 video type bit polarity;
		Bit 1: Is PS/2;
		Bit 2: Translation forced always off.

	So for example, the IBM PS/2 type 1 controller flags would be: 00000010 00000000 11111111 00000000 = 0200ff00 . */
=======
#define KBC_VEN_QUADTEL		0x0c
#define KBC_VEN_TOSHIBA		0x10
#define KBC_VEN_XI8088		0x14
#define KBC_VEN_IBM_PS1		0x18
#define KBC_VEN_ACER		0x1c
#define KBC_VEN_INTEL_AMI	0x20
#define KBC_VEN_OLIVETTI	0x24
#define KBC_VEN_NCR		0x28
#define KBC_VEN_SAMSUNG		0x2c
#define KBC_VEN_ALI		0x30
#define KBC_VEN_MASK		0x3c
>>>>>>> 300e09a6


typedef struct {
    uint8_t	status, ib, ob, p1, p2, old_p2, p2_locked, fast_a20_phase,
		secr_phase, mem_index, ami_stat, ami_mode,
		kbc_in, kbc_cmd, kbc_in_cmd, kbc_poll_phase, kbc_to_send,
		kbc_send_pending, kbc_channel, kbc_stat_hi, kbc_wait_for_response, inhibit,
		kbd_in, kbd_cmd, kbd_in_cmd, kbd_written, kbd_data, kbd_poll_phase, kbd_inhibit,
		mouse_in, mouse_cmd, mouse_in_cmd, mouse_written, mouse_data, mouse_poll_phase, mouse_inhibit,
		kbc_written[3], kbc_data[3];

    uint8_t	mem_int[0x40], mem[0x240];

    uint16_t	last_irq, kbc_phase, kbd_phase, mouse_phase;

    uint32_t	flags;

    pc_timer_t	pulse_cb, send_delay_timer;

    uint8_t	(*write60_ven)(void *p, uint8_t val);
    uint8_t	(*write64_ven)(void *p, uint8_t val);
} atkbd_t;


enum
{
    CHANNEL_KBC = 0,
    CHANNEL_KBD,
    CHANNEL_MOUSE
};

enum
{
    KBD_MAIN_LOOP = 0,
    KBD_CMD_PROCESS
};

enum
{
    MOUSE_MAIN_LOOP_1 = 0,
    MOUSE_CMD_PROCESS,
    MOUSE_CMD_END,
    MOUSE_MAIN_LOOP_2
};

enum {
    KBC_MAIN_LOOP = 0,
    KBC_RESET = 1,
    KBC_WAIT = 4,
    KBC_WAIT_FOR_KBD,
    KBC_WAIT_FOR_MOUSE,
    KBC_WAIT_FOR_BOTH
};


static void	kbd_cmd_process(atkbd_t *dev);

static void	kbc_wait(atkbd_t *dev, uint8_t flags);


/* bit 0 = repeat, bit 1 = makes break code? */
uint8_t		keyboard_set3_flags[512];
uint8_t		keyboard_set3_all_repeat;
uint8_t		keyboard_set3_all_break;

/* Bits 0 - 1 = scan code set, bit 6 = translate or not. */
uint8_t		keyboard_mode = 0x42;

uint8_t *	ami_copr = (uint8_t *) "(C)1994 AMI";


static uint8_t	key_queue[16];
static int	key_queue_start = 0, key_queue_end = 0;
uint8_t		mouse_queue[16];
int		mouse_queue_start = 0, mouse_queue_end = 0;
static uint8_t	kbd_last_scan_code;
#ifdef ENABLE_MOUSE
static void	(*mouse_write)(uint8_t val, void *priv) = NULL;
static void	*mouse_p = NULL;
#endif
static uint8_t	sc_or = 0;
static atkbd_t	*SavedKbd = NULL;		// FIXME: remove!!! --FvK


/* Non-translated to translated scan codes. */
static const uint8_t nont_to_t[256] = {
  0xff, 0x43, 0x41, 0x3f, 0x3d, 0x3b, 0x3c, 0x58,
  0x64, 0x44, 0x42, 0x40, 0x3e, 0x0f, 0x29, 0x59,
  0x65, 0x38, 0x2a, 0x70, 0x1d, 0x10, 0x02, 0x5a,
  0x66, 0x71, 0x2c, 0x1f, 0x1e, 0x11, 0x03, 0x5b,
  0x67, 0x2e, 0x2d, 0x20, 0x12, 0x05, 0x04, 0x5c,
  0x68, 0x39, 0x2f, 0x21, 0x14, 0x13, 0x06, 0x5d,
  0x69, 0x31, 0x30, 0x23, 0x22, 0x15, 0x07, 0x5e,
  0x6a, 0x72, 0x32, 0x24, 0x16, 0x08, 0x09, 0x5f,
  0x6b, 0x33, 0x25, 0x17, 0x18, 0x0b, 0x0a, 0x60,
  0x6c, 0x34, 0x35, 0x26, 0x27, 0x19, 0x0c, 0x61,
  0x6d, 0x73, 0x28, 0x74, 0x1a, 0x0d, 0x62, 0x6e,
  0x3a, 0x36, 0x1c, 0x1b, 0x75, 0x2b, 0x63, 0x76,
  0x55, 0x56, 0x77, 0x78, 0x79, 0x7a, 0x0e, 0x7b,
  0x7c, 0x4f, 0x7d, 0x4b, 0x47, 0x7e, 0x7f, 0x6f,
  0x52, 0x53, 0x50, 0x4c, 0x4d, 0x48, 0x01, 0x45,
  0x57, 0x4e, 0x51, 0x4a, 0x37, 0x49, 0x46, 0x54,
  0x80, 0x81, 0x82, 0x41, 0x54, 0x85, 0x86, 0x87,
  0x88, 0x89, 0x8a, 0x8b, 0x8c, 0x8d, 0x8e, 0x8f,
  0x90, 0x91, 0x92, 0x93, 0x94, 0x95, 0x96, 0x97,
  0x98, 0x99, 0x9a, 0x9b, 0x9c, 0x9d, 0x9e, 0x9f,
  0xa0, 0xa1, 0xa2, 0xa3, 0xa4, 0xa5, 0xa6, 0xa7,
  0xa8, 0xa9, 0xaa, 0xab, 0xac, 0xad, 0xae, 0xaf,
  0xb0, 0xb1, 0xb2, 0xb3, 0xb4, 0xb5, 0xb6, 0xb7,
  0xb8, 0xb9, 0xba, 0xbb, 0xbc, 0xbd, 0xbe, 0xbf,
  0xc0, 0xc1, 0xc2, 0xc3, 0xc4, 0xc5, 0xc6, 0xc7,
  0xc8, 0xc9, 0xca, 0xcb, 0xcc, 0xcd, 0xce, 0xcf,
  0xd0, 0xd1, 0xd2, 0xd3, 0xd4, 0xd5, 0xd6, 0xd7,
  0xd8, 0xd9, 0xda, 0xdb, 0xdc, 0xdd, 0xde, 0xdf,
  0xe0, 0xe1, 0xe2, 0xe3, 0xe4, 0xe5, 0xe6, 0xe7,
  0xe8, 0xe9, 0xea, 0xeb, 0xec, 0xed, 0xee, 0xef,
  0xf0, 0xf1, 0xf2, 0xf3, 0xf4, 0xf5, 0xf6, 0xf7,
  0xf8, 0xf9, 0xfa, 0xfb, 0xfc, 0xfd, 0xfe, 0xff
};

#ifdef USE_SET1
static const scancode scancode_set1[512] = {
    { {          0},{               0} }, { {     0x01,0},{          0x81,0} }, { {     0x02,0},{          0x82,0} }, { {     0x03,0},{          0x83,0} },        /*000*/
    { {     0x04,0},{          0x84,0} }, { {     0x05,0},{          0x85,0} }, { {     0x06,0},{          0x86,0} }, { {     0x07,0},{          0x87,0} },        /*004*/
    { {     0x08,0},{          0x88,0} }, { {     0x09,0},{          0x89,0} }, { {     0x0a,0},{          0x8a,0} }, { {     0x0b,0},{          0x8b,0} },        /*008*/
    { {     0x0c,0},{          0x8c,0} }, { {     0x0d,0},{          0x8d,0} }, { {     0x0e,0},{          0x8e,0} }, { {     0x0f,0},{          0x8f,0} },        /*00c*/
    { {     0x10,0},{          0x90,0} }, { {     0x11,0},{          0x91,0} }, { {     0x12,0},{          0x92,0} }, { {     0x13,0},{          0x93,0} },        /*010*/
    { {     0x14,0},{          0x94,0} }, { {     0x15,0},{          0x95,0} }, { {     0x16,0},{          0x96,0} }, { {     0x17,0},{          0x97,0} },        /*014*/
    { {     0x18,0},{          0x98,0} }, { {     0x19,0},{          0x99,0} }, { {     0x1a,0},{          0x9a,0} }, { {     0x1b,0},{          0x9b,0} },        /*018*/
    { {     0x1c,0},{          0x9c,0} }, { {     0x1d,0},{          0x9d,0} }, { {     0x1e,0},{          0x9e,0} }, { {     0x1f,0},{          0x9f,0} },        /*01c*/
    { {     0x20,0},{          0xa0,0} }, { {     0x21,0},{          0xa1,0} }, { {     0x22,0},{          0xa2,0} }, { {     0x23,0},{          0xa3,0} },        /*020*/
    { {     0x24,0},{          0xa4,0} }, { {     0x25,0},{          0xa5,0} }, { {     0x26,0},{          0xa6,0} }, { {     0x27,0},{          0xa7,0} },        /*024*/
    { {     0x28,0},{          0xa8,0} }, { {     0x29,0},{          0xa9,0} }, { {     0x2a,0},{          0xaa,0} }, { {     0x2b,0},{          0xab,0} },        /*028*/
    { {     0x2c,0},{          0xac,0} }, { {     0x2d,0},{          0xad,0} }, { {     0x2e,0},{          0xae,0} }, { {     0x2f,0},{          0xaf,0} },        /*02c*/
    { {     0x30,0},{          0xb0,0} }, { {     0x31,0},{          0xb1,0} }, { {     0x32,0},{          0xb2,0} }, { {     0x33,0},{          0xb3,0} },        /*030*/
    { {     0x34,0},{          0xb4,0} }, { {     0x35,0},{          0xb5,0} }, { {     0x36,0},{          0xb6,0} }, { {     0x37,0},{          0xb7,0} },        /*034*/
    { {     0x38,0},{          0xb8,0} }, { {     0x39,0},{          0xb9,0} }, { {     0x3a,0},{          0xba,0} }, { {     0x3b,0},{          0xbb,0} },        /*038*/
    { {     0x3c,0},{          0xbc,0} }, { {     0x3d,0},{          0xbd,0} }, { {     0x3e,0},{          0xbe,0} }, { {     0x3f,0},{          0xbf,0} },        /*03c*/
    { {     0x40,0},{          0xc0,0} }, { {     0x41,0},{          0xc1,0} }, { {     0x42,0},{          0xc2,0} }, { {     0x43,0},{          0xc3,0} },        /*040*/
    { {     0x44,0},{          0xc4,0} }, { {     0x45,0},{          0xc5,0} }, { {     0x46,0},{          0xc6,0} }, { {     0x47,0},{          0xc7,0} },        /*044*/
    { {     0x48,0},{          0xc8,0} }, { {     0x49,0},{          0xc9,0} }, { {     0x4a,0},{          0xca,0} }, { {     0x4b,0},{          0xcb,0} },        /*048*/
    { {     0x4c,0},{          0xcc,0} }, { {     0x4d,0},{          0xcd,0} }, { {     0x4e,0},{          0xce,0} }, { {     0x4f,0},{          0xcf,0} },        /*04c*/
    { {     0x50,0},{          0xd0,0} }, { {     0x51,0},{          0xd1,0} }, { {     0x52,0},{          0xd2,0} }, { {     0x53,0},{          0xd3,0} },        /*050*/
    { {     0x54,0},{          0xd4,0} }, { {     0x55,0},{          0xd5,0} }, { {     0x56,0},{          0xd6,0} }, { {     0x57,0},{          0xd7,0} },        /*054*/
    { {     0x58,0},{          0xd8,0} }, { {     0x59,0},{          0xd9,0} }, { {     0x5a,0},{          0xda,0} }, { {     0x5b,0},{          0xdb,0} },        /*058*/
    { {     0x5c,0},{          0xdc,0} }, { {     0x5d,0},{          0xdd,0} }, { {     0x5e,0},{          0xde,0} }, { {     0x5f,0},{          0xdf,0} },        /*05c*/
    { {     0x60,0},{          0xe0,0} }, { {     0x61,0},{          0xe1,0} }, { {     0x62,0},{          0xe2,0} }, { {     0x63,0},{          0xe3,0} },        /*060*/
    { {     0x64,0},{          0xe4,0} }, { {     0x65,0},{          0xe5,0} }, { {     0x66,0},{          0xe6,0} }, { {     0x67,0},{          0xe7,0} },        /*064*/
    { {     0x68,0},{          0xe8,0} }, { {     0x69,0},{          0xe9,0} }, { {     0x6a,0},{          0xea,0} }, { {     0x6b,0},{          0xeb,0} },        /*068*/
    { {     0x6c,0},{          0xec,0} }, { {     0x6d,0},{          0xed,0} }, { {     0x6e,0},{          0xee,0} }, { {     0x6f,0},{          0xef,0} },        /*06c*/
    { {     0x70,0},{          0xf0,0} }, { {     0x71,0},{          0xf1,0} }, { {     0x72,0},{          0xf2,0} }, { {     0x73,0},{          0xf3,0} },        /*070*/
    { {     0x74,0},{          0xf4,0} }, { {     0x75,0},{          0xf5,0} }, { {     0x76,0},{          0xf6,0} }, { {     0x77,0},{          0xf7,0} },        /*074*/
    { {     0x78,0},{          0xf8,0} }, { {     0x79,0},{          0xf9,0} }, { {     0x7a,0},{          0xfa,0} }, { {     0x7b,0},{          0xfb,0} },        /*078*/
    { {     0x7c,0},{          0xfc,0} }, { {     0x7d,0},{          0xfd,0} }, { {     0x7e,0},{          0xfe,0} }, { {     0x7f,0},{          0xff,0} },        /*07c*/

    { {     0x80,0},{               0} }, { {     0x81,0},{               0} }, { {     0x82,0},{               0} }, { {          0},{               0} },        /*080*/
    { {          0},{               0} }, { {     0x85,0},{               0} }, { {     0x86,0},{               0} }, { {     0x87,0},{               0} },        /*084*/
    { {     0x88,0},{               0} }, { {     0x89,0},{               0} }, { {     0x8a,0},{               0} }, { {     0x8b,0},{               0} },        /*088*/
    { {     0x8c,0},{               0} }, { {     0x8d,0},{               0} }, { {     0x8e,0},{               0} }, { {     0x8f,0},{               0} },        /*08c*/
    { {     0x90,0},{               0} }, { {     0x91,0},{               0} }, { {     0x92,0},{               0} }, { {     0x93,0},{               0} },        /*090*/
    { {     0x94,0},{               0} }, { {     0x95,0},{               0} }, { {     0x96,0},{               0} }, { {     0x97,0},{               0} },        /*094*/
    { {     0x98,0},{               0} }, { {     0x99,0},{               0} }, { {     0x9a,0},{               0} }, { {     0x9b,0},{               0} },        /*098*/
    { {     0x9c,0},{               0} }, { {     0x9d,0},{               0} }, { {     0x9e,0},{               0} }, { {     0x9f,0},{               0} },        /*09c*/
    { {     0xa0,0},{               0} }, { {     0xa1,0},{               0} }, { {     0xa2,0},{               0} }, { {     0xa3,0},{               0} },        /*0a0*/
    { {     0xa4,0},{               0} }, { {     0xa5,0},{               0} }, { {     0xa6,0},{               0} }, { {     0xa7,0},{               0} },        /*0a4*/
    { {     0xa8,0},{               0} }, { {     0xa9,0},{               0} }, { {     0xaa,0},{               0} }, { {     0xab,0},{               0} },        /*0a8*/
    { {     0xac,0},{               0} }, { {     0xad,0},{               0} }, { {     0xae,0},{               0} }, { {     0xaf,0},{               0} },        /*0ac*/
    { {     0xb0,0},{               0} }, { {     0xb1,0},{               0} }, { {     0xb2,0},{               0} }, { {     0xb3,0},{               0} },        /*0b0*/
    { {     0xb4,0},{               0} }, { {     0xb5,0},{               0} }, { {     0xb6,0},{               0} }, { {     0xb7,0},{               0} },        /*0b4*/
    { {     0xb8,0},{               0} }, { {     0xb9,0},{               0} }, { {     0xba,0},{               0} }, { {     0xbb,0},{               0} },        /*0b8*/
    { {     0xbc,0},{               0} }, { {     0xbd,0},{               0} }, { {     0xbe,0},{               0} }, { {     0xbf,0},{               0} },        /*0bc*/
    { {     0xc0,0},{               0} }, { {     0xc1,0},{               0} }, { {     0xc2,0},{               0} }, { {     0xc3,0},{               0} },        /*0c0*/
    { {     0xc4,0},{               0} }, { {     0xc5,0},{               0} }, { {     0xc6,0},{               0} }, { {     0xc7,0},{               0} },        /*0c4*/
    { {     0xc8,0},{               0} }, { {     0xc9,0},{               0} }, { {     0xca,0},{               0} }, { {     0xcb,0},{               0} },        /*0c8*/
    { {     0xcc,0},{               0} }, { {     0xcd,0},{               0} }, { {     0xce,0},{               0} }, { {     0xcf,0},{               0} },        /*0cc*/
    { {     0xd0,0},{               0} }, { {     0xd1,0},{               0} }, { {     0xd2,0},{               0} }, { {     0xd3,0},{               0} },        /*0d0*/
    { {     0xd4,0},{               0} }, { {     0xd5,0},{               0} }, { {     0xd6,0},{               0} }, { {     0xd7,0},{               0} },        /*0d4*/
    { {     0xd8,0},{               0} }, { {     0xd9,0},{               0} }, { {     0xda,0},{               0} }, { {     0xdb,0},{               0} },        /*0d8*/
    { {     0xdc,0},{               0} }, { {     0xdd,0},{               0} }, { {     0xde,0},{               0} }, { {     0xdf,0},{               0} },        /*0dc*/
    { {     0xe0,0},{               0} }, { {     0xe1,0},{               0} }, { {     0xe2,0},{               0} }, { {     0xe3,0},{               0} },        /*0e0*/
    { {     0xe4,0},{               0} }, { {     0xe5,0},{               0} }, { {     0xe6,0},{               0} }, { {     0xe7,0},{               0} },        /*0e4*/
    { {     0xe8,0},{               0} }, { {     0xe9,0},{               0} }, { {     0xea,0},{               0} }, { {     0xeb,0},{               0} },        /*0e8*/
    { {     0xec,0},{               0} }, { {     0xed,0},{               0} }, { {     0xee,0},{               0} }, { {     0xef,0},{               0} },        /*0ec*/
    { {          0},{               0} }, { {     0xf1,0},{               0} }, { {     0xf2,0},{               0} }, { {     0xf3,0},{               0} },        /*0f0*/
    { {     0xf4,0},{               0} }, { {     0xf5,0},{               0} }, { {     0xf6,0},{               0} }, { {     0xf7,0},{               0} },        /*0f4*/
    { {     0xf8,0},{               0} }, { {     0xf9,0},{               0} }, { {     0xfa,0},{               0} }, { {     0xfb,0},{               0} },        /*0f8*/
    { {     0xfc,0},{               0} }, { {     0xfd,0},{               0} }, { {     0xfe,0},{               0} }, { {     0xff,0},{               0} },        /*0fc*/

    { {0xe1,0x1d,0},{0xe1,     0x9d,0} }, { {0xe0,0x01,0},{0xe0,     0x81,0} }, { {0xe0,0x02,0},{0xe0,     0x82,0} }, { {0xe0,0x03,0},{0xe0,     0x83,0} },        /*100*/
    { {0xe0,0x04,0},{0xe0,     0x84,0} }, { {0xe0,0x05,0},{0xe0,     0x85,0} }, { {0xe0,0x06,0},{0xe0,     0x86,0} }, { {0xe0,0x07,0},{0xe0,     0x87,0} },        /*104*/
    { {0xe0,0x08,0},{0xe0,     0x88,0} }, { {0xe0,0x09,0},{0xe0,     0x89,0} }, { {0xe0,0x0a,0},{0xe0,     0x8a,0} }, { {0xe0,0x0b,0},{0xe0,     0x8b,0} },        /*108*/
    { {0xe0,0x0c,0},{0xe0,     0x8c,0} }, { {          0},{               0} }, { {0xe0,0x0e,0},{0xe0,     0x8e,0} }, { {0xe0,0x0f,0},{0xe0,     0x8f,0} },        /*10c*/
    { {0xe0,0x10,0},{0xe0,     0x90,0} }, { {0xe0,0x11,0},{0xe0,     0x91,0} }, { {0xe0,0x12,0},{0xe0,     0x92,0} }, { {0xe0,0x13,0},{0xe0,     0x93,0} },        /*110*/
    { {0xe0,0x14,0},{0xe0,     0x94,0} }, { {0xe0,0x15,0},{0xe0,     0x95,0} }, { {0xe0,0x16,0},{0xe0,     0x96,0} }, { {0xe0,0x17,0},{0xe0,     0x97,0} },        /*114*/
    { {0xe0,0x18,0},{0xe0,     0x98,0} }, { {0xe0,0x19,0},{0xe0,     0x99,0} }, { {0xe0,0x1a,0},{0xe0,     0x9a,0} }, { {0xe0,0x1b,0},{0xe0,     0x9b,0} },        /*118*/
    { {0xe0,0x1c,0},{0xe0,     0x9c,0} }, { {0xe0,0x1d,0},{0xe0,     0x9d,0} }, { {0xe0,0x1e,0},{0xe0,     0x9e,0} }, { {0xe0,0x1f,0},{0xe0,     0x9f,0} },        /*11c*/
    { {0xe0,0x20,0},{0xe0,     0xa0,0} }, { {0xe0,0x21,0},{0xe0,     0xa1,0} }, { {0xe0,0x22,0},{0xe0,     0xa2,0} }, { {0xe0,0x23,0},{0xe0,     0xa3,0} },        /*120*/
    { {0xe0,0x24,0},{0xe0,     0xa4,0} }, { {0xe0,0x25,0},{0xe0,     0xa5,0} }, { {0xe0,0x26,0},{0xe0,     0xa6,0} }, { {          0},{               0} },        /*124*/
    { {          0},{               0} }, { {          0},{               0} }, { {          0},{               0} }, { {          0},{               0} },        /*128*/
    { {0xe0,0x2c,0},{0xe0,     0xac,0} }, { {0xe0,0x2d,0},{0xe0,     0xad,0} }, { {0xe0,0x2e,0},{0xe0,     0xae,0} }, { {0xe0,0x2f,0},{0xe0,     0xaf,0} },        /*12c*/
    { {0xe0,0x30,0},{0xe0,     0xb0,0} }, { {0xe0,0x31,0},{0xe0,     0xb1,0} }, { {0xe0,0x32,0},{0xe0,     0xb2,0} }, { {          0},{               0} },        /*130*/
    { {0xe0,0x34,0},{0xe0,     0xb4,0} }, { {0xe0,0x35,0},{0xe0,     0xb5,0} }, { {          0},{               0} }, { {0xe0,0x37,0},{0xe0,     0xb7,0} },        /*134*/
    { {0xe0,0x38,0},{0xe0,     0xb8,0} }, { {          0},{               0} }, { {0xe0,0x3a,0},{0xe0,     0xba,0} }, { {0xe0,0x3b,0},{0xe0,     0xbb,0} },        /*138*/
    { {0xe0,0x3c,0},{0xe0,     0xbc,0} }, { {0xe0,0x3d,0},{0xe0,     0xbd,0} }, { {0xe0,0x3e,0},{0xe0,     0xbe,0} }, { {0xe0,0x3f,0},{0xe0,     0xbf,0} },        /*13c*/
    { {0xe0,0x40,0},{0xe0,     0xc0,0} }, { {0xe0,0x41,0},{0xe0,     0xc1,0} }, { {0xe0,0x42,0},{0xe0,     0xc2,0} }, { {0xe0,0x43,0},{0xe0,     0xc3,0} },        /*140*/
    { {0xe0,0x44,0},{0xe0,     0xc4,0} }, { {          0},{               0} }, { {0xe0,0x46,0},{0xe0,     0xc6,0} }, { {0xe0,0x47,0},{0xe0,     0xc7,0} },        /*144*/
    { {0xe0,0x48,0},{0xe0,     0xc8,0} }, { {0xe0,0x49,0},{0xe0,     0xc9,0} }, { {          0},{               0} }, { {0xe0,0x4b,0},{0xe0,     0xcb,0} },        /*148*/
    { {0xe0,0x4c,0},{0xe0,     0xcc,0} }, { {0xe0,0x4d,0},{0xe0,     0xcd,0} }, { {0xe0,0x4e,0},{0xe0,     0xce,0} }, { {0xe0,0x4f,0},{0xe0,     0xcf,0} },        /*14c*/
    { {0xe0,0x50,0},{0xe0,     0xd0,0} }, { {0xe0,0x51,0},{0xe0,     0xd1,0} }, { {0xe0,0x52,0},{0xe0,     0xd2,0} }, { {0xe0,0x53,0},{0xe0,     0xd3,0} },        /*150*/
    { {          0},{               0} }, { {0xe0,0x55,0},{0xe0,     0xd5,0} }, { {          0},{               0} }, { {0xe0,0x57,0},{0xe0,     0xd7,0} },        /*154*/
    { {0xe0,0x58,0},{0xe0,     0xd8,0} }, { {0xe0,0x59,0},{0xe0,     0xd9,0} }, { {0xe0,0x5a,0},{0xe0,     0xaa,0} }, { {0xe0,0x5b,0},{0xe0,     0xdb,0} },        /*158*/
    { {0xe0,0x5c,0},{0xe0,     0xdc,0} }, { {0xe0,0x5d,0},{0xe0,     0xdd,0} }, { {0xe0,0x5e,0},{0xe0,     0xee,0} }, { {0xe0,0x5f,0},{0xe0,     0xdf,0} },        /*15c*/
    { {          0},{               0} }, { {0xe0,0x61,0},{0xe0,     0xe1,0} }, { {0xe0,0x62,0},{0xe0,     0xe2,0} }, { {0xe0,0x63,0},{0xe0,     0xe3,0} },        /*160*/
    { {0xe0,0x64,0},{0xe0,     0xe4,0} }, { {0xe0,0x65,0},{0xe0,     0xe5,0} }, { {0xe0,0x66,0},{0xe0,     0xe6,0} }, { {0xe0,0x67,0},{0xe0,     0xe7,0} },        /*164*/
    { {0xe0,0x68,0},{0xe0,     0xe8,0} }, { {0xe0,0x69,0},{0xe0,     0xe9,0} }, { {0xe0,0x6a,0},{0xe0,     0xea,0} }, { {0xe0,0x6b,0},{0xe0,     0xeb,0} },        /*168*/
    { {0xe0,0x6c,0},{0xe0,     0xec,0} }, { {0xe0,0x6d,0},{0xe0,     0xed,0} }, { {0xe0,0x6e,0},{0xe0,     0xee,0} }, { {          0},{               0} },        /*16c*/
    { {0xe0,0x70,0},{0xe0,     0xf0,0} }, { {0xe0,0x71,0},{0xe0,     0xf1,0} }, { {0xe0,0x72,0},{0xe0,     0xf2,0} }, { {0xe0,0x73,0},{0xe0,     0xf3,0} },        /*170*/
    { {0xe0,0x74,0},{0xe0,     0xf4,0} }, { {0xe0,0x75,0},{0xe0,     0xf5,0} }, { {          0},{               0} }, { {0xe0,0x77,0},{0xe0,     0xf7,0} },        /*174*/
    { {0xe0,0x78,0},{0xe0,     0xf8,0} }, { {0xe0,0x79,0},{0xe0,     0xf9,0} }, { {0xe0,0x7a,0},{0xe0,     0xfa,0} }, { {0xe0,0x7b,0},{0xe0,     0xfb,0} },        /*178*/
    { {0xe0,0x7c,0},{0xe0,     0xfc,0} }, { {0xe0,0x7d,0},{0xe0,     0xfd,0} }, { {0xe0,0x7e,0},{0xe0,     0xfe,0} }, { {0xe0,0x7f,0},{0xe0,     0xff,0} },        /*17c*/

    { {          0},{               0} }, { {          0},{               0} }, { {          0},{               0} }, { {          0},{               0} },        /*180*/
    { {          0},{               0} }, { {          0},{               0} }, { {          0},{               0} }, { {          0},{               0} },        /*184*/
    { {          0},{               0} }, { {          0},{               0} }, { {          0},{               0} }, { {          0},{               0} },        /*188*/
    { {          0},{               0} }, { {          0},{               0} }, { {          0},{               0} }, { {          0},{               0} },        /*18c*/
    { {          0},{               0} }, { {          0},{               0} }, { {          0},{               0} }, { {          0},{               0} },        /*190*/
    { {          0},{               0} }, { {          0},{               0} }, { {          0},{               0} }, { {          0},{               0} },        /*194*/
    { {          0},{               0} }, { {          0},{               0} }, { {          0},{               0} }, { {          0},{               0} },        /*198*/
    { {          0},{               0} }, { {          0},{               0} }, { {          0},{               0} }, { {          0},{               0} },        /*19c*/
    { {          0},{               0} }, { {          0},{               0} }, { {          0},{               0} }, { {          0},{               0} },        /*1a0*/
    { {          0},{               0} }, { {          0},{               0} }, { {          0},{               0} }, { {          0},{               0} },        /*1a4*/
    { {          0},{               0} }, { {          0},{               0} }, { {          0},{               0} }, { {          0},{               0} },        /*1a8*/
    { {          0},{               0} }, { {          0},{               0} }, { {          0},{               0} }, { {          0},{               0} },        /*1ac*/
    { {          0},{               0} }, { {          0},{               0} }, { {          0},{               0} }, { {          0},{               0} },        /*1c0*/
    { {          0},{               0} }, { {          0},{               0} }, { {          0},{               0} }, { {          0},{               0} },        /*1c4*/
    { {          0},{               0} }, { {          0},{               0} }, { {          0},{               0} }, { {          0},{               0} },        /*1c8*/
    { {          0},{               0} }, { {          0},{               0} }, { {          0},{               0} }, { {          0},{               0} },        /*1cc*/
    { {          0},{               0} }, { {          0},{               0} }, { {          0},{               0} }, { {          0},{               0} },        /*1d0*/
    { {          0},{               0} }, { {          0},{               0} }, { {          0},{               0} }, { {          0},{               0} },        /*1d4*/
    { {          0},{               0} }, { {          0},{               0} }, { {          0},{               0} }, { {          0},{               0} },        /*1d8*/
    { {          0},{               0} }, { {          0},{               0} }, { {          0},{               0} }, { {          0},{               0} },        /*1dc*/
    { {          0},{               0} }, { {0xe0,0xe1,0},{               0} }, { {          0},{               0} }, { {          0},{               0} },        /*1e0*/
    { {          0},{               0} }, { {          0},{               0} }, { {          0},{               0} }, { {          0},{               0} },        /*1e4*/
    { {          0},{               0} }, { {          0},{               0} }, { {          0},{               0} }, { {          0},{               0} },        /*1e8*/
    { {          0},{               0} }, { {          0},{               0} }, { {0xe0,0xee,0},{               0} }, { {          0},{               0} },        /*1ec*/
    { {          0},{               0} }, { {0xe0,0xf1,0},{               0} }, { {          0},{               0} }, { {          0},{               0} },        /*1f0*/
    { {          0},{               0} }, { {          0},{               0} }, { {          0},{               0} }, { {          0},{               0} },        /*1f4*/
    { {          0},{               0} }, { {          0},{               0} }, { {          0},{               0} }, { {          0},{               0} },        /*1f8*/
    { {          0},{               0} }, { {          0},{               0} }, { {0xe0,0xfe,0},{               0} }, { {0xe0,0xff,0},{               0} }         /*1fc*/
};
#endif

static const scancode scancode_set2[512] = {
    { {          0},{               0} }, { {     0x76,0},{     0xF0,0x76,0} }, { {     0x16,0},{     0xF0,0x16,0} }, { {     0x1E,0},{     0xF0,0x1E,0} },        /*000*/
    { {     0x26,0},{     0xF0,0x26,0} }, { {     0x25,0},{     0xF0,0x25,0} }, { {     0x2E,0},{     0xF0,0x2E,0} }, { {     0x36,0},{     0xF0,0x36,0} },        /*004*/
    { {     0x3D,0},{     0xF0,0x3D,0} }, { {     0x3E,0},{     0xF0,0x3E,0} }, { {     0x46,0},{     0xF0,0x46,0} }, { {     0x45,0},{     0xF0,0x45,0} },        /*008*/
    { {     0x4E,0},{     0xF0,0x4E,0} }, { {     0x55,0},{     0xF0,0x55,0} }, { {     0x66,0},{     0xF0,0x66,0} }, { {     0x0D,0},{     0xF0,0x0D,0} },        /*00c*/
    { {     0x15,0},{     0xF0,0x15,0} }, { {     0x1D,0},{     0xF0,0x1D,0} }, { {     0x24,0},{     0xF0,0x24,0} }, { {     0x2D,0},{     0xF0,0x2D,0} },        /*010*/
    { {     0x2C,0},{     0xF0,0x2C,0} }, { {     0x35,0},{     0xF0,0x35,0} }, { {     0x3C,0},{     0xF0,0x3C,0} }, { {     0x43,0},{     0xF0,0x43,0} },        /*014*/
    { {     0x44,0},{     0xF0,0x44,0} }, { {     0x4D,0},{     0xF0,0x4D,0} }, { {     0x54,0},{     0xF0,0x54,0} }, { {     0x5B,0},{     0xF0,0x5B,0} },        /*018*/
    { {     0x5A,0},{     0xF0,0x5A,0} }, { {     0x14,0},{     0xF0,0x14,0} }, { {     0x1C,0},{     0xF0,0x1C,0} }, { {     0x1B,0},{     0xF0,0x1B,0} },        /*01c*/
    { {     0x23,0},{     0xF0,0x23,0} }, { {     0x2B,0},{     0xF0,0x2B,0} }, { {     0x34,0},{     0xF0,0x34,0} }, { {     0x33,0},{     0xF0,0x33,0} },        /*020*/
    { {     0x3B,0},{     0xF0,0x3B,0} }, { {     0x42,0},{     0xF0,0x42,0} }, { {     0x4B,0},{     0xF0,0x4B,0} }, { {     0x4C,0},{     0xF0,0x4C,0} },        /*024*/
    { {     0x52,0},{     0xF0,0x52,0} }, { {     0x0E,0},{     0xF0,0x0E,0} }, { {     0x12,0},{     0xF0,0x12,0} }, { {     0x5D,0},{     0xF0,0x5D,0} },        /*028*/
    { {     0x1A,0},{     0xF0,0x1A,0} }, { {     0x22,0},{     0xF0,0x22,0} }, { {     0x21,0},{     0xF0,0x21,0} }, { {     0x2A,0},{     0xF0,0x2A,0} },        /*02c*/
    { {     0x32,0},{     0xF0,0x32,0} }, { {     0x31,0},{     0xF0,0x31,0} }, { {     0x3A,0},{     0xF0,0x3A,0} }, { {     0x41,0},{     0xF0,0x41,0} },        /*030*/
    { {     0x49,0},{     0xF0,0x49,0} }, { {     0x4A,0},{     0xF0,0x4A,0} }, { {     0x59,0},{     0xF0,0x59,0} }, { {     0x7C,0},{     0xF0,0x7C,0} },        /*034*/
    { {     0x11,0},{     0xF0,0x11,0} }, { {     0x29,0},{     0xF0,0x29,0} }, { {     0x58,0},{     0xF0,0x58,0} }, { {     0x05,0},{     0xF0,0x05,0} },        /*038*/
    { {     0x06,0},{     0xF0,0x06,0} }, { {     0x04,0},{     0xF0,0x04,0} }, { {     0x0C,0},{     0xF0,0x0C,0} }, { {     0x03,0},{     0xF0,0x03,0} },        /*03c*/
    { {     0x0B,0},{     0xF0,0x0B,0} }, { {     0x83,0},{     0xF0,0x83,0} }, { {     0x0A,0},{     0xF0,0x0A,0} }, { {     0x01,0},{     0xF0,0x01,0} },        /*040*/
    { {     0x09,0},{     0xF0,0x09,0} }, { {     0x77,0},{     0xF0,0x77,0} }, { {     0x7E,0},{     0xF0,0x7E,0} }, { {     0x6C,0},{     0xF0,0x6C,0} },        /*044*/
    { {     0x75,0},{     0xF0,0x75,0} }, { {     0x7D,0},{     0xF0,0x7D,0} }, { {     0x7B,0},{     0xF0,0x7B,0} }, { {     0x6B,0},{     0xF0,0x6B,0} },        /*048*/
    { {     0x73,0},{     0xF0,0x73,0} }, { {     0x74,0},{     0xF0,0x74,0} }, { {     0x79,0},{     0xF0,0x79,0} }, { {     0x69,0},{     0xF0,0x69,0} },        /*04c*/
    { {     0x72,0},{     0xF0,0x72,0} }, { {     0x7A,0},{     0xF0,0x7A,0} }, { {     0x70,0},{     0xF0,0x70,0} }, { {     0x71,0},{     0xF0,0x71,0} },        /*050*/
    { {     0x84,0},{     0xF0,0x84,0} }, { {     0x60,0},{     0xF0,0x60,0} }, { {     0x61,0},{     0xF0,0x61,0} }, { {     0x78,0},{     0xF0,0x78,0} },        /*054*/
    { {     0x07,0},{     0xF0,0x07,0} }, { {     0x0F,0},{     0xF0,0x0F,0} }, { {     0x17,0},{     0xF0,0x17,0} }, { {     0x1F,0},{     0xF0,0x1F,0} },        /*058*/
    { {     0x27,0},{     0xF0,0x27,0} }, { {     0x2F,0},{     0xF0,0x2F,0} }, { {     0x37,0},{     0xF0,0x37,0} }, { {     0x3F,0},{     0xF0,0x3F,0} },        /*05c*/
    { {     0x47,0},{     0xF0,0x47,0} }, { {     0x4F,0},{     0xF0,0x4F,0} }, { {     0x56,0},{     0xF0,0x56,0} }, { {     0x5E,0},{     0xF0,0x5E,0} },        /*060*/
    { {     0x08,0},{     0xF0,0x08,0} }, { {     0x10,0},{     0xF0,0x10,0} }, { {     0x18,0},{     0xF0,0x18,0} }, { {     0x20,0},{     0xF0,0x20,0} },        /*064*/
    { {     0x28,0},{     0xF0,0x28,0} }, { {     0x30,0},{     0xF0,0x30,0} }, { {     0x38,0},{     0xF0,0x38,0} }, { {     0x40,0},{     0xF0,0x40,0} },        /*068*/
    { {     0x48,0},{     0xF0,0x48,0} }, { {     0x50,0},{     0xF0,0x50,0} }, { {     0x57,0},{     0xF0,0x57,0} }, { {     0x6F,0},{     0xF0,0x6F,0} },        /*06c*/
    { {     0x13,0},{     0xF0,0x13,0} }, { {     0x19,0},{     0xF0,0x19,0} }, { {     0x39,0},{     0xF0,0x39,0} }, { {     0x51,0},{     0xF0,0x51,0} },        /*070*/
    { {     0x53,0},{     0xF0,0x53,0} }, { {     0x5C,0},{     0xF0,0x5C,0} }, { {     0x5F,0},{     0xF0,0x5F,0} }, { {     0x62,0},{     0xF0,0x62,0} },        /*074*/
    { {     0x63,0},{     0xF0,0x63,0} }, { {     0x64,0},{     0xF0,0x64,0} }, { {     0x65,0},{     0xF0,0x65,0} }, { {     0x67,0},{     0xF0,0x67,0} },        /*078*/
    { {     0x68,0},{     0xF0,0x68,0} }, { {     0x6A,0},{     0xF0,0x6A,0} }, { {     0x6D,0},{     0xF0,0x6D,0} }, { {     0x6E,0},{     0xF0,0x6E,0} },        /*07c*/

    { {     0x80,0},{     0xf0,0x80,0} }, { {     0x81,0},{     0xf0,0x81,0} }, { {     0x82,0},{     0xf0,0x82,0} }, { {          0},{               0} },        /*080*/
    { {          0},{               0} }, { {     0x85,0},{     0xf0,0x54,0} }, { {     0x86,0},{     0xf0,0x86,0} }, { {     0x87,0},{     0xf0,0x87,0} },        /*084*/
    { {     0x88,0},{     0xf0,0x88,0} }, { {     0x89,0},{     0xf0,0x89,0} }, { {     0x8a,0},{     0xf0,0x8a,0} }, { {     0x8b,0},{     0xf0,0x8b,0} },        /*088*/
    { {     0x8c,0},{     0xf0,0x8c,0} }, { {     0x8d,0},{     0xf0,0x8d,0} }, { {     0x8e,0},{     0xf0,0x8e,0} }, { {     0x8f,0},{     0xf0,0x8f,0} },        /*08c*/
    { {     0x90,0},{     0xf0,0x90,0} }, { {     0x91,0},{     0xf0,0x91,0} }, { {     0x92,0},{     0xf0,0x92,0} }, { {     0x93,0},{     0xf0,0x93,0} },        /*090*/
    { {     0x94,0},{     0xf0,0x94,0} }, { {     0x95,0},{     0xf0,0x95,0} }, { {     0x96,0},{     0xf0,0x96,0} }, { {     0x97,0},{     0xf0,0x97,0} },        /*094*/
    { {     0x98,0},{     0xf0,0x98,0} }, { {     0x99,0},{     0xf0,0x99,0} }, { {     0x9a,0},{     0xf0,0x9a,0} }, { {     0x9b,0},{     0xf0,0x9b,0} },        /*098*/
    { {     0x9c,0},{     0xf0,0x9c,0} }, { {     0x9d,0},{     0xf0,0x9d,0} }, { {     0x9e,0},{     0xf0,0x9e,0} }, { {     0x9f,0},{     0xf0,0x9f,0} },        /*09c*/
    { {     0xa0,0},{     0xf0,0xa0,0} }, { {     0xa1,0},{     0xf0,0xa1,0} }, { {     0xa2,0},{     0xf0,0xa2,0} }, { {     0xa3,0},{     0xf0,0xa3,0} },        /*0a0*/
    { {     0xa4,0},{     0xf0,0xa4,0} }, { {     0xa5,0},{     0xf0,0xa5,0} }, { {     0xa6,0},{     0xf0,0xa6,0} }, { {     0xa7,0},{     0xf0,0xa7,0} },        /*0a4*/
    { {     0xa8,0},{     0xf0,0xa8,0} }, { {     0xa9,0},{     0xf0,0xa9,0} }, { {     0xaa,0},{     0xf0,0xaa,0} }, { {     0xab,0},{     0xf0,0xab,0} },        /*0a8*/
    { {     0xac,0},{     0xf0,0xac,0} }, { {     0xad,0},{     0xf0,0xad,0} }, { {     0xae,0},{     0xf0,0xae,0} }, { {     0xaf,0},{     0xf0,0xaf,0} },        /*0ac*/
    { {     0xb0,0},{     0xf0,0xb0,0} }, { {     0xb1,0},{     0xf0,0xb1,0} }, { {     0xb2,0},{     0xf0,0xb2,0} }, { {     0xb3,0},{     0xf0,0xb3,0} },        /*0b0*/
    { {     0xb4,0},{     0xf0,0xb4,0} }, { {     0xb5,0},{     0xf0,0xb5,0} }, { {     0xb6,0},{     0xf0,0xb6,0} }, { {     0xb7,0},{     0xf0,0xb7,0} },        /*0b4*/
    { {     0xb8,0},{     0xf0,0xb8,0} }, { {     0xb9,0},{     0xf0,0xb9,0} }, { {     0xba,0},{     0xf0,0xba,0} }, { {     0xbb,0},{     0xf0,0xbb,0} },        /*0b8*/
    { {     0xbc,0},{     0xf0,0xbc,0} }, { {     0xbd,0},{     0xf0,0xbd,0} }, { {     0xbe,0},{     0xf0,0xbe,0} }, { {     0xbf,0},{     0xf0,0xbf,0} },        /*0bc*/
    { {     0xc0,0},{     0xf0,0xc0,0} }, { {     0xc1,0},{     0xf0,0xc1,0} }, { {     0xc2,0},{     0xf0,0xc2,0} }, { {     0xc3,0},{     0xf0,0xc3,0} },        /*0c0*/
    { {     0xc4,0},{     0xf0,0xc4,0} }, { {     0xc5,0},{     0xf0,0xc5,0} }, { {     0xc6,0},{     0xf0,0xc6,0} }, { {     0xc7,0},{     0xf0,0xc7,0} },        /*0c4*/
    { {     0xc8,0},{     0xf0,0xc8,0} }, { {     0xc9,0},{     0xf0,0xc9,0} }, { {     0xca,0},{     0xf0,0xca,0} }, { {     0xcb,0},{     0xf0,0xcb,0} },        /*0c8*/
    { {     0xcc,0},{     0xf0,0xcc,0} }, { {     0xcd,0},{     0xf0,0xcd,0} }, { {     0xce,0},{     0xf0,0xce,0} }, { {     0xcf,0},{     0xf0,0xcf,0} },        /*0cc*/
    { {     0xd0,0},{     0xf0,0xd0,0} }, { {     0xd1,0},{     0xf0,0xd0,0} }, { {     0xd2,0},{     0xf0,0xd2,0} }, { {     0xd3,0},{     0xf0,0xd3,0} },        /*0d0*/
    { {     0xd4,0},{     0xf0,0xd4,0} }, { {     0xd5,0},{     0xf0,0xd5,0} }, { {     0xd6,0},{     0xf0,0xd6,0} }, { {     0xd7,0},{     0xf0,0xd7,0} },        /*0d4*/
    { {     0xd8,0},{     0xf0,0xd8,0} }, { {     0xd9,0},{     0xf0,0xd9,0} }, { {     0xda,0},{     0xf0,0xda,0} }, { {     0xdb,0},{     0xf0,0xdb,0} },        /*0d8*/
    { {     0xdc,0},{     0xf0,0xdc,0} }, { {     0xdd,0},{     0xf0,0xdd,0} }, { {     0xde,0},{     0xf0,0xde,0} }, { {     0xdf,0},{     0xf0,0xdf,0} },        /*0dc*/
    { {     0xe0,0},{     0xf0,0xe0,0} }, { {     0xe1,0},{     0xf0,0xe1,0} }, { {     0xe2,0},{     0xf0,0xe2,0} }, { {     0xe3,0},{     0xf0,0xe3,0} },        /*0e0*/
    { {     0xe4,0},{     0xf0,0xe4,0} }, { {     0xe5,0},{     0xf0,0xe5,0} }, { {     0xe6,0},{     0xf0,0xe6,0} }, { {     0xe7,0},{     0xf0,0xe7,0} },        /*0e4*/
    { {     0xe8,0},{     0xf0,0xe8,0} }, { {     0xe9,0},{     0xf0,0xe9,0} }, { {     0xea,0},{     0xf0,0xea,0} }, { {     0xeb,0},{     0xf0,0xeb,0} },        /*0e8*/
    { {     0xec,0},{     0xf0,0xec,0} }, { {     0xed,0},{     0xf0,0xed,0} }, { {     0xee,0},{     0xf0,0xee,0} }, { {     0xef,0},{     0xf0,0xef,0} },        /*0ec*/
    { {          0},{               0} }, { {     0xf1,0},{     0xf0,0xf1,0} }, { {     0xf2,0},{     0xf0,0xf2,0} }, { {     0xf3,0},{     0xf0,0xf3,0} },        /*0f0*/
    { {     0xf4,0},{     0xf0,0xf4,0} }, { {     0xf5,0},{     0xf0,0xf5,0} }, { {     0xf6,0},{     0xf0,0xf6,0} }, { {     0xf7,0},{     0xf0,0xf7,0} },        /*0f4*/
    { {     0xf8,0},{     0xf0,0xf8,0} }, { {     0xf9,0},{     0xf0,0xf9,0} }, { {     0xfa,0},{     0xf0,0xfa,0} }, { {     0xfb,0},{     0xf0,0xfb,0} },        /*0f8*/
    { {     0xfc,0},{     0xf0,0xfc,0} }, { {     0xfd,0},{     0xf0,0xfd,0} }, { {     0xfe,0},{     0xf0,0xfe,0} }, { {     0xff,0},{     0xf0,0xff,0} },        /*0fc*/

    { {0xe1,0x14,0},{0xe1,0xf0,0x14,0} }, { {0xe0,0x76,0},{0xe0,0xF0,0x76,0} }, { {0xe0,0x16,0},{0xe0,0xF0,0x16,0} }, { {0xe0,0x1E,0},{0xe0,0xF0,0x1E,0} },        /*100*/
    { {0xe0,0x26,0},{0xe0,0xF0,0x26,0} }, { {0xe0,0x25,0},{0xe0,0xF0,0x25,0} }, { {0xe0,0x2E,0},{0xe0,0xF0,0x2E,0} }, { {0xe0,0x36,0},{0xe0,0xF0,0x36,0} },        /*104*/
    { {0xe0,0x3D,0},{0xe0,0xF0,0x3D,0} }, { {0xe0,0x3E,0},{0xe0,0xF0,0x3E,0} }, { {0xe0,0x46,0},{0xe0,0xF0,0x46,0} }, { {0xe0,0x45,0},{0xe0,0xF0,0x45,0} },        /*108*/
    { {0xe0,0x4E,0},{0xe0,0xF0,0x4E,0} }, { {          0},{               0} }, { {0xe0,0x66,0},{0xe0,0xF0,0x66,0} }, { {0xe0,0x0D,0},{0xe0,0xF0,0x0D,0} },        /*10c*/
    { {0xe0,0x15,0},{0xe0,0xF0,0x15,0} }, { {0xe0,0x1D,0},{0xe0,0xF0,0x1D,0} }, { {0xe0,0x24,0},{0xe0,0xF0,0x24,0} }, { {0xe0,0x2D,0},{0xe0,0xF0,0x2D,0} },        /*110*/
    { {0xe0,0x2C,0},{0xe0,0xF0,0x2C,0} }, { {0xe0,0x35,0},{0xe0,0xF0,0x35,0} }, { {0xe0,0x3C,0},{0xe0,0xF0,0x3C,0} }, { {0xe0,0x43,0},{0xe0,0xF0,0x43,0} },        /*114*/
    { {0xe0,0x44,0},{0xe0,0xF0,0x44,0} }, { {0xe0,0x4D,0},{0xe0,0xF0,0x4D,0} }, { {0xe0,0x54,0},{0xe0,0xF0,0x54,0} }, { {0xe0,0x5B,0},{0xe0,0xF0,0x5B,0} },        /*118*/
    { {0xe0,0x5A,0},{0xe0,0xF0,0x5A,0} }, { {0xe0,0x14,0},{0xe0,0xF0,0x14,0} }, { {0xe0,0x1C,0},{0xe0,0xF0,0x1C,0} }, { {0xe0,0x1B,0},{0xe0,0xF0,0x1B,0} },        /*11c*/
    { {0xe0,0x23,0},{0xe0,0xF0,0x23,0} }, { {0xe0,0x2B,0},{0xe0,0xF0,0x2B,0} }, { {0xe0,0x34,0},{0xe0,0xF0,0x34,0} }, { {0xe0,0x33,0},{0xe0,0xF0,0x33,0} },        /*120*/
    { {0xe0,0x3B,0},{0xe0,0xF0,0x3B,0} }, { {0xe0,0x42,0},{0xe0,0xF0,0x42,0} }, { {0xe0,0x4B,0},{0xe0,0xF0,0x4B,0} }, { {          0},{               0} },        /*124*/
    { {          0},{               0} }, { {          0},{               0} }, { {          0},{               0} }, { {          0},{               0} },        /*128*/
    { {0xe0,0x1A,0},{0xe0,0xF0,0x1A,0} }, { {0xe0,0x22,0},{0xe0,0xF0,0x22,0} }, { {0xe0,0x21,0},{0xe0,0xF0,0x21,0} }, { {0xe0,0x2A,0},{0xe0,0xF0,0x2A,0} },        /*12c*/
    { {0xe0,0x32,0},{0xe0,0xF0,0x32,0} }, { {0xe0,0x31,0},{0xe0,0xF0,0x31,0} }, { {0xe0,0x3A,0},{0xe0,0xF0,0x3A,0} }, { {          0},{               0} },        /*130*/
    { {0xe0,0x49,0},{0xe0,0xF0,0x49,0} }, { {0xe0,0x4A,0},{0xe0,0xF0,0x4A,0} }, { {          0},{               0} }, { {0xe0,0x7C,0},{0xe0,0xF0,0x7C,0} },        /*134*/
    { {0xe0,0x11,0},{0xe0,0xF0,0x11,0} }, { {          0},{               0} }, { {0xe0,0x58,0},{0xe0,0xF0,0x58,0} }, { {0xe0,0x05,0},{0xe0,0xF0,0x05,0} },        /*138*/
    { {0xe0,0x06,0},{0xe0,0xF0,0x06,0} }, { {0xe0,0x04,0},{0xe0,0xF0,0x04,0} }, { {0xe0,0x0C,0},{0xe0,0xF0,0x0C,0} }, { {0xe0,0x03,0},{0xe0,0xF0,0x03,0} },        /*13c*/
    { {0xe0,0x0B,0},{0xe0,0xF0,0x0B,0} }, { {0xe0,0x02,0},{0xe0,0xF0,0x02,0} }, { {0xe0,0x0A,0},{0xe0,0xF0,0x0A,0} }, { {0xe0,0x01,0},{0xe0,0xF0,0x01,0} },        /*140*/
    { {0xe0,0x09,0},{0xe0,0xF0,0x09,0} }, { {          0},{               0} }, { {0xe0,0x7E,0},{0xe0,0xF0,0x7E,0} }, { {0xe0,0x6C,0},{0xe0,0xF0,0x6C,0} },        /*144*/
    { {0xe0,0x75,0},{0xe0,0xF0,0x75,0} }, { {0xe0,0x7D,0},{0xe0,0xF0,0x7D,0} }, { {          0},{               0} }, { {0xe0,0x6B,0},{0xe0,0xF0,0x6B,0} },        /*148*/
    { {0xe0,0x73,0},{0xe0,0xF0,0x73,0} }, { {0xe0,0x74,0},{0xe0,0xF0,0x74,0} }, { {0xe0,0x79,0},{0xe0,0xF0,0x79,0} }, { {0xe0,0x69,0},{0xe0,0xF0,0x69,0} },        /*14c*/
    { {0xe0,0x72,0},{0xe0,0xF0,0x72,0} }, { {0xe0,0x7A,0},{0xe0,0xF0,0x7A,0} }, { {0xe0,0x70,0},{0xe0,0xF0,0x70,0} }, { {0xe0,0x71,0},{0xe0,0xF0,0x71,0} },        /*150*/
    { {          0},{               0} }, { {0xe0,0x60,0},{0xe0,0xF0,0x60,0} }, { {          0},{               0} }, { {0xe0,0x78,0},{0xe0,0xF0,0x78,0} },        /*154*/
    { {0xe0,0x07,0},{0xe0,0xF0,0x07,0} }, { {0xe0,0x0F,0},{0xe0,0xF0,0x0F,0} }, { {0xe0,0x17,0},{0xe0,0xF0,0x17,0} }, { {0xe0,0x1F,0},{0xe0,0xF0,0x1F,0} },        /*158*/
    { {0xe0,0x27,0},{0xe0,0xF0,0x27,0} }, { {0xe0,0x2F,0},{0xe0,0xF0,0x2F,0} }, { {0xe0,0x37,0},{0xe0,0xF0,0x37,0} }, { {0xe0,0x3F,0},{0xe0,0xF0,0x3F,0} },        /*15c*/
    { {          0},{               0} }, { {0xe0,0x4F,0},{0xe0,0xF0,0x4F,0} }, { {0xe0,0x56,0},{0xe0,0xF0,0x56,0} }, { {0xe0,0x5E,0},{0xe0,0xF0,0x5E,0} },        /*160*/
    { {0xe0,0x08,0},{0xe0,0xF0,0x08,0} }, { {0xe0,0x10,0},{0xe0,0xF0,0x10,0} }, { {0xe0,0x18,0},{0xe0,0xF0,0x18,0} }, { {0xe0,0x20,0},{0xe0,0xF0,0x20,0} },        /*164*/
    { {0xe0,0x28,0},{0xe0,0xF0,0x28,0} }, { {0xe0,0x30,0},{0xe0,0xF0,0x30,0} }, { {0xe0,0x38,0},{0xe0,0xF0,0x38,0} }, { {0xe0,0x40,0},{0xe0,0xF0,0x40,0} },        /*168*/
    { {0xe0,0x48,0},{0xe0,0xF0,0x48,0} }, { {0xe0,0x50,0},{0xe0,0xF0,0x50,0} }, { {0xe0,0x57,0},{0xe0,0xF0,0x57,0} }, { {          0},{               0} },        /*16c*/
    { {0xe0,0x13,0},{0xe0,0xF0,0x13,0} }, { {0xe0,0x19,0},{0xe0,0xF0,0x19,0} }, { {0xe0,0x39,0},{0xe0,0xF0,0x39,0} }, { {0xe0,0x51,0},{0xe0,0xF0,0x51,0} },        /*170*/
    { {0xe0,0x53,0},{0xe0,0xF0,0x53,0} }, { {0xe0,0x5C,0},{0xe0,0xF0,0x5C,0} }, { {          0},{               0} }, { {0xe0,0x62,0},{0xe0,0xF0,0x62,0} },        /*174*/
    { {0xe0,0x63,0},{0xe0,0xF0,0x63,0} }, { {0xe0,0x64,0},{0xe0,0xF0,0x64,0} }, { {0xe0,0x65,0},{0xe0,0xF0,0x65,0} }, { {0xe0,0x67,0},{0xe0,0xF0,0x67,0} },        /*178*/
    { {0xe0,0x68,0},{0xe0,0xF0,0x68,0} }, { {0xe0,0x6A,0},{0xe0,0xF0,0x6A,0} }, { {0xe0,0x6D,0},{0xe0,0xF0,0x6D,0} }, { {0xe0,0x6E,0},{0xe0,0xF0,0x6E,0} },        /*17c*/

    { {          0},{               0} }, { {          0},{               0} }, { {          0},{               0} }, { {          0},{               0} },        /*180*/
    { {          0},{               0} }, { {          0},{               0} }, { {          0},{               0} }, { {          0},{               0} },        /*184*/
    { {          0},{               0} }, { {          0},{               0} }, { {          0},{               0} }, { {          0},{               0} },        /*188*/
    { {          0},{               0} }, { {          0},{               0} }, { {          0},{               0} }, { {          0},{               0} },        /*18c*/
    { {          0},{               0} }, { {          0},{               0} }, { {          0},{               0} }, { {          0},{               0} },        /*190*/
    { {          0},{               0} }, { {          0},{               0} }, { {          0},{               0} }, { {          0},{               0} },        /*194*/
    { {          0},{               0} }, { {          0},{               0} }, { {          0},{               0} }, { {          0},{               0} },        /*198*/
    { {          0},{               0} }, { {          0},{               0} }, { {          0},{               0} }, { {          0},{               0} },        /*19c*/
    { {          0},{               0} }, { {          0},{               0} }, { {          0},{               0} }, { {          0},{               0} },        /*1a0*/
    { {          0},{               0} }, { {          0},{               0} }, { {          0},{               0} }, { {          0},{               0} },        /*1a4*/
    { {          0},{               0} }, { {          0},{               0} }, { {          0},{               0} }, { {          0},{               0} },        /*1a8*/
    { {          0},{               0} }, { {          0},{               0} }, { {          0},{               0} }, { {          0},{               0} },        /*1ac*/
    { {          0},{               0} }, { {          0},{               0} }, { {          0},{               0} }, { {          0},{               0} },        /*1c0*/
    { {          0},{               0} }, { {          0},{               0} }, { {          0},{               0} }, { {          0},{               0} },        /*1c4*/
    { {          0},{               0} }, { {          0},{               0} }, { {          0},{               0} }, { {          0},{               0} },        /*1c8*/
    { {          0},{               0} }, { {          0},{               0} }, { {          0},{               0} }, { {          0},{               0} },        /*1cc*/
    { {          0},{               0} }, { {          0},{               0} }, { {          0},{               0} }, { {          0},{               0} },        /*1d0*/
    { {          0},{               0} }, { {          0},{               0} }, { {          0},{               0} }, { {          0},{               0} },        /*1d4*/
    { {          0},{               0} }, { {          0},{               0} }, { {          0},{               0} }, { {          0},{               0} },        /*1d8*/
    { {          0},{               0} }, { {          0},{               0} }, { {          0},{               0} }, { {          0},{               0} },        /*1dc*/
    { {          0},{               0} }, { {0xe0,0xe1,0},{0xe0,0xF0,0xE1,0} }, { {          0},{               0} }, { {          0},{               0} },        /*1e0*/
    { {          0},{               0} }, { {          0},{               0} }, { {          0},{               0} }, { {          0},{               0} },        /*1e4*/
    { {          0},{               0} }, { {          0},{               0} }, { {          0},{               0} }, { {          0},{               0} },        /*1e8*/
    { {          0},{               0} }, { {          0},{               0} }, { {0xe0,0xee,0},{0xe0,0xF0,0xEE,0} }, { {          0},{               0} },        /*1ec*/
    { {          0},{               0} }, { {0xe0,0xf1,0},{0xe0,0xF0,0xF1,0} }, { {          0},{               0} }, { {          0},{               0} },        /*1f0*/
    { {          0},{               0} }, { {          0},{               0} }, { {          0},{               0} }, { {          0},{               0} },        /*1f4*/
    { {          0},{               0} }, { {          0},{               0} }, { {          0},{               0} }, { {          0},{               0} },        /*1f8*/
    { {          0},{               0} }, { {          0},{               0} }, { {0xe0,0xfe,0},{0xe0,0xF0,0xFE,0} }, { {0xe0,0xff,0},{0xe0,0xF0,0xFF,0} }         /*1fc*/
};

static const scancode scancode_set3[512] = {
    { {          0},{               0} }, { {     0x08,0},{     0xf0,0x08,0} }, { {     0x16,0},{     0xf0,0x16,0} }, { {     0x1E,0},{     0xf0,0x1E,0} },        /*000*/
    { {     0x26,0},{     0xf0,0x26,0} }, { {     0x25,0},{     0xf0,0x25,0} }, { {     0x2E,0},{     0xf0,0x2E,0} }, { {     0x36,0},{     0xf0,0x36,0} },        /*004*/
    { {     0x3D,0},{     0xf0,0x3D,0} }, { {     0x3E,0},{     0xf0,0x3E,0} }, { {     0x46,0},{     0xf0,0x46,0} }, { {     0x45,0},{     0xf0,0x45,0} },        /*008*/
    { {     0x4E,0},{     0xf0,0x4E,0} }, { {     0x55,0},{     0xf0,0x55,0} }, { {     0x66,0},{     0xf0,0x66,0} }, { {     0x0D,0},{     0xf0,0x0D,0} },        /*00c*/
    { {     0x15,0},{     0xf0,0x15,0} }, { {     0x1D,0},{     0xf0,0x1D,0} }, { {     0x24,0},{     0xf0,0x24,0} }, { {     0x2D,0},{     0xf0,0x2D,0} },        /*010*/
    { {     0x2C,0},{     0xf0,0x2C,0} }, { {     0x35,0},{     0xf0,0x35,0} }, { {     0x3C,0},{     0xf0,0x3C,0} }, { {     0x43,0},{     0xf0,0x43,0} },        /*014*/
    { {     0x44,0},{     0xf0,0x44,0} }, { {     0x4D,0},{     0xf0,0x4D,0} }, { {     0x54,0},{     0xf0,0x54,0} }, { {     0x5B,0},{     0xf0,0x5B,0} },        /*018*/
    { {     0x5A,0},{     0xf0,0x5A,0} }, { {     0x11,0},{     0xf0,0x11,0} }, { {     0x1C,0},{     0xf0,0x1C,0} }, { {     0x1B,0},{     0xf0,0x1B,0} },        /*01c*/
    { {     0x23,0},{     0xf0,0x23,0} }, { {     0x2B,0},{     0xf0,0x2B,0} }, { {     0x34,0},{     0xf0,0x34,0} }, { {     0x33,0},{     0xf0,0x33,0} },        /*020*/
    { {     0x3B,0},{     0xf0,0x3B,0} }, { {     0x42,0},{     0xf0,0x42,0} }, { {     0x4B,0},{     0xf0,0x4B,0} }, { {     0x4C,0},{     0xf0,0x4C,0} },        /*024*/
    { {     0x52,0},{     0xf0,0x52,0} }, { {     0x0E,0},{     0xf0,0x0E,0} }, { {     0x12,0},{     0xf0,0x12,0} }, { {     0x5C,0},{     0xf0,0x5C,0} },        /*028*/
    { {     0x1A,0},{     0xf0,0x1A,0} }, { {     0x22,0},{     0xf0,0x22,0} }, { {     0x21,0},{     0xf0,0x21,0} }, { {     0x2A,0},{     0xf0,0x2A,0} },        /*02c*/
    { {     0x32,0},{     0xf0,0x32,0} }, { {     0x31,0},{     0xf0,0x31,0} }, { {     0x3A,0},{     0xf0,0x3A,0} }, { {     0x41,0},{     0xf0,0x41,0} },        /*030*/
    { {     0x49,0},{     0xf0,0x49,0} }, { {     0x4A,0},{     0xf0,0x4A,0} }, { {     0x59,0},{     0xf0,0x59,0} }, { {     0x7E,0},{     0xf0,0x7E,0} },        /*034*/
    { {     0x19,0},{     0xf0,0x19,0} }, { {     0x29,0},{     0xf0,0x29,0} }, { {     0x14,0},{     0xf0,0x14,0} }, { {     0x07,0},{     0xf0,0x07,0} },        /*038*/
    { {     0x0F,0},{     0xf0,0x0F,0} }, { {     0x17,0},{     0xf0,0x17,0} }, { {     0x1F,0},{     0xf0,0x1F,0} }, { {     0x27,0},{     0xf0,0x27,0} },        /*03c*/
    { {     0x2F,0},{     0xf0,0x2F,0} }, { {     0x37,0},{     0xf0,0x37,0} }, { {     0x3F,0},{     0xf0,0x3F,0} }, { {     0x47,0},{     0xf0,0x47,0} },        /*040*/
    { {     0x4F,0},{     0xf0,0x4F,0} }, { {     0x76,0},{     0xf0,0x76,0} }, { {     0x5F,0},{     0xf0,0x5F,0} }, { {     0x6C,0},{     0xf0,0x6C,0} },        /*044*/
    { {     0x75,0},{     0xf0,0x75,0} }, { {     0x7D,0},{     0xf0,0x7D,0} }, { {     0x84,0},{     0xf0,0x84,0} }, { {     0x6B,0},{     0xf0,0x6B,0} },        /*048*/
    { {     0x73,0},{     0xf0,0x73,0} }, { {     0x74,0},{     0xf0,0x74,0} }, { {     0x7C,0},{     0xf0,0x7C,0} }, { {     0x69,0},{     0xf0,0x69,0} },        /*04c*/
    { {     0x72,0},{     0xf0,0x72,0} }, { {     0x7A,0},{     0xf0,0x7A,0} }, { {     0x70,0},{     0xf0,0x70,0} }, { {     0x71,0},{     0xf0,0x71,0} },        /*050*/
    { {     0x57,0},{     0xf0,0x57,0} }, { {     0x60,0},{     0xf0,0x60,0} }, { {          0},{               0} }, { {     0x56,0},{     0xf0,0x56,0} },        /*054*/
    { {     0x5E,0},{     0xf0,0x5E,0} }, { {          0},{               0} }, { {          0},{               0} }, { {          0},{               0} },        /*058*/
    { {          0},{               0} }, { {          0},{               0} }, { {          0},{               0} }, { {          0},{               0} },        /*05c*/
    { {          0},{               0} }, { {          0},{               0} }, { {          0},{               0} }, { {          0},{               0} },        /*060*/
    { {          0},{               0} }, { {     0x10,0},{     0xf0,0x10,0} }, { {     0x18,0},{     0xf0,0x18,0} }, { {     0x20,0},{     0xf0,0x20,0} },        /*064*/
    { {     0x28,0},{     0xf0,0x28,0} }, { {     0x30,0},{     0xf0,0x30,0} }, { {     0x38,0},{     0xf0,0x38,0} }, { {     0x40,0},{     0xf0,0x40,0} },        /*068*/
    { {     0x48,0},{     0xf0,0x48,0} }, { {     0x50,0},{     0xf0,0x50,0} }, { {          0},{               0} }, { {          0},{               0} },        /*06c*/
    { {     0x87,0},{     0xf0,0x87,0} }, { {          0},{               0} }, { {          0},{               0} }, { {     0x51,0},{     0xf0,0x51,0} },        /*070*/
    { {     0x53,0},{     0xf0,0x53,0} }, { {     0x5C,0},{     0xf0,0x5C,0} }, { {          0},{               0} }, { {     0x62,0},{     0xf0,0x62,0} },        /*074*/
    { {     0x63,0},{     0xf0,0x63,0} }, { {     0x86,0},{     0xf0,0x86,0} }, { {          0},{               0} }, { {     0x85,0},{     0xf0,0x85,0} },        /*078*/
    { {     0x68,0},{     0xf0,0x68,0} }, { {     0x13,0},{     0xf0,0x13,0} }, { {          0},{               0} }, { {          0},{               0} },        /*07c*/

    { {     0x80,0},{     0xf0,0x80,0} }, { {     0x81,0},{     0xf0,0x81,0} }, { {     0x82,0},{     0xf0,0x82,0} }, { {          0},{               0} },        /*080*/
    { {          0},{               0} }, { {     0x85,0},{     0xf0,0x54,0} }, { {     0x86,0},{     0xf0,0x86,0} }, { {     0x87,0},{     0xf0,0x87,0} },        /*084*/
    { {     0x88,0},{     0xf0,0x88,0} }, { {     0x89,0},{     0xf0,0x89,0} }, { {     0x8a,0},{     0xf0,0x8a,0} }, { {     0x8b,0},{     0xf0,0x8b,0} },        /*088*/
    { {          0},{               0} }, { {          0},{               0} }, { {     0x8e,0},{     0xf0,0x8e,0} }, { {     0x8f,0},{     0xf0,0x8f,0} },        /*08c*/
    { {     0x90,0},{     0xf0,0x90,0} }, { {     0x91,0},{     0xf0,0x91,0} }, { {     0x92,0},{     0xf0,0x92,0} }, { {     0x93,0},{     0xf0,0x93,0} },        /*090*/
    { {     0x94,0},{     0xf0,0x94,0} }, { {     0x95,0},{     0xf0,0x95,0} }, { {     0x96,0},{     0xf0,0x96,0} }, { {     0x97,0},{     0xf0,0x97,0} },        /*094*/
    { {     0x98,0},{     0xf0,0x98,0} }, { {     0x99,0},{     0xf0,0x99,0} }, { {     0x9a,0},{     0xf0,0x9a,0} }, { {     0x9b,0},{     0xf0,0x9b,0} },        /*098*/
    { {     0x9c,0},{     0xf0,0x9c,0} }, { {     0x9d,0},{     0xf0,0x9d,0} }, { {     0x9e,0},{     0xf0,0x9e,0} }, { {     0x9f,0},{     0xf0,0x9f,0} },        /*09c*/
    { {     0xa0,0},{     0xf0,0xa0,0} }, { {     0xa1,0},{     0xf0,0xa1,0} }, { {     0xa2,0},{     0xf0,0xa2,0} }, { {     0xa3,0},{     0xf0,0xa3,0} },        /*0a0*/
    { {     0xa4,0},{     0xf0,0xa4,0} }, { {     0xa5,0},{     0xf0,0xa5,0} }, { {     0xa6,0},{     0xf0,0xa6,0} }, { {     0xa7,0},{     0xf0,0xa7,0} },        /*0a4*/
    { {     0xa8,0},{     0xf0,0xa8,0} }, { {     0xa9,0},{     0xf0,0xa9,0} }, { {     0xaa,0},{     0xf0,0xaa,0} }, { {     0xab,0},{     0xf0,0xab,0} },        /*0a8*/
    { {     0xac,0},{     0xf0,0xac,0} }, { {     0xad,0},{     0xf0,0xad,0} }, { {     0xae,0},{     0xf0,0xae,0} }, { {     0xaf,0},{     0xf0,0xaf,0} },        /*0ac*/
    { {     0xb0,0},{     0xf0,0xb0,0} }, { {     0xb1,0},{     0xf0,0xb1,0} }, { {     0xb2,0},{     0xf0,0xb2,0} }, { {     0xb3,0},{     0xf0,0xb3,0} },        /*0b0*/
    { {     0xb4,0},{     0xf0,0xb4,0} }, { {     0xb5,0},{     0xf0,0xb5,0} }, { {     0xb6,0},{     0xf0,0xb6,0} }, { {     0xb7,0},{     0xf0,0xb7,0} },        /*0b4*/
    { {     0xb8,0},{     0xf0,0xb8,0} }, { {     0xb9,0},{     0xf0,0xb9,0} }, { {     0xba,0},{     0xf0,0xba,0} }, { {     0xbb,0},{     0xf0,0xbb,0} },        /*0b8*/
    { {     0xbc,0},{     0xf0,0xbc,0} }, { {     0xbd,0},{     0xf0,0xbd,0} }, { {     0xbe,0},{     0xf0,0xbe,0} }, { {     0xbf,0},{     0xf0,0xbf,0} },        /*0bc*/
    { {     0xc0,0},{     0xf0,0xc0,0} }, { {     0xc1,0},{     0xf0,0xc1,0} }, { {     0xc2,0},{     0xf0,0xc2,0} }, { {     0xc3,0},{     0xf0,0xc3,0} },        /*0c0*/
    { {     0xc4,0},{     0xf0,0xc4,0} }, { {     0xc5,0},{     0xf0,0xc5,0} }, { {     0xc6,0},{     0xf0,0xc6,0} }, { {     0xc7,0},{     0xf0,0xc7,0} },        /*0c4*/
    { {     0xc8,0},{     0xf0,0xc8,0} }, { {     0xc9,0},{     0xf0,0xc9,0} }, { {     0xca,0},{     0xf0,0xca,0} }, { {     0xcb,0},{     0xf0,0xcb,0} },        /*0c8*/
    { {     0xcc,0},{     0xf0,0xcc,0} }, { {     0xcd,0},{     0xf0,0xcd,0} }, { {     0xce,0},{     0xf0,0xce,0} }, { {     0xcf,0},{     0xf0,0xcf,0} },        /*0cc*/
    { {     0xd0,0},{     0xf0,0xd0,0} }, { {     0xd1,0},{     0xf0,0xd0,0} }, { {     0xd2,0},{     0xf0,0xd2,0} }, { {     0xd3,0},{     0xf0,0xd3,0} },        /*0d0*/
    { {     0xd4,0},{     0xf0,0xd4,0} }, { {     0xd5,0},{     0xf0,0xd5,0} }, { {     0xd6,0},{     0xf0,0xd6,0} }, { {     0xd7,0},{     0xf0,0xd7,0} },        /*0d4*/
    { {     0xd8,0},{     0xf0,0xd8,0} }, { {     0xd9,0},{     0xf0,0xd9,0} }, { {     0xda,0},{     0xf0,0xda,0} }, { {     0xdb,0},{     0xf0,0xdb,0} },        /*0d8*/
    { {     0xdc,0},{     0xf0,0xdc,0} }, { {     0xdd,0},{     0xf0,0xdd,0} }, { {     0xde,0},{     0xf0,0xde,0} }, { {     0xdf,0},{     0xf0,0xdf,0} },        /*0dc*/
    { {     0xe0,0},{     0xf0,0xe0,0} }, { {     0xe1,0},{     0xf0,0xe1,0} }, { {     0xe2,0},{     0xf0,0xe2,0} }, { {     0xe3,0},{     0xf0,0xe3,0} },        /*0e0*/
    { {     0xe4,0},{     0xf0,0xe4,0} }, { {     0xe5,0},{     0xf0,0xe5,0} }, { {     0xe6,0},{     0xf0,0xe6,0} }, { {     0xe7,0},{     0xf0,0xe7,0} },        /*0e4*/
    { {     0xe8,0},{     0xf0,0xe8,0} }, { {     0xe9,0},{     0xf0,0xe9,0} }, { {     0xea,0},{     0xf0,0xea,0} }, { {     0xeb,0},{     0xf0,0xeb,0} },        /*0e8*/
    { {     0xec,0},{     0xf0,0xec,0} }, { {     0xed,0},{     0xf0,0xed,0} }, { {     0xee,0},{     0xf0,0xee,0} }, { {     0xef,0},{     0xf0,0xef,0} },        /*0ec*/
    { {          0},{               0} }, { {     0xf1,0},{     0xf0,0xf1,0} }, { {     0xf2,0},{     0xf0,0xf2,0} }, { {     0xf3,0},{     0xf0,0xf3,0} },        /*0f0*/
    { {     0xf4,0},{     0xf0,0xf4,0} }, { {     0xf5,0},{     0xf0,0xf5,0} }, { {     0xf6,0},{     0xf0,0xf6,0} }, { {     0xf7,0},{     0xf0,0xf7,0} },        /*0f4*/
    { {     0xf8,0},{     0xf0,0xf8,0} }, { {     0xf9,0},{     0xf0,0xf9,0} }, { {     0xfa,0},{     0xf0,0xfa,0} }, { {     0xfb,0},{     0xf0,0xfb,0} },        /*0f8*/
    { {     0xfc,0},{     0xf0,0xfc,0} }, { {     0xfd,0},{     0xf0,0xfd,0} }, { {     0xfe,0},{     0xf0,0xfe,0} }, { {     0xff,0},{     0xf0,0xff,0} },        /*0fc*/

    { {     0x62,0},{     0xF0,0x62,0} }, { {0xe0,0x76,0},{0xe0,0xF0,0x76,0} }, { {0xe0,0x16,0},{0xe0,0xF0,0x16,0} }, { {0xe0,0x1E,0},{0xe0,0xF0,0x1E,0} },        /*100*/
    { {0xe0,0x26,0},{0xe0,0xF0,0x26,0} }, { {0xe0,0x25,0},{0xe0,0xF0,0x25,0} }, { {0xe0,0x2E,0},{0xe0,0xF0,0x2E,0} }, { {0xe0,0x36,0},{0xe0,0xF0,0x36,0} },        /*104*/
    { {0xe0,0x3D,0},{0xe0,0xF0,0x3D,0} }, { {0xe0,0x3E,0},{0xe0,0xF0,0x3E,0} }, { {0xe0,0x46,0},{0xe0,0xF0,0x46,0} }, { {0xe0,0x45,0},{0xe0,0xF0,0x45,0} },        /*108*/
    { {0xe0,0x4E,0},{0xe0,0xF0,0x4E,0} }, { {          0},{               0} }, { {0xe0,0x66,0},{0xe0,0xF0,0x66,0} }, { {0xe0,0x0D,0},{0xe0,0xF0,0x0D,0} },        /*10c*/
    { {0xe0,0x15,0},{0xe0,0xF0,0x15,0} }, { {0xe0,0x1D,0},{0xe0,0xF0,0x1D,0} }, { {0xe0,0x24,0},{0xe0,0xF0,0x24,0} }, { {0xe0,0x2D,0},{0xe0,0xF0,0x2D,0} },        /*110*/
    { {0xe0,0x2C,0},{0xe0,0xF0,0x2C,0} }, { {0xe0,0x35,0},{0xe0,0xF0,0x35,0} }, { {0xe0,0x3C,0},{0xe0,0xF0,0x3C,0} }, { {0xe0,0x43,0},{0xe0,0xF0,0x43,0} },        /*114*/
    { {0xe0,0x44,0},{0xe0,0xF0,0x44,0} }, { {0xe0,0x4D,0},{0xe0,0xF0,0x4D,0} }, { {0xe0,0x54,0},{0xe0,0xF0,0x54,0} }, { {0xe0,0x5B,0},{0xe0,0xF0,0x5B,0} },        /*118*/
    { {     0x79,0},{     0xf0,0x79,0} }, { {     0x58,0},{     0xf0,0x58,0} }, { {0xe0,0x1C,0},{0xe0,0xF0,0x1C,0} }, { {0xe0,0x1B,0},{0xe0,0xF0,0x1B,0} },        /*11c*/
    { {0xe0,0x23,0},{0xe0,0xF0,0x23,0} }, { {0xe0,0x2B,0},{0xe0,0xF0,0x2B,0} }, { {0xe0,0x34,0},{0xe0,0xF0,0x34,0} }, { {0xe0,0x33,0},{0xe0,0xF0,0x33,0} },        /*120*/
    { {0xe0,0x3B,0},{0xe0,0xF0,0x3B,0} }, { {0xe0,0x42,0},{0xe0,0xF0,0x42,0} }, { {0xe0,0x4B,0},{0xe0,0xF0,0x4B,0} }, { {          0},{               0} },        /*124*/
    { {          0},{               0} }, { {          0},{               0} }, { {          0},{               0} }, { {          0},{               0} },        /*128*/
    { {0xe0,0x1A,0},{0xe0,0xF0,0x1A,0} }, { {0xe0,0x22,0},{0xe0,0xF0,0x22,0} }, { {0xe0,0x21,0},{0xe0,0xF0,0x21,0} }, { {0xe0,0x2A,0},{0xe0,0xF0,0x2A,0} },        /*12c*/
    { {0xe0,0x32,0},{0xe0,0xF0,0x32,0} }, { {0xe0,0x31,0},{0xe0,0xF0,0x31,0} }, { {0xe0,0x3A,0},{0xe0,0xF0,0x3A,0} }, { {          0},{               0} },        /*130*/
    { {0xe0,0x49,0},{0xe0,0xF0,0x49,0} }, { {     0x77,0},{     0xf0,0x77,0} }, { {          0},{               0} }, { {     0x57,0},{     0xf0,0x57,0} },        /*134*/
    { {     0x39,0},{     0xf0,0x39,0} }, { {          0},{               0} }, { {0xe0,0x58,0},{0xe0,0xF0,0x58,0} }, { {0xe0,0x05,0},{0xe0,0xF0,0x05,0} },        /*138*/
    { {0xe0,0x06,0},{0xe0,0xF0,0x06,0} }, { {0xe0,0x04,0},{0xe0,0xF0,0x04,0} }, { {0xe0,0x0C,0},{0xe0,0xF0,0x0C,0} }, { {0xe0,0x03,0},{0xe0,0xF0,0x03,0} },        /*13c*/
    { {0xe0,0x0B,0},{0xe0,0xF0,0x0B,0} }, { {0xe0,0x02,0},{0xe0,0xF0,0x02,0} }, { {0xe0,0x0A,0},{0xe0,0xF0,0x0A,0} }, { {0xe0,0x01,0},{0xe0,0xF0,0x01,0} },        /*140*/
    { {0xe0,0x09,0},{0xe0,0xF0,0x09,0} }, { {          0},{               0} }, { {0xe0,0x7E,0},{0xe0,0xF0,0x7E,0} }, { {     0x6E,0},{     0xf0,0x6E,0} },        /*144*/
    { {     0x63,0},{     0xf0,0x63,0} }, { {     0x6F,0},{     0xf0,0x6F,0} }, { {          0},{               0} }, { {     0x61,0},{     0xf0,0x61,0} },        /*148*/
    { {0xe0,0x73,0},{0xe0,0xF0,0x73,0} }, { {     0x6A,0},{     0xf0,0x6A,0} }, { {0xe0,0x79,0},{0xe0,0xF0,0x79,0} }, { {     0x65,0},{     0xf0,0x65,0} },        /*14c*/
    { {     0x60,0},{     0xf0,0x60,0} }, { {     0x6D,0},{     0xf0,0x6D,0} }, { {     0x67,0},{     0xf0,0x67,0} }, { {     0x64,0},{     0xf0,0x64,0} },        /*150*/
    { {     0xd4,0},{     0xf0,0xD4,0} }, { {0xe0,0x60,0},{0xe0,0xF0,0x60,0} }, { {          0},{               0} }, { {0xe0,0x78,0},{0xe0,0xF0,0x78,0} },        /*154*/
    { {0xe0,0x07,0},{0xe0,0xF0,0x07,0} }, { {0xe0,0x0F,0},{0xe0,0xF0,0x0F,0} }, { {0xe0,0x17,0},{0xe0,0xF0,0x17,0} }, { {     0x8B,0},{     0xf0,0x8B,0} },        /*158*/
    { {     0x8C,0},{     0xf0,0x8C,0} }, { {     0x8D,0},{     0xf0,0x8D,0} }, { {          0},{               0} }, { {     0x7F,0},{     0xf0,0x7F,0} },        /*15c*/
    { {          0},{               0} }, { {0xe0,0x4F,0},{0xe0,0xF0,0x4F,0} }, { {0xe0,0x56,0},{0xe0,0xF0,0x56,0} }, { {          0},{               0} },        /*160*/
    { {0xe0,0x08,0},{0xe0,0xF0,0x08,0} }, { {0xe0,0x10,0},{0xe0,0xF0,0x10,0} }, { {0xe0,0x18,0},{0xe0,0xF0,0x18,0} }, { {0xe0,0x20,0},{0xe0,0xF0,0x20,0} },        /*164*/
    { {0xe0,0x28,0},{0xe0,0xF0,0x28,0} }, { {0xe0,0x30,0},{0xe0,0xF0,0x30,0} }, { {0xe0,0x38,0},{0xe0,0xF0,0x38,0} }, { {0xe0,0x40,0},{0xe0,0xF0,0x40,0} },        /*168*/
    { {0xe0,0x48,0},{0xe0,0xF0,0x48,0} }, { {0xe0,0x50,0},{0xe0,0xF0,0x50,0} }, { {0xe0,0x57,0},{0xe0,0xF0,0x57,0} }, { {          0},{               0} },        /*16c*/
    { {0xe0,0x13,0},{0xe0,0xF0,0x13,0} }, { {0xe0,0x19,0},{0xe0,0xF0,0x19,0} }, { {0xe0,0x39,0},{0xe0,0xF0,0x39,0} }, { {0xe0,0x51,0},{0xe0,0xF0,0x51,0} },        /*170*/
    { {0xe0,0x53,0},{0xe0,0xF0,0x53,0} }, { {0xe0,0x5C,0},{0xe0,0xF0,0x5C,0} }, { {          0},{               0} }, { {0xe0,0x62,0},{0xe0,0xF0,0x62,0} },        /*174*/
    { {0xe0,0x63,0},{0xe0,0xF0,0x63,0} }, { {0xe0,0x64,0},{0xe0,0xF0,0x64,0} }, { {0xe0,0x65,0},{0xe0,0xF0,0x65,0} }, { {0xe0,0x67,0},{0xe0,0xF0,0x67,0} },        /*178*/
    { {0xe0,0x68,0},{0xe0,0xF0,0x68,0} }, { {0xe0,0x6A,0},{0xe0,0xF0,0x6A,0} }, { {0xe0,0x6D,0},{0xe0,0xF0,0x6D,0} }, { {0xe0,0x6E,0},{0xe0,0xF0,0x6E,0} },        /*17c*/

    { {          0},{               0} }, { {          0},{               0} }, { {          0},{               0} }, { {          0},{               0} },        /*180*/
    { {          0},{               0} }, { {          0},{               0} }, { {          0},{               0} }, { {          0},{               0} },        /*184*/
    { {          0},{               0} }, { {          0},{               0} }, { {          0},{               0} }, { {          0},{               0} },        /*188*/
    { {          0},{               0} }, { {          0},{               0} }, { {          0},{               0} }, { {          0},{               0} },        /*18c*/
    { {          0},{               0} }, { {          0},{               0} }, { {          0},{               0} }, { {          0},{               0} },        /*190*/
    { {          0},{               0} }, { {          0},{               0} }, { {          0},{               0} }, { {          0},{               0} },        /*194*/
    { {          0},{               0} }, { {          0},{               0} }, { {          0},{               0} }, { {          0},{               0} },        /*198*/
    { {          0},{               0} }, { {          0},{               0} }, { {          0},{               0} }, { {          0},{               0} },        /*19c*/
    { {          0},{               0} }, { {          0},{               0} }, { {          0},{               0} }, { {          0},{               0} },        /*1a0*/
    { {          0},{               0} }, { {          0},{               0} }, { {          0},{               0} }, { {          0},{               0} },        /*1a4*/
    { {          0},{               0} }, { {          0},{               0} }, { {          0},{               0} }, { {          0},{               0} },        /*1a8*/
    { {          0},{               0} }, { {          0},{               0} }, { {          0},{               0} }, { {          0},{               0} },        /*1ac*/
    { {          0},{               0} }, { {          0},{               0} }, { {          0},{               0} }, { {          0},{               0} },        /*1c0*/
    { {          0},{               0} }, { {          0},{               0} }, { {          0},{               0} }, { {          0},{               0} },        /*1c4*/
    { {          0},{               0} }, { {          0},{               0} }, { {          0},{               0} }, { {          0},{               0} },        /*1c8*/
    { {          0},{               0} }, { {          0},{               0} }, { {          0},{               0} }, { {          0},{               0} },        /*1cc*/
    { {          0},{               0} }, { {          0},{               0} }, { {          0},{               0} }, { {          0},{               0} },        /*1d0*/
    { {          0},{               0} }, { {          0},{               0} }, { {          0},{               0} }, { {          0},{               0} },        /*1d4*/
    { {          0},{               0} }, { {          0},{               0} }, { {          0},{               0} }, { {          0},{               0} },        /*1d8*/
    { {          0},{               0} }, { {          0},{               0} }, { {          0},{               0} }, { {          0},{               0} },        /*1dc*/
    { {          0},{               0} }, { {0xe0,0xe1,0},{0xe0,0xF0,0xE1,0} }, { {          0},{               0} }, { {          0},{               0} },        /*1e0*/
    { {          0},{               0} }, { {          0},{               0} }, { {          0},{               0} }, { {          0},{               0} },        /*1e4*/
    { {          0},{               0} }, { {          0},{               0} }, { {          0},{               0} }, { {          0},{               0} },        /*1e8*/
    { {          0},{               0} }, { {          0},{               0} }, { {0xe0,0xee,0},{0xe0,0xF0,0xEE,0} }, { {          0},{               0} },        /*1ec*/
    { {          0},{               0} }, { {0xe0,0xf1,0},{0xe0,0xF0,0xF1,0} }, { {          0},{               0} }, { {          0},{               0} },        /*1f0*/
    { {          0},{               0} }, { {          0},{               0} }, { {          0},{               0} }, { {          0},{               0} },        /*1f4*/
    { {          0},{               0} }, { {          0},{               0} }, { {          0},{               0} }, { {          0},{               0} },        /*1f8*/
    { {          0},{               0} }, { {          0},{               0} }, { {0xe0,0xfe,0},{0xe0,0xF0,0xFE,0} }, { {0xe0,0xff,0},{0xe0,0xF0,0xFF,0} }         /*1fc*/
};


#define UISTR_LEN	256
static void	add_data_kbd(uint16_t val);


#ifdef ENABLE_KEYBOARD_AT_LOG
int keyboard_at_do_log = ENABLE_KEYBOARD_AT_LOG;


static void
kbd_log(const char *fmt, ...)
{
    va_list ap;

    if (keyboard_at_do_log) {
	va_start(ap, fmt);
	pclog_ex(fmt, ap);
	va_end(ap);
    }
}
#else
#define kbd_log(fmt, ...)
#endif


static void
set_scancode_map(atkbd_t *dev)
{
    switch (keyboard_mode & 3) {
#ifdef USE_SET1
	case 1:
	default:
		keyboard_set_table(scancode_set1);
		break;
#else
	default:
#endif
	case 2:
		keyboard_set_table(scancode_set2);
		break;

	case 3:
		keyboard_set_table(scancode_set3);
		break;
    }

    if (keyboard_mode & 0x20)
#ifdef USE_SET1
	keyboard_set_table(scancode_set1);
#else
	keyboard_set_table(scancode_set2);
#endif
}



static void
kbc_queue_reset(uint8_t channel)
{
    if (channel == 2) {
	mouse_queue_start = mouse_queue_end = 0;
	memset(mouse_queue, 0x00, sizeof(mouse_queue));
    } else if (channel == 1) {
	key_queue_start = key_queue_end = 0;
	memset(key_queue, 0x00, sizeof(key_queue));
    }
}


static void
kbc_queue_add(atkbd_t *dev, uint8_t val, uint8_t channel, uint8_t stat_hi)
{
    if (channel == 2) {
	kbd_log("ATkbc: mouse_queue[%02X] = %02X;\n", mouse_queue_end, val);
	mouse_queue[mouse_queue_end] = val;
	mouse_queue_end = (mouse_queue_end + 1) & 0xf;
    } else if (channel == 1) {
	kbd_log("ATkbc: key_queue[%02X] = %02X;\n", key_queue_end, val);
	key_queue[key_queue_end] = val;
	key_queue_end = (key_queue_end + 1) & 0xf;
    } else
	fatal("Adding %02X to invalid channel %02X\n", val, channel);
}


static void
add_data_kbd_queue(atkbd_t *dev, int direct, uint8_t val)
{
    if ((!keyboard_scan && !direct) || (key_queue_end >= 16)) {
	kbd_log("ATkbc: Unable to add to queue, conditions: %i, %i\n", !keyboard_scan, (key_queue_end >= 16));
	return;
    }

    kbd_log("ATkbc: key_queue[%02X] = %02X;\n", key_queue_end, val);
    kbc_queue_add(dev, val, 1, 0x00);
    kbd_last_scan_code = val;
}


static void
kbc_send(atkbd_t *dev, uint8_t val, uint8_t channel)
{
    dev->kbc_written[channel] = 1;
    dev->kbc_data[channel] = val;
}


static void
kbd_send_to_host(atkbd_t *dev, uint8_t val)
{
    kbc_send(dev, val, CHANNEL_KBD);
}


static void
kbd_chip_reset(atkbd_t *dev)
{
    kbc_queue_reset(1);
    dev->kbc_written[1] = 0x00;
    kbd_last_scan_code = 0x00;

    /* Set scan code set to 2. */
    keyboard_mode = (keyboard_mode & 0xfc) | 0x02;
    set_scancode_map(dev);

    dev->kbd_phase = 0;
    dev->kbd_in = 0;
}


static void
kbd_command(atkbd_t *dev)
{
    uint8_t val = dev->kbd_data;

    if ((dev->kbd_phase > 0) && (dev->kbd_cmd == 0xff)) {
	dev->kbd_phase++;
	if (dev->kbd_phase == RESET_DELAY_TIME) {
		kbd_send_to_host(dev, 0xaa);
		dev->kbd_phase = 0;
		dev->kbd_cmd = 0x00;
	}
	return;
    }

    if (dev->kbd_phase == 2) {
	dev->kbd_phase = 0;

	switch (dev->kbd_cmd) {
		case 0xf2:
			kbd_send_to_host(dev, 0x83);
			break;
		default:
			fatal("Invalid command for phase 2: %02X\n", dev->kbd_cmd);
			break;
	}

	/* Keyboard command is now done. */
	if (dev->kbd_phase == 0)
		dev->kbd_cmd = 0x00;
	return;
    } else if (dev->kbd_phase == 1) {
	dev->kbd_phase = 0;

	switch (dev->kbd_cmd) {
		case 0xf0:
			kbd_log("Get scan code set: %02X\n", keyboard_mode & 3);
			kbd_send_to_host(dev, keyboard_mode & 3);
			break;
		case 0xf2:
			kbd_send_to_host(dev, 0xab);
			dev->kbd_phase = 2;
			break;
		default:
			fatal("Invalid command for phase 1: %02X\n", dev->kbd_cmd);
			break;
	}

	/* Keyboard command is now done. */
	if (dev->kbd_phase == 0)
		dev->kbd_cmd = 0x00;
	return;
    }

    if (dev->kbd_in && (val < 0xed)) {
	dev->kbd_in = 0;
	dev->kbd_phase = 0;

	switch (dev->kbd_cmd) {
		case 0xed: /* set/reset LEDs */
			kbd_log("ATkbd: set LEDs [%02x]\n", val);
			kbd_send_to_host(dev, 0xfa);
			break;

		case 0xf0: /* get/set scancode set */
			kbd_send_to_host(dev, 0xfa);
			if (val == 0)
				dev->kbd_phase = 1;
			else {
				if ((val <= 3) && (val != 1)) {
					keyboard_mode &= 0xfc;
					keyboard_mode |= (val & 3);
					kbd_log("Scan code set now: %02X\n", val);
				}
				set_scancode_map(dev);
			}
			break;

		case 0xf3: /* set typematic rate/delay */
			kbd_send_to_host(dev, 0xfa);
			break;

		default:
			kbd_log("ATkbd: bad keyboard 0060 write %02X command %02X\n", val, dev->kbd_cmd);
			kbd_send_to_host(dev, 0xfe);
			break;
	}

	/* Keyboard command is now done. */
	if (dev->kbd_phase == 0)
		dev->kbd_cmd = 0x00;
    } else {
	/* No keyboard command in progress. */
	dev->kbd_in = 0;
	dev->kbd_cmd = 0x00;
	dev->kbd_phase = 0;

	switch (val) {
		case 0x00:
			kbd_log("ATkbd: command 00\n");
			kbd_send_to_host(dev, 0xfa);
			break;

		case 0x05: /*??? - sent by NT 4.0*/
			kbd_log("ATkbd: command 05 (NT 4.0)\n");
			kbd_send_to_host(dev, 0xfe);
			break;

		case 0xed: /* set/reset LEDs */
			kbd_log("ATkbd: set/reset leds\n");
			kbd_send_to_host(dev, 0xfa);

			dev->kbd_in = 1;
			break;

		case 0xee: /* diagnostic echo */
			kbd_log("ATkbd: ECHO\n");
			kbd_send_to_host(dev, 0xee);
			break;

		case 0xef: /* NOP (reserved for future use) */
			kbd_log("ATkbd: NOP\n");
			break;

		case 0xf0: /* get/set scan code set */
			kbd_log("ATkbd: scan code set\n");
			kbd_send_to_host(dev, 0xfa);
			dev->kbd_in = 1;
			break;

		case 0xf2: /* read ID */
			/* Fixed as translation will be done in add_data_kbd(). */
			   kbd_log("ATkbd: read keyboard id\n");
			/* TODO: After keyboard type selection is implemented, make this
				 return the correct keyboard ID for the selected type. */
			kbd_send_to_host(dev, 0xfa);
			dev->kbd_phase = 1;
			break;

		case 0xf3: /* set typematic rate/delay */
			kbd_log("ATkbd: set typematic rate/delay\n");
			kbd_send_to_host(dev, 0xfa);
			dev->kbd_in = 1;
			break;

		case 0xf4: /* enable keyboard */
			kbd_log("ATkbd: enable keyboard\n");
			kbd_send_to_host(dev, 0xfa);
			keyboard_scan = 1;
			break;

		case 0xf5: /* set defaults and disable keyboard */
		case 0xf6: /* set defaults */
			kbd_log("ATkbd: set defaults%s\n", (val == 0xf6) ? "" : " and disable keyboard");
			keyboard_scan = (val == 0xf6);
			kbd_log("val = %02X, keyboard_scan = %i, dev->mem[0x20] = %02X\n",
				val, keyboard_scan, dev->mem[0x20]);
			kbd_send_to_host(dev, 0xfa);

			keyboard_set3_all_break = 0;
			keyboard_set3_all_repeat = 0;
			memset(keyboard_set3_flags, 0, 512);
			keyboard_mode = (keyboard_mode & 0xfc) | 0x02;
			set_scancode_map(dev);
			break;

		case 0xf7: /* set all keys to repeat */
			kbd_log("ATkbd: set all keys to repeat\n");
			kbd_send_to_host(dev, 0xfa);
			keyboard_set3_all_break = 1;
			break;

		case 0xf8: /* set all keys to give make/break codes */
			kbd_log("ATkbd: set all keys to give make/break codes\n");
			kbd_send_to_host(dev, 0xfa);
			keyboard_set3_all_break = 1;
			break;

		case 0xf9: /* set all keys to give make codes only */
			kbd_log("ATkbd: set all keys to give make codes only\n");
			kbd_send_to_host(dev, 0xfa);
			keyboard_set3_all_break = 0;
			break;

		case 0xfa: /* set all keys to repeat and give make/break codes */
			kbd_log("ATkbd: set all keys to repeat and give make/break codes\n");
				kbd_send_to_host(dev, 0xfa);
			keyboard_set3_all_repeat = 1;
			keyboard_set3_all_break = 1;
			break;

		case 0xfe: /* resend last scan code */
			kbd_log("ATkbd: reset last scan code\n");
			kbd_send_to_host(dev, kbd_last_scan_code);
			break;

		case 0xff: /* reset */
			kbd_log("ATkbd: kbd reset\n");
			kbd_chip_reset(dev);
			kbd_send_to_host(dev, 0xfa);
			dev->kbd_phase = 1;
			break;

		default:
			kbd_log("ATkbd: bad keyboard command %02X\n", val);
			kbd_send_to_host(dev, 0xfe);
    	}

	/* If command needs data, remember command. */
	if ((dev->kbd_in == 1) || (dev->kbd_phase > 0))
		dev->kbd_cmd = val;
    }
}


static void
kbd_do_command(atkbd_t *dev)
{
    kbd_command(dev);
    if (dev->kbd_written)
	dev->kbd_poll_phase = KBD_CMD_PROCESS;
    else if ((dev->kbd_phase == 0) && !dev->kbd_in) {
	dev->kbd_in_cmd = 0;
	if (dev->kbd_data != 0xf5)
		keyboard_scan = 1;
	dev->kbd_poll_phase = KBD_MAIN_LOOP;
    } else {
	keyboard_scan = 0;
	dev->kbd_in_cmd = 1;
	dev->kbd_poll_phase = KBD_CMD_PROCESS;
    }
}


static void
kbd_nack(atkbd_t *dev)
{
    kbd_send_to_host(dev, 0xfe);
    dev->kbd_poll_phase = KBD_MAIN_LOOP;
}


static void
kbd_main_loop(atkbd_t *dev)
{
    uint8_t scan = !dev->kbd_inhibit && keyboard_scan;

    if (dev->kbd_written) {
	dev->kbd_written = 0;
	kbd_cmd_process(dev);
    } else if (scan && (key_queue_start != key_queue_end)) {
	/* Scan here. */
	kbd_log("ATkbd: Get %02X from FIFO\n", key_queue[key_queue_start]);
	kbd_send_to_host(dev, key_queue[key_queue_start]);
	key_queue_start = (key_queue_start + 1) & 0xf;
    }
}


static void
kbd_cmd_process(atkbd_t *dev)
{
    uint8_t written = dev->kbd_written;

    /* We want data, nothing has been written yet, return. */
    if (dev->kbd_in && !dev->kbd_written)
	return;

    dev->kbd_written = 0;

    if (!written && !keyboard_scan && dev->kbd_in_cmd && (dev->kbd_phase > 0)) {
	kbd_log("ATkbd: Keyboard not written, not scanning, in command, and phase > 0\n");
	kbd_do_command(dev);
    } else if (dev->kbd_data == 0xfe) {
	kbd_log("ATkbd: Send last byte %02X\n", kbd_last_scan_code);
	kbd_send_to_host(dev, kbd_last_scan_code);
	dev->kbd_poll_phase = KBD_MAIN_LOOP;
    } else if (dev->kbd_data == 0xee) {
	kbd_log("ATkbd: Echo EE\n");
	kbd_send_to_host(dev, 0xee);
	dev->kbd_poll_phase = KBD_MAIN_LOOP;
    } else if (dev->kbd_data >= 0xed) {
	kbd_log("ATkbd: Command %02X\n", dev->kbd_data);
	if (!keyboard_scan && dev->kbd_in_cmd && (dev->kbd_cmd == 0xed)) {
		kbd_log("ATkbd: Not scanning, in command, old command is ED\n");
		keyboard_scan = 1;
		dev->kbd_in_cmd = 0;
	}
	kbd_do_command(dev);
    } else {
	if (!keyboard_scan && dev->kbd_in_cmd) {
		if ((dev->kbd_cmd == 0xf3) && (dev->kbd_data & 0x80)) {
			kbd_log("ATkbd: Command F3 data %02X has bit 7 set\n", dev->kbd_data);
			kbd_nack(dev);
		} else {
			kbd_log("ATkbd: Command %02X data %02X\n", dev->kbd_cmd, dev->kbd_data);
			kbd_do_command(dev);
		}
	} else {
		kbd_log("ATkbd: Scanning or not in command, NACK\n");
		kbd_nack(dev);
	}
    }
}


/* Keyboard processing */
static void
kbd_process(atkbd_t *dev)
{
    /* The real 8048 keyboard firmware stops transmitting if host wants to transmit. */
    if (dev->kbc_written[1] && dev->kbd_written)
	dev->kbc_written[1] = 0;

    /* The host has either acknowledged the transmitted byte or we have not transmitted anything (yet). */
    if (!dev->kbc_written[1])  switch (dev->kbd_poll_phase) {
	case KBD_MAIN_LOOP:
		kbd_main_loop(dev);
		break;
	case KBD_CMD_PROCESS:
		kbd_cmd_process(dev);
		break;
    }
}


static void
kbc_send_to_ob(atkbd_t *dev, uint8_t val, uint8_t channel, uint8_t stat_hi)
{
    uint8_t ch = (channel > 0) ? channel : 1;
    uint8_t do_irq = (dev->mem[0x20] & ch);
    int translate = (channel == 1) && (keyboard_mode & 0x60);

    if ((channel == 2) && !(dev->flags & KBC_FLAG_PS2))
	return;

    stat_hi |= dev->inhibit;

    if (!dev->kbc_send_pending) {
	dev->kbc_send_pending = 1;
	dev->kbc_to_send = val;
	dev->kbc_channel = channel;
	dev->kbc_stat_hi = stat_hi;
	return;
    }

    if (translate) {
	/* Allow for scan code translation. */
	if (val == 0xf0) {
		kbd_log("ATkbd: translate is on, F0 prefix detected\n");
		sc_or = 0x80;
		return;
	}

	/* Skip break code if translated make code has bit 7 set. */
	if ((sc_or == 0x80) && (val & 0x80)) {
		kbd_log("ATkbd: translate is on, skipping scan code: %02X (original: F0 %02X)\n", nont_to_t[val], val);
		sc_or = 0;
		return;
	}
    }

    dev->last_irq = (ch == 2) ? 0x1000 : 0x0002;
    if (do_irq) {
	kbd_log("[%04X:%08X] ATKbc: IRQ %i\n", CS, cpu_state.pc, (ch == 2) ? 12 : 1);
	picint(dev->last_irq);
    }
    kbd_log("ATkbc: %02X coming from channel %i (%i)\n", val, channel, do_irq);
    dev->ob = translate ? (nont_to_t[val] | sc_or) : val;

    dev->status = (dev->status & 0x0f) | (stat_hi | (dev->mem[0x20] & STAT_SYSFLAG) | STAT_OFULL);
    if (ch == 2)
	dev->status |= STAT_MFULL;

    if (translate && (sc_or == 0x80))
	sc_or = 0;
}


static void
write_output(atkbd_t *dev, uint8_t val)
{
    uint8_t old = dev->p2;

    kbd_log("ATkbc: write output port: %02X (old: %02X)\n", val, dev->p2);

    if (!(dev->flags & KBC_FLAG_PS2))
	val |= ((dev->mem[0x20] << 4) & 0x10);

    dev->kbd_inhibit = (val & 0x40);
    dev->mouse_inhibit = (val & 0x08);

    /* IRQ 12 */
    if ((old ^ val) & 0x20) {
	if (val & 0x20) {
		kbd_log("ATkbc: write_output(): IRQ 12\n");
		picint(1 << 12);
	} else
		picintc(1 << 12);
    }

    /* IRQ 1 */
    if ((old ^ val) & 0x10) {
	if (val & 0x10) {
		kbd_log("ATkbc: write_output(): IRQ  1\n");
		picint(1 << 1);
	} else
		picintc(1 << 1);
    }

    /* A20 enable change */
    if ((old ^ val) & 0x02) {
	mem_a20_key = val & 0x02;
	mem_a20_recalc();
	flushmmucache();
    }

    /* 0 holds the CPU in the RESET state, 1 releases it. To simplify this,
       we just do everything on release. */
    if ((dev->p2 ^ val) & 0x01) { /*Reset*/
	if (! (val & 0x01)) {		/* Pin 0 selected. */
		/* Pin 0 selected. */
		pclog("write_output(): Pulse reset!\n");
		softresetx86();		/*Pulse reset!*/
		cpu_set_edx();
		flushmmucache();
	}
    }

    /* Do this here to avoid an infinite reset loop. */
    dev->p2 = val;
}


static void
write_cmd(atkbd_t *dev, uint8_t val)
{
    uint8_t kbc_ven = dev->flags & KBC_VEN_MASK;
    kbd_log("ATkbc: write command byte: %02X (old: %02X)\n", val, dev->mem[0x20]);

    /* PS/2 type 2 keyboard controllers always force the XLAT bit to 0. */
    if ((dev->flags & KBC_TYPE_MASK) == KBC_TYPE_PS2_2)
	val &= ~CCB_TRANSLATE;

    dev->mem[0x20] = val;

    /* Scan code translate ON/OFF. */
    keyboard_mode &= 0x93;
    keyboard_mode |= (val & MODE_MASK);

    kbd_log("ATkbc: keyboard interrupt is now %s\n",  (val & 0x01) ? "enabled" : "disabled");

    /* ISA AT keyboard controllers use bit 5 for keyboard mode (1 = PC/XT, 2 = AT);
       PS/2 (and EISA/PCI) keyboard controllers use it as the PS/2 mouse enable switch.
       The AMIKEY firmware apparently uses this bit for something else. */
    if ((kbc_ven == KBC_VEN_AMI) || (dev->flags & KBC_FLAG_PS2)) {
	keyboard_mode &= ~CCB_PCMODE;

	kbd_log("ATkbc: mouse interrupt is now %s\n",  (val & 0x02) ? "enabled" : "disabled");
    }

    if (!(dev->flags & KBC_FLAG_PS2)) {
	/* Update the output port to mirror the KBD DIS and AUX DIS bits, if active. */
	write_output(dev, dev->p2);
    }

    kbd_log("Command byte now: %02X (%02X)\n", dev->mem[0x20], val);

    dev->status = (dev->status & ~STAT_SYSFLAG) | (val & STAT_SYSFLAG);
}


static void
pulse_output(atkbd_t *dev, uint8_t mask)
{
    if (mask != 0x0f) {
    	dev->old_p2 = dev->p2 & ~(0xf0 | mask);
	kbd_log("pulse_output(): Output port now: %02X\n", dev->p2 & (0xf0 | mask | (dev->mem[0x20] & 0x30)));
    	write_output(dev, dev->p2 & (0xf0 | mask | (dev->mem[0x20] & 0x30)));
    	timer_set_delay_u64(&dev->pulse_cb, 6ULL * TIMER_USEC);
    }
}


static void
set_enable_kbd(atkbd_t *dev, uint8_t enable)
{
    dev->mem[0x20] &= 0xef;
    dev->mem[0x20] |= (enable ? 0x00 : 0x10);
}


static void
set_enable_mouse(atkbd_t *dev, uint8_t enable)
{
    dev->mem[0x20] &= 0xdf;
    dev->mem[0x20] |= (enable ? 0x00 : 0x20);
}


static void
kbc_transmit(atkbd_t *dev, uint8_t val)
{
    kbc_send_to_ob(dev, val, 0, 0x00);
}


static void
kbc_command(atkbd_t *dev)
{
    uint8_t mask, val = dev->ib;
    uint8_t kbc_ven = dev->flags & KBC_VEN_MASK;
#ifdef ENABLE_KEYBOARD_AT_LOG
    int bad = 1;
#endif

    if ((dev->kbc_phase > 0) && (dev->kbc_cmd == 0xac)) {
	if (dev-> kbc_phase < 16)
		kbc_transmit(dev, dev->mem[dev->kbc_phase]);
	else if (dev-> kbc_phase == 16)
		kbc_transmit(dev, (dev->p1 & 0xf0) | 0x80);
	else if (dev-> kbc_phase == 17)
		kbc_transmit(dev, dev->p2);
	else if (dev-> kbc_phase == 18)
		kbc_transmit(dev, dev->status);

	dev->kbc_phase++;
	if (dev->kbc_phase == 19) {
		dev->kbc_phase = 0;
		dev->kbc_cmd = 0x00;
	}
	return;
    } else if ((dev->kbc_phase > 0) && (dev->kbc_cmd == 0xa0) && (kbc_ven >= KBC_VEN_AMI)) {
	val = ami_copr[dev->kbc_phase];
	kbc_transmit(dev, val);
	if (val == 0x00) {
		dev->kbc_phase = 0;
		dev->kbc_cmd = 0x00;
	} else
		dev->kbc_phase++;
	return;
    } else if ((dev->kbc_in > 0) && (dev->kbc_cmd == 0xa5) && (dev->flags & KBC_FLAG_PS2)) {
	/* load security */
	kbd_log("ATkbc: load security\n");
	dev->mem[0x50 + dev->kbc_in - 0x01] = val;
	if ((dev->kbc_in == 0x80) && (val != 0x00)) {
		/* Security string too long, set it to 0x00. */
		dev->mem[0x50] = 0x00;
		dev->kbc_in = 0;
		dev->kbc_cmd = 0;
	} else if (val == 0x00) {
		/* Security string finished. */
		dev->kbc_in = 0;
		dev->kbc_cmd = 0;
	} else	/* Increase pointer and request another byte. */
		dev->kbc_in++;
	return;
    }

    /* If the written port is 64, go straight to the beginning of the command. */
    if (!(dev->status & STAT_CD) && dev->kbc_in) {
	/* Write data to controller. */
	dev->kbc_in = 0;
	dev->kbc_phase = 0;

	switch (dev->kbc_cmd) {
		case 0x60 ... 0x7f:
			if (dev->kbc_cmd == 0x60)
				write_cmd(dev, val);
			else
				dev->mem[(dev->kbc_cmd & 0x1f) + 0x20] = val;
			break;

		case 0xc7:	/* or input port with system data */
			dev->p1 |= val;
			break;

		case 0xcb:	/* set keyboard mode */
			kbd_log("New AMIKey mode: %02X\n", val);
			dev->ami_mode = val;
#ifdef NON_ALI
			dev->flags &= ~KBC_FLAG_PS2;
			if (val & 1)
				dev->flags |= KBC_FLAG_PS2;
#endif
			break;

		case 0xd1: /* write output port */
			kbd_log("ATkbc: write output port\n");
			if (dev->p2_locked) {
				/*If keyboard controller lines P22-P23 are blocked,
				  we force them to remain unchanged.*/
				val &= ~0x0c;
				val |= (dev->p2 & 0x0c);
			}
			write_output(dev, val);
			break;

		case 0xd2: /* write to keyboard output buffer */
			kbd_log("ATkbc: write to keyboard output buffer\n");
			// kbc_send_to_ob(dev, val, 1, 0x00);
			/* Should be channel 1, but we send to 0 to avoid translation,
			   since bytes output using this command do *NOT* get translated. */
			kbc_send_to_ob(dev, val, 0, 0x00);
			break;

		case 0xd3: /* write to mouse output buffer */
			kbd_log("ATkbc: write to mouse output buffer\n");
			if (dev->flags & KBC_FLAG_PS2)
				kbc_send_to_ob(dev, val, 2, 0x00);
			break;

		case 0xd4: /* write to mouse */
			kbd_log("ATkbc: write to mouse (%02X)\n", val);

			if (dev->flags & KBC_FLAG_PS2) {
				set_enable_mouse(dev, 1);
				dev->mem[0x20] &= ~0x20;
#ifdef ENABLE_MOUSE
				if (mouse_write && !dev->kbc_written[2]) {
					kbd_log("ATkbc: Sending %02X to mouse...\n", dev->ib);
					dev->mouse_data = val;
					dev->mouse_written = 1;
					dev->kbc_wait_for_response = 2;
				} else
					kbc_send_to_ob(dev, 0xfe, 2, 0x40);
#else
				kbc_send_to_ob(dev, 0xfe, 2, 0x40);
#endif
			}
			break;

		default:
			/*
			 * Run the vendor-specific handler
			 * if we have one. Otherwise, or if
			 * it returns an error, log a bad
			 * controller command.
			 */
#ifdef ENABLE_KEYBOARD_AT_LOG
			if (dev->write60_ven)
				bad = dev->write60_ven(dev, val);

			if (bad)
				kbd_log("ATkbc: bad controller command %02x data %02x\n", dev->kbc_cmd, val);
#else
			if (dev->write60_ven)
				(void) dev->write60_ven(dev, val);
#endif
	}
    } else {
	/* Controller command. */
	kbd_log("ATkbc: Controller command: %02X\n", val);
	dev->kbc_in = 0;
	dev->kbc_phase = 0;

	switch (val) {
		/* Read data from KBC memory. */
		case 0x20 ... 0x3f:
			kbc_transmit(dev, dev->mem[(val & 0x1f) + 0x20]);
			break;

		/* Write data to KBC memory. */
		case 0x60 ... 0x7f:
			dev->kbc_in = 1;
			break;

		case 0xaa:	/* self-test */
			kbd_log("ATkbc: self-test\n");
			write_output(dev, (dev->flags & KBC_FLAG_PS2) ? 0x4b : 0xcf);

			/* Always reinitialize all queues - the real hardware pulls keyboard and mouse
			   clocks high, which stops keyboard scanning. */
			kbd_log("ATkbc: self-test reinitialization\n");
			dev->kbd_in_cmd = dev->mouse_in_cmd = 0;
			dev->status &= ~STAT_OFULL;
			dev->last_irq = 0;
			dev->kbc_phase = 0;

			/* Phoenix MultiKey should have 0x60 | STAT_SYSFLAG. */
			if (dev->flags & KBC_FLAG_PS2)
				write_cmd(dev, 0x30 | STAT_SYSFLAG);
			else
				write_cmd(dev, 0x10 | STAT_SYSFLAG);
			kbc_transmit(dev, 0x55);
			break;

		case 0xab:	/* interface test */
			kbd_log("ATkbc: interface test\n");
			/* No error. */
			kbc_transmit(dev, 0x00);
			break;

		case 0xac:	/* diagnostic dump */
			kbd_log("ATkbc: diagnostic dump\n");
			kbc_transmit(dev, dev->mem[0x20]);
			dev->kbc_phase = 1;
			break;

		case 0xad:	/* disable keyboard */
			kbd_log("ATkbc: disable keyboard\n");
			set_enable_kbd(dev, 0);
			break;

		case 0xae:	/* enable keyboard */
			kbd_log("ATkbc: enable keyboard\n");
			set_enable_kbd(dev, 1);
			break;

		case 0xc7:	/* or input port with system data */
			kbd_log("ATkbc: Phoenix - or input port with system data\n");
			dev->kbc_in = 1;
			break;

		case 0xca:	/* read keyboard mode */
			kbd_log("ATkbc: AMI - read keyboard mode\n");
			kbc_transmit(dev, dev->ami_mode);
			break;

		/* NOTE: Not present on the ALi M148x on-chip keyboard controller, only 0xCA exists there.
			 This is confirmed by the BIOS' keyboard controller revision string where the
			 output of command 0x20 (read command byte from memory) gets erroneouly read by
			 the BIOS, thinking it's the readout of command 0xA1 (get controller version).
			 With this command disabled, the AMI WinBIOS 486 PCI still shows 'U', but the MSI
			 MS-4145 shows 'E', matching exactly the observations on the real boards. */
		case 0xcb:	/* set keyboard mode */
			kbd_log("ATkbc: AMI - set keyboard mode\n");
			dev->kbc_in = 1;
			break;

		case 0xd0:	/* read output port */
			kbd_log("ATkbc: read output port\n");
			mask = 0xff;
			if (!(dev->flags & KBC_FLAG_PS2) && (dev->mem[0x20] & 0x10))
				mask &= 0xbf;
			kbc_transmit(dev, dev->p2 & mask);
			break;

		case 0xd1:	/* write output port */
			kbd_log("ATkbc: write output port\n");
			dev->kbc_in = 1;
			break;

		case 0xd2:	/* write keyboard output buffer */
			kbd_log("ATkbc: write keyboard output buffer\n");
			if (dev->flags & KBC_FLAG_PS2)
				dev->kbc_in = 1;
			else
				kbc_transmit(dev, 0x00);	/* NCR */
			break;

		case 0xdd:	/* disable A20 address line */
		case 0xdf:	/* enable A20 address line */
			kbd_log("ATkbc: %sable A20\n", (val == 0xdd) ? "dis": "en");
			write_output(dev, (dev->p2 & 0xfd) | (val & 0x02));
			break;

		case 0xe0:	/* read test inputs */
			kbd_log("ATkbc: read test inputs\n");
			kbc_transmit(dev, 0x00);
			break;

		case 0xe1: case 0xea:
			kbd_log("ATkbc: setting P23-P21 to %01X\n", val & 0x0e);
			write_output(dev, (dev->p2 & 0xf1) | (val & 0x0e));
			break;

		default:
			/*
			 * Unrecognized controller command.
			 *
			 * If we have a vendor-specific handler, run
			 * that. Otherwise, or if that handler fails,
			 * log a bad command.
			 */
#ifdef ENABLE_KEYBOARD_AT_LOG
			if (dev->write64_ven)
				bad = dev->write64_ven(dev, val);

			kbd_log(bad ? "ATkbc: bad controller command %02X\n" : "", val);
#else
			if (dev->write64_ven)
				(void) dev->write64_ven(dev, val);
#endif
	}

	/* If the command needs data, remember the command. */
	if (dev->kbc_in || (dev->kbc_phase > 0))
		dev->kbc_cmd = val;
    }
}


static void
kbc_dev_data_to_ob(atkbd_t *dev, uint8_t channel)
{
    dev->kbc_written[channel] = 0;
    kbd_log("ATkbd: Forwarding %02X from channel %i...\n", dev->kbc_data[channel], channel);
    kbc_send_to_ob(dev, dev->kbc_data[channel], channel, 0x00);
}


static void
kbc_main_loop_scan(atkbd_t *dev)
{
    uint8_t port_dis = dev->mem[0x20] & 0x30;
    uint8_t ps2 = (dev->flags & KBC_FLAG_PS2);

    if (!ps2)
	port_dis |= 0x20;

    if (!(dev->status & STAT_OFULL)) {
	if (port_dis & 0x20) {
		if (!(port_dis & 0x10)) {
			kbd_log("ATkbc: kbc_process()\n"
				"ATkbc:     Main loop\n"
				"ATkbc:         Scan: AUX DIS, KBD EN\n");
			// kbd_log("ATkbc:         Scan: AUX DIS, KBD EN\n");
			/* Enable communication with keyboard. */
			dev->p2 &= 0xbf;
			dev->kbd_inhibit = 0;
			kbc_wait(dev, 1);
		}
#ifdef ENABLE_KEYBOARD_AT_LOG
		else {
			kbd_log("ATkbc: kbc_process()\n"
				"ATkbc:     Main loop\n"
				"ATkbc:         Scan: AUX DIS, KBD DIS\n");
			// kbd_log("ATkbc:         Scan: AUX DIS, KBD DIS\n");
		}
#endif
	} else {
		/* Enable communication with mouse. */
		dev->p2 &= 0xf7;
		dev->mouse_inhibit = 0;
		if (dev->mem[0x20] & 0x10) {
			kbd_log("ATkbc: kbc_process()\n"
				"ATkbc:     Main loop\n"
				"ATkbc:         Scan: AUX EN , KBD DIS\n");
			// kbd_log("ATkbc:         Scan: AUX EN , KBD DIS\n");
			kbc_wait(dev, 2);
		} else {
			/* Enable communication with keyboard. */
			kbd_log("ATkbc: kbc_process()\n"
				"ATkbc:     Main loop\n"
				"ATkbc:         Scan: AUX EN , KBD EN\n");
			// kbd_log("ATkbc:         Scan: AUX EN , KBD EN\n");
			dev->p2 &= 0xbf;
			dev->kbd_inhibit = 0;
			kbc_wait(dev, 3);
		}
	}
    }
#ifdef ENABLE_KEYBOARD_AT_LOG
    else {
	kbd_log("ATkbc: kbc_process()\n"
		"ATkbc:     Main loop\n"
		"ATkbc:         Scan: IBF not full and OBF full, do nothing\n");
	// kbd_log("ATkbc:         Scan: IBF not full and OBF full, do nothing\n");
    }
#endif
}


static void
kbc_process_ib(atkbd_t *dev)
{
    dev->status &= ~STAT_IFULL;

    if (dev->status & STAT_CD) {
	dev->kbc_in_cmd = 1;
	kbc_command(dev);

	if ((dev->kbc_phase == 0) && !dev->kbc_in)
		dev->kbc_in_cmd = 0;
	else
		return;
    } else {
	dev->mem[0x20] &= ~0x10;
	dev->kbd_data = dev->ib;
	dev->kbd_written = 1;
	dev->kbc_wait_for_response = 1;
    }

    dev->kbc_poll_phase = KBC_MAIN_LOOP;
    if (!dev->kbc_wait_for_response)
	kbc_main_loop_scan(dev);
}


static void
kbc_wait(atkbd_t *dev, uint8_t flags)
{
    if ((flags & 1) && dev->kbc_written[1]) {
	/* Disable communication with mouse. */
	dev->p2 |= 0x08;
	dev->mouse_inhibit = 1;
	/* Send keyboard byte to host. */
	kbc_dev_data_to_ob(dev, CHANNEL_KBD);
	dev->kbc_poll_phase = KBC_MAIN_LOOP;
    } else if ((flags & 2) && dev->kbc_written[2]) {
	/* Disable communication with keyboard. */
	dev->p2 |= 0x40;
	dev->kbd_inhibit = 1;
	/* Send mouse byte to host. */
	kbc_dev_data_to_ob(dev, CHANNEL_MOUSE);
	dev->kbc_poll_phase = KBC_MAIN_LOOP;
    } else if (dev->status & STAT_IFULL) {
	/* Disable communication with keyboard and mouse. */
	dev->p2 |= 0x48;
	dev->kbd_inhibit = dev->mouse_inhibit = 1;
	kbc_process_ib(dev);
    } else
	dev->kbc_poll_phase = KBC_WAIT | flags;
}


/* Controller processing */
static void
kbc_process(atkbd_t *dev)
{
    // kbd_log("ATkbc: kbc_process()\n");

    /* If we're waiting for the response from the keyboard or mouse, do nothing
       until the device has repsonded back. */
    if (dev->kbc_wait_for_response > 0) {
	if (dev->kbc_written[dev->kbc_wait_for_response])
		dev->kbc_wait_for_response = 0;
	else
		return;
    }

    if (dev->kbc_send_pending) {
	kbd_log("ATkbc: Sending delayed %02X on channel %i with high status %02X\n",
		dev->kbc_to_send, dev->kbc_channel, dev->kbc_stat_hi);
	kbc_send_to_ob(dev, dev->kbc_to_send, dev->kbc_channel, dev->kbc_stat_hi);
	dev->kbc_send_pending = 0;
    }

    if (dev->kbc_poll_phase == KBC_RESET) {
	kbd_log("ATkbc: kbc_process()\n"
		"ATkbc:     Reset loop()\n");

	if (dev->status & STAT_IFULL)  {
		dev->status &= ~STAT_IFULL;

		if ((dev->status & STAT_CD) && (dev->ib == 0xaa)) {
			dev->kbc_in_cmd = 1;
			kbc_command(dev);

			if ((dev->kbc_phase == 0) && !dev->kbc_in)
				dev->kbc_in_cmd = 0;

			dev->kbc_poll_phase = KBC_MAIN_LOOP;
		}
	}

	return;
    }

    if (dev->kbc_in_cmd || (dev->kbc_phase > 0) || dev->kbc_in) {
	kbd_log("ATkbc: kbc_process()\n"
		"ATkbc:     In a command\n");
	if (!dev->kbc_in && (dev->status & STAT_OFULL)) {
		kbd_log("ATkbc:         !dev->kbc_in && (dev->status & STAT_OFULL)\n");
		return;		/* We do not want input and we're waiting for the host to read the data
				   we transmitted, but it has not done that yet, do nothing. */
	} else if (dev->kbc_in && !(dev->status & STAT_IFULL)) {
		kbd_log("ATkbc:         dev->kbc_in && !(dev->status & STAT_IFULL)\n");
		return;		/* We want input and the host has not provided us with any yet, do nothing. */
	}
#ifdef ENABLE_KEYBOARD_AT_LOG
	else
		kbd_log("ATkbc:         Normal condition\n");
#endif

	if (dev->status & STAT_IFULL) {
		dev->status &= ~STAT_IFULL;

		if (dev->status & STAT_CD) {
			kbd_log("ATkbc:         Resetting command\n");
			dev->kbc_phase = 0;
			dev->kbc_in = 0;
		}
	}

	/* Process command. */
	kbc_command(dev);

	if ((dev->kbc_phase == 0) && !dev->kbc_in)
		dev->kbc_in_cmd = 0;
	else
		return;

	if (!(dev->status & STAT_OFULL))
		kbc_main_loop_scan(dev);
    /* Make absolutely sure to do nothing if OBF is full and IBF is empty. */
    } else if (!(dev->status & STAT_OFULL) || (dev->status & STAT_IFULL))  switch (dev->kbc_poll_phase) {
	case KBC_MAIN_LOOP:
		// kbd_log("ATkbc:     Main loop\n");
		if (dev->status & STAT_IFULL) {
			kbd_log("ATkbc: kbc_process()\n"
				"ATkbc:     Main loop\n"
				"ATkbc:         IBF full, process\n");
			kbc_process_ib(dev);
		} else
			kbc_main_loop_scan(dev);
		break;
	case KBC_WAIT_FOR_KBD:
	case KBC_WAIT_FOR_MOUSE:
	case KBC_WAIT_FOR_BOTH:
		kbd_log("ATkbc: kbc_process()\n"
			"ATkbc:     Scan: Phase %i\n", dev->kbc_poll_phase);
		kbc_wait(dev, dev->kbc_poll_phase & 3);
		break;
	default:
		kbd_log("ATkbc: kbc_process()\n"
			"ATkbc:     Scan: Invalid phase %i\n", dev->kbc_poll_phase);
		break;
    }
}


static void
kbd_poll(void *priv)
{
    atkbd_t *dev = (atkbd_t *)priv;

    timer_advance_u64(&dev->send_delay_timer, (100ULL * TIMER_USEC));

    /* We process all three devices at the same time, in an arbitrary order. */

    /* Keyboard processing */
    kbd_process(dev);

    /* TODO: Mouse processing */
    // mouse_process(dev);

    /* Controller processing */
    kbc_process(dev);
}


static void
add_data_vals(atkbd_t *dev, uint8_t *val, uint8_t len)
{
    int i;

    for (i = 0; i < len; i++)
	add_data_kbd_queue(dev, 0, val[i]);
}


static void
add_data_kbd(uint16_t val)
{
    atkbd_t *dev = SavedKbd;
    uint8_t fake_shift[4];
    uint8_t num_lock = 0, shift_states = 0;
    uint8_t kbc_ven = dev->flags & KBC_VEN_MASK;

    if (dev->kbd_in || (dev->kbd_phase > 0))
	return;

    keyboard_get_states(NULL, &num_lock, NULL);
    shift_states = keyboard_get_shift() & STATE_SHIFT_MASK;

    /* Test for T3100E 'Fn' key (Right Alt / Right Ctrl) */
    if ((dev != NULL) && (kbc_ven == KBC_VEN_TOSHIBA) && (keyboard_recv(0xb8) || keyboard_recv(0x9d)) &&
	(val >= 0x4f) && (val <= 0x54) && (val != 0x4e))
	t3100e_notify_set((val + 2) & 0x0f);

    switch(val) {
	case FAKE_LSHIFT_ON:
		kbd_log("fake left shift on, scan code: ");
		if (num_lock) {
			if (shift_states) {
				kbd_log("N/A (one or both shifts on)\n");
				break;
			} else {
				/* Num lock on and no shifts are pressed, send non-inverted fake shift. */
				switch(keyboard_mode & 0x02) {
					case 1:
						fake_shift[0] = 0xe0; fake_shift[1] = 0x2a;
						add_data_vals(dev, fake_shift, 2);
						break;

					case 2:
						fake_shift[0] = 0xe0; fake_shift[1] = 0x12;
						add_data_vals(dev, fake_shift, 2);
						break;

					default:
						kbd_log("N/A (scan code set %i)\n", keyboard_mode & 0x02);
						break;
				}
			}
		} else {
			if (shift_states & STATE_LSHIFT) {
				/* Num lock off and left shift pressed. */
				switch(keyboard_mode & 0x02) {
					case 1:
						fake_shift[0] = 0xe0; fake_shift[1] = 0xaa;
						add_data_vals(dev, fake_shift, 2);
						break;

					case 2:
						fake_shift[0] = 0xe0; fake_shift[1] = 0xf0; fake_shift[2] = 0x12;
						add_data_vals(dev, fake_shift, 3);
						break;

					default:
						kbd_log("N/A (scan code set %i)\n", keyboard_mode & 0x02);
						break;
				}
			}
			if (shift_states & STATE_RSHIFT) {
				/* Num lock off and right shift pressed. */
				switch(keyboard_mode & 0x02) {
					case 1:
						fake_shift[0] = 0xe0; fake_shift[1] = 0xb6;
						add_data_vals(dev, fake_shift, 2);
						break;

					case 2:
						fake_shift[0] = 0xe0; fake_shift[1] = 0xf0; fake_shift[2] = 0x59;
						add_data_vals(dev, fake_shift, 3);
						break;

					default:
						kbd_log("N/A (scan code set %i)\n", keyboard_mode & 0x02);
						break;
				}
			}
			kbd_log(shift_states ? "" : "N/A (both shifts off)\n");
		}
		break;

	case FAKE_LSHIFT_OFF:
		kbd_log("fake left shift on, scan code: ");
		if (num_lock) {
			if (shift_states) {
				kbd_log("N/A (one or both shifts on)\n");
				break;
			} else {
				/* Num lock on and no shifts are pressed, send non-inverted fake shift. */
				switch(keyboard_mode & 0x02) {
					case 1:
						fake_shift[0] = 0xe0; fake_shift[1] = 0xaa;
						add_data_vals(dev, fake_shift, 2);
						break;

					case 2:
						fake_shift[0] = 0xe0; fake_shift[1] = 0xf0; fake_shift[2] = 0x12;
						add_data_vals(dev, fake_shift, 3);
						break;

					default:
						kbd_log("N/A (scan code set %i)\n", keyboard_mode & 0x02);
						break;
				}
			}
		} else {
			if (shift_states & STATE_LSHIFT) {
				/* Num lock off and left shift pressed. */
				switch(keyboard_mode & 0x02) {
					case 1:
						fake_shift[0] = 0xe0; fake_shift[1] = 0x2a;
						add_data_vals(dev, fake_shift, 2);
						break;

					case 2:
						fake_shift[0] = 0xe0; fake_shift[1] = 0x12;
						add_data_vals(dev, fake_shift, 2);
						break;

					default:
						kbd_log("N/A (scan code set %i)\n", keyboard_mode & 0x02);
						break;
				}
			}
			if (shift_states & STATE_RSHIFT) {
				/* Num lock off and right shift pressed. */
				switch(keyboard_mode & 0x02) {
					case 1:
						fake_shift[0] = 0xe0; fake_shift[1] = 0x36;
						add_data_vals(dev, fake_shift, 2);
						break;

					case 2:
						fake_shift[0] = 0xe0; fake_shift[1] = 0x59;
						add_data_vals(dev, fake_shift, 2);
						break;

					default:
						kbd_log("N/A (scan code set %i)\n", keyboard_mode & 0x02);
						break;
				}
			}
			kbd_log(shift_states ? "" : "N/A (both shifts off)\n");
		}
		break;

	default:
		add_data_kbd_queue(dev, 0, val);
		break;
    }

    if (sc_or == 0x80)
	sc_or = 0;
}


static void
<<<<<<< HEAD
=======
write_output(atkbd_t *dev, uint8_t val)
{
    uint8_t old = dev->output_port;
    kbd_log("ATkbc: write output port: %02X (old: %02X)\n", val, dev->output_port);

    uint8_t kbc_ven = dev->flags & KBC_VEN_MASK;
    if ((kbc_ven != KBC_VEN_OLIVETTI) && ((kbc_ven == KBC_VEN_AMI) || ((dev->flags & KBC_TYPE_MASK) < KBC_TYPE_PS2_NOREF)))
	val |= ((dev->mem[0] << 4) & 0x10);

    /*IRQ 12*/
    if ((old ^ val) & 0x20) {
	if (val & 0x20)
		picint(1 << 12);
	else
		picintc(1 << 12);
    }

    /*IRQ 1*/
    if ((old ^ val) & 0x10) {
	if (val & 0x10)
		picint(1 << 1);
	else
		picintc(1 << 1);
    }

    if ((old ^ val) & 0x02) { /*A20 enable change*/
	mem_a20_key = val & 0x02;
	mem_a20_recalc();
	flushmmucache();
    }

    /* 0 holds the CPU in the RESET state, 1 releases it. To simplify this,
       we just do everything on release. */
    if ((old ^ val) & 0x01) { /*Reset*/
	if (! (val & 0x01)) {		/* Pin 0 selected. */
		/* Pin 0 selected. */
		kbd_log("write_output(): Pulse reset!\n");
		softresetx86();		/*Pulse reset!*/
		cpu_set_edx();
		flushmmucache();
		if (kbc_ven == KBC_VEN_ALI)
			smbase = 0x00030000;
	}
    }

    /* Do this here to avoid an infinite reset loop. */
    dev->output_port = val;
}


static void
write_cmd(atkbd_t *dev, uint8_t val)
{
    uint8_t kbc_ven = dev->flags & KBC_VEN_MASK;
    kbd_log("ATkbc: write command byte: %02X (old: %02X)\n", val, dev->mem[0]);

    if ((val & 1) && (dev->status & STAT_OFULL))
	dev->wantirq = 1;
    if (!(val & 1) && dev->wantirq)
	dev->wantirq = 0;

    /* PS/2 type 2 keyboard controllers always force the XLAT bit to 0. */
    if ((dev->flags & KBC_TYPE_MASK) == KBC_TYPE_PS2_2) {
	val &= ~CCB_TRANSLATE;
	dev->mem[0] &= ~CCB_TRANSLATE;
    }

    /* Scan code translate ON/OFF. */
    keyboard_mode &= 0x93;
    keyboard_mode |= (val & MODE_MASK);

    kbd_log("ATkbc: keyboard interrupt is now %s\n",  (val & 0x01) ? "enabled" : "disabled");

    /* ISA AT keyboard controllers use bit 5 for keyboard mode (1 = PC/XT, 2 = AT);
       PS/2 (and EISA/PCI) keyboard controllers use it as the PS/2 mouse enable switch.
       The AMIKEY firmware apparently uses this bit for something else. */
    if ((kbc_ven == KBC_VEN_AMI) ||
        ((dev->flags & KBC_TYPE_MASK) >= KBC_TYPE_PS2_NOREF)) {
	keyboard_mode &= ~CCB_PCMODE;

	kbd_log("ATkbc: mouse interrupt is now %s\n",  (val & 0x02) ? "enabled" : "disabled");
    }

    if ((kbc_ven == KBC_VEN_AMI) || ((dev->flags & KBC_TYPE_MASK) < KBC_TYPE_PS2_NOREF)) {
	/* Update the output port to mirror the KBD DIS and AUX DIS bits, if active. */
	write_output(dev, dev->output_port);
    }

    kbd_log("Command byte now: %02X (%02X)\n", dev->mem[0], val);

    dev->status = (dev->status & ~STAT_SYSFLAG) | (val & STAT_SYSFLAG);
}


static void
pulse_output(atkbd_t *dev, uint8_t mask)
{
    if (mask != 0x0f) {
    	dev->old_output_port = dev->output_port & ~(0xf0 | mask);
	kbd_log("pulse_output(): Output port now: %02X\n", dev->output_port & (0xf0 | mask));
    	write_output(dev, dev->output_port & (0xf0 | mask));
    	timer_set_delay_u64(&dev->pulse_cb, 6ULL * TIMER_USEC);
    }
}


static void
>>>>>>> 300e09a6
pulse_poll(void *priv)
{
    atkbd_t *dev = (atkbd_t *)priv;

    kbd_log("pulse_poll(): Output port now: %02X\n", dev->p2 | dev->old_p2);
    write_output(dev, dev->p2 | dev->old_p2);
}


static uint8_t
write64_generic(void *priv, uint8_t val)
{
    atkbd_t *dev = (atkbd_t *)priv;
    uint8_t current_drive, fixed_bits;
    uint8_t kbc_ven = dev->flags & KBC_VEN_MASK;

    switch (val) {
	case 0xa4:	/* check if password installed */
		if (dev->flags & KBC_FLAG_PS2) {
			kbd_log("ATkbc: check if password installed\n");
			kbc_transmit(dev, (dev->mem[0x50] == 0x00) ? 0xf1 : 0xfa);
			return 0;
		}
		break;

	case 0xa5:	/* load security */
		if (dev->flags & KBC_FLAG_PS2) {
			kbd_log("ATkbc: load security\n");
			dev->kbc_in = 1;
			return 0;
		}
		break;

	case 0xa7:	/* disable mouse port */
		if (dev->flags & KBC_FLAG_PS2) {
			kbd_log("ATkbc: disable mouse port\n");
			// kbc_transmit(dev, 0);
			return 0;
		}
		break;

	case 0xa8:	/*Enable mouse port*/
		if (dev->flags & KBC_FLAG_PS2) {
			kbd_log("ATkbc: enable mouse port\n");
			// kbc_transmit(dev, 1);
			return 0;
		}
		break;

	case 0xa9:	/*Test mouse port*/
		kbd_log("ATkbc: test mouse port\n");
		if (dev->flags & KBC_FLAG_PS2) {
			/* No error, this is testing the channel 2 interface. */
			kbc_transmit(dev, 0x00);
			return 0;
		}
		break;

	case 0xaf:	/* read keyboard version */
		kbd_log("ATkbc: read keyboard version\n");
		kbc_transmit(dev, 0x00);
		return 0;

	case 0xc0:	/* read input port */
		/* IBM PS/1:
			Bit 2 and 4 ignored (we return always 0),
			Bit 6 must 1 for 5.25" floppy drive, 0 for 3.5".
		   Intel AMI:
			Bit 2 ignored (we return always 1),
			Bit 4 must be 1,
			Bit 6 must be 1 or else error in SMM.
		   Acer:
			Bit 2 must be 0 (and Acer V10 disables CMOS setup if it's 1),
			Bit 4 must be 0,
			Bit 6 ignored.
		   Packard Bell PB450:
			Bit 2 must be 1.
		   P6RP4:
			Bit 2 must be 1 or CMOS setup is disabled.
			Bit 5 must be 1 or the BIOS ends in an infinite reset loop. */
		kbd_log("ATkbc: read input port\n");
		fixed_bits = 4;
		/* The SMM handlers of Intel AMI Pentium BIOS'es expect bit 6 to be set. */
		if (kbc_ven == KBC_VEN_INTEL_AMI)
			fixed_bits |= 0x40;
		if (kbc_ven == KBC_VEN_IBM_PS1) {
			current_drive = fdc_get_current_drive();
			kbc_transmit(dev, dev->p1 | fixed_bits | (fdd_is_525(current_drive) ? 0x40 : 0x00));
			dev->p1 = ((dev->p1 + 1) & 3) | (dev->p1 & 0xfc) | (fdd_is_525(current_drive) ? 0x40 : 0x00);
		} else if (kbc_ven == KBC_VEN_NCR) {
			/* switch settings
			 * bit 7: keyboard disable
			 * bit 6: display type (0 color, 1 mono)
			 * bit 5: power-on default speed (0 high, 1 low)
			 * bit 4: sense RAM size (0 unsupported, 1 512k on system board)
			 * bit 3: coprocessor detect
			 * bit 2: unused
			 * bit 1: high/auto speed
			 * bit 0: dma mode
			 */
			kbc_transmit(dev, (dev->p1 | fixed_bits | (video_is_mda() ? 0x40 : 0x00) | (hasfpu ? 0x08 : 0x00)) & 0xdf);
			dev->p1 = ((dev->p1 + 1) & 3) | (dev->p1 & 0xfc);
		} else {
			pclog("[%04X:%08X] Reading %02X from input port\n", CS, cpu_state.pc, ((dev->p1 | fixed_bits) & 0xf0) | 0x0c);
			if ((dev->flags & KBC_FLAG_PS2) && ((dev->flags & KBC_VEN_MASK) != KBC_VEN_INTEL_AMI))
				// kbc_transmit(dev, ((dev->p1 | fixed_bits) & 0xf0) | 0x0c);
				kbc_transmit(dev, ((dev->p1 | fixed_bits) & 0xf0) | 0x08);
				// kbc_transmit(dev, (dev->p1 | fixed_bits) & (((dev->flags & KBC_VEN_MASK) == KBC_VEN_ACER) ? 0xeb : 0xef));
			else
				kbc_transmit(dev, dev->p1 | fixed_bits);
			dev->p1 = ((dev->p1 + 1) & 3) | (dev->p1 & 0xfc);
		}
		return 0;

	case 0xd3:	/* write mouse output buffer */
		if (dev->flags & KBC_FLAG_PS2) {
			kbd_log("ATkbc: write mouse output buffer\n");
			dev->kbc_in = 1;
			return 0;
		}
		break;

	case 0xd4:	/* write to mouse */
		kbd_log("ATkbc: write to mouse\n");
		dev->kbc_in = 1;
		return 0;

	case 0xf0 ... 0xff:
		kbd_log("ATkbc: pulse %01X\n", val & 0x0f);
		pulse_output(dev, val & 0x0f);
		return 0;
    }

    kbd_log("ATkbc: bad command %02X\n", val);
    return 1;
}


static uint8_t
write60_ami(void *priv, uint8_t val)
{
    atkbd_t *dev = (atkbd_t *)priv;
    uint16_t index = 0x00c0;

    switch(dev->kbc_cmd) {
	/* 0x40 - 0x5F are aliases for 0x60 - 0x7F */
	case 0x40 ... 0x5f:
		kbd_log("ATkbc: AMI - alias write to %08X\n", dev->kbc_cmd);
		if (dev->kbc_cmd == 0x40)
			write_cmd(dev, val);
		else
			dev->mem[(dev->kbc_cmd & 0x1f) + 0x20] = val;
		return 0;

	case 0xaf:	/* set extended controller RAM */
		kbd_log("ATkbc: AMI - set extended controller RAM, input phase %i\n", dev->secr_phase);
		if (dev->secr_phase == 0) {
			dev->mem_index = val;
			dev->kbc_in = 1;
			dev->secr_phase++;
		} else if (dev->secr_phase == 1) {
			if (dev->mem_index == 0x20)
				write_cmd(dev, val);
			else
				dev->mem[dev->mem_index] = val;
			dev->secr_phase = 0;
		}
		return 0;

	case 0xb8:
		kbd_log("ATkbc: AMI MegaKey - memory index %02X\n", val);
		dev->mem_index = val;
		return 0;

	case 0xbb:
		kbd_log("ATkbc: AMI MegaKey - write %02X to memory index %02X\n", val, dev->mem_index);
		if (dev->mem_index >= 0x80) {
			switch (dev->mem[0x9b] & 0xc0) {
				case 0x00:
					index = 0x0080;
					break;
				case 0x40: case 0x80:
					index = 0x0000;
					break;
				case 0xc0:
					index = 0x0100;
					break;
			}
			dev->mem[index + dev->mem_index] = val;
		} else if (dev->mem_index == 0x60)
			write_cmd(dev, val);
		else if (dev->mem_index == 0x42)
			dev->status = val;
		else if (dev->mem_index >= 0x40)
			dev->mem[dev->mem_index - 0x40] = val;
		else
			dev->mem_int[dev->mem_index] = val;
		return 0;

	case 0xbd:
		kbd_log("ATkbc: AMI MegaKey - write %02X to config index %02X\n", val, dev->mem_index);
		switch (dev->mem_index) {
			case 0x00:	/* STAT8042 */
				dev->status = val;
				break;
			case 0x01:	/* Password_ptr */
				dev->mem[0x1c] = val;
				break;
			case 0x02:	/* Wakeup_Tsk_Reg */
				dev->mem[0x1e] = val;
				break;
			case 0x03:	/* CCB */
				write_cmd(dev, val);
				break;
			case 0x04:	/* Debounce_time */
				dev->mem[0x4d] = val;
				break;
			case 0x05:	/* Pulse_Width */
				dev->mem[0x4e] = val;
				break;
			case 0x06:	/* Pk_sel_byte */
				dev->mem[0x4c] = val;
				break;
			case 0x07:	/* Func_Tsk_Reg */
				dev->mem[0x7e] = val;
				break;
			case 0x08:	/* TypematicRate */
				dev->mem[0x80] = val;
				break;
			case 0x09:	/* Led_Flag_Byte */
				dev->mem[0x81] = val;
				break;
			case 0x0a:	/* Kbms_Command_St */
				dev->mem[0x87] = val;
				break;
			case 0x0b:	/* Delay_Count_Byte */
				dev->mem[0x86] = val;
				break;
			case 0x0c:	/* KBC_Flags */
				dev->mem[0x9b] = val;
				break;
			case 0x0d:	/* SCODE_HK1 */
				dev->mem[0x50] = val;
				break;
			case 0x0e:	/* SCODE_HK2 */
				dev->mem[0x51] = val;
				break;
			case 0x0f:	/* SCODE_HK3 */
				dev->mem[0x52] = val;
				break;
			case 0x10:	/* SCODE_HK4 */
				dev->mem[0x53] = val;
				break;
			case 0x11:	/* SCODE_HK5 */
				dev->mem[0x54] = val;
				break;
			case 0x12:	/* SCODE_HK6 */
				dev->mem[0x55] = val;
				break;
			case 0x13:	/* TASK_HK1 */
				dev->mem[0x56] = val;
				break;
			case 0x14:	/* TASK_HK2 */
				dev->mem[0x57] = val;
				break;
			case 0x15:	/* TASK_HK3 */
				dev->mem[0x58] = val;
				break;
			case 0x16:	/* TASK_HK4 */
				dev->mem[0x59] = val;
				break;
			case 0x17:	/* TASK_HK5 */
				dev->mem[0x5a] = val;
				break;
			/* The next 4 bytes have uncertain correspondences. */
			case 0x18:	/* Batt_Poll_delay_Time */
				dev->mem[0x5b] = val;
				break;
			case 0x19:	/* Batt_Alarm_Reg1 */
				dev->mem[0x5c] = val;
				break;
			case 0x1a:	/* Batt_Alarm_Reg2 */
				dev->mem[0x5d] = val;
				break;
			case 0x1b:	/* Batt_Alarm_Tsk_Reg */
				dev->mem[0x5e] = val;
				break;
			case 0x1c:	/* Kbc_State1 */
				dev->mem[0x9d] = val;
				break;
			case 0x1d:	/* Aux_Config */
				dev->mem[0x75] = val;
				break;
			case 0x1e:	/* Kbc_State3 */
				dev->mem[0x73] = val;
				break;
		}
		return 0;

	case 0xc1:	/* write input port */
		kbd_log("ATkbc: AMI MegaKey - write %02X to input port\n", val);
		dev->p1 = val;
		return 0;

	case 0xcb:	/* set keyboard mode */
		kbd_log("ATkbc: AMI - set keyboard mode\n");
		return 0;
    }

    return 1;
}


static uint8_t
write64_ami(void *priv, uint8_t val)
{
    atkbd_t *dev = (atkbd_t *)priv;
<<<<<<< HEAD
    uint16_t index = 0x00c0;
=======
>>>>>>> 300e09a6
    uint8_t kbc_ven = dev->flags & KBC_VEN_MASK;

    switch (val) {
	case 0x00 ... 0x1f:
		kbd_log("ATkbc: AMI - alias read from %08X\n", val);
		kbc_transmit(dev, dev->mem[val + 0x20]);
		return 0;

	case 0x40 ... 0x5f:
		kbd_log("ATkbc: AMI - alias write to %08X\n", dev->kbc_cmd);
		dev->kbc_in = 1;
		return 0;

	case 0xa0:	/* copyright message */
		kbc_transmit(dev, ami_copr[0]);
		dev->kbc_phase = 1;
		return 0;

	case 0xa1:	/* get controller version */
		kbd_log("ATkbc: AMI - get controller version\n");
<<<<<<< HEAD
		/*	ASCII		Character	Controller
			------------------------------------------
			N/A		N/A		Keyboard controllers not implementing this command, including
							the Access Methods AMI keyboard controller;
			0x00		N/A		Various early keyboard controllers, including Award;
			0x1D		<->*		Ju-Jet keyboard controller, this characters appears on a
							photo of an AMIBIOS screen where a CTRL key press has been
							mistaken for this command's output;
			0x30		0*		Not actually returned by a keyboard controller, seen on AMI
							Color or later BIOS'es when the command 0xA1 has not returned
							any character;
			0x35		5		AMI MEGAKEY keyboard controller, 1994 revision, the variant
							found on National Semiconductors and SM(S)C Super I/O chips,
							actually returns 1994 copyright;
			0x37		7		Unknown keyboard controller, possibly AMI;
			0x38		8		The earliest American Megatrends AMI keyboard controller,
							also has a later revision that adds command 0xA0;
			0x39		9		Mentioned in an AMI fax to IBM regarding OS/2 compatibility
							with AMI keyboard controller - called non-standard but not
							non-AMI (perhaps earlier TriGem before 'Z'?);
			0x41		A		Likely the keyboard controller on the HiNT chipset;
			0x42		B		AMI B keyboard controller;
			0x44		D		AMI D keyboard controller;
			0x45		E		AMI E keyboard controller, presumably from 1989, also seen on
							some ALi M148x AMIBIOS'es due to the keyboard controller's
							command byte from the preceding read command having been
							mixed in;
			0x46		F		AMI F / AMIKEY keyboard controller, from 1990, also used by
							clones;
			0x47		G		Unknown keyboard controller, known from an AMIBIOS string;
			0x48		H		AMI H / AMIKEY-2 keyboard controller, from 1992, also used by
							clones;
			0x4C		L		Unknown keyboard controller, known from an AMIBIOS string;
			0x4D		M		MR (Microid Research) keyboard controller from 1991, a later
							one seems to actually be AMIKEY-2;
			0x4E		N		Unknown keyboard controller;
			0x50		P		AMI MEGAKEY keyboard controller, original 1993 version;
			0x51		Q*		Seen on 86Box on some ALi M148x AMIBIOS'es due to the keyboard
							controller emulation being incorrect and causing an even worse
							input mix-up than on real hardware;
			0x52		R		AMI MEGAKEY keyboard controller, 1994 revision, still returns
							1993 copyright;
			0x53		S		Unknown keyboard controller, known from an AMIBIOS string;
			0x54		T*		Seen on one screenshot from PCem, due to the command not
							being implemented and some other output having been mixed in;
			0x55		U		SARC 6042 keyboard controller, also seen on some ALi M148x
							AMIBIOS'es due to the keyboard controller's command byte from
							the preceding read command having been mixed in;
			0x5A		Z		TriGem keyboard controller, usually on a square 8742, is a
							customized AMI keyboard controller from 1990.

			* Never returned by an actual keyboard controller, or at least has not been seen returned by
			  one thus far.
		 */
		kbc_transmit(dev, (kbc_ven == KBC_VEN_INTEL_AMI) ? '5' : 'H');
=======
		if ((dev->flags & KBC_TYPE_MASK) >= KBC_TYPE_PS2_NOREF) {
			if (kbc_ven == KBC_VEN_ALI)
				add_data(dev, 'F');
			else if ((dev->flags & KBC_VEN_MASK) == KBC_VEN_INTEL_AMI)
				add_data(dev, '5');
			else
				add_data(dev, 'H');
		} else
			add_data(dev, 'F');
>>>>>>> 300e09a6
		return 0;

	case 0xa2:	/* clear keyboard controller lines P22/P23 */
		if (!(dev->flags & KBC_FLAG_PS2)) {
			kbd_log("ATkbc: AMI - clear KBC lines P22 and P23\n");
			write_output(dev, dev->p2 & 0xf3);
			kbc_transmit(dev, 0x00);
			return 0;
		}
		break;

	case 0xa3:	/* set keyboard controller lines P22/P23 */
		if (!(dev->flags & KBC_FLAG_PS2)) {
			kbd_log("ATkbc: AMI - set KBC lines P22 and P23\n");
			write_output(dev, dev->p2 | 0x0c);
			kbc_transmit(dev, 0x00);
			return 0;
		}
		break;

	case 0xa4:	/* write clock = low */
		if (!(dev->flags & KBC_FLAG_PS2)) {
			kbd_log("ATkbc: AMI - write clock = low\n");
			dev->ami_stat &= 0xfe;
			return 0;
		}
		break;

	case 0xa5:	/* write clock = high */
		if (!(dev->flags & KBC_FLAG_PS2)) {
			kbd_log("ATkbc: AMI - write clock = high\n");
			dev->ami_stat |= 0x01;
			return 0;
		}
		break;

	case 0xa6:	/* read clock */
		if (!(dev->flags & KBC_FLAG_PS2)) {
			kbd_log("ATkbc: AMI - read clock\n");
			kbc_transmit(dev, !!(dev->ami_stat & 1));
			return 0;
		}
		break;

	case 0xa7:	/* write cache bad */
		if (!(dev->flags & KBC_FLAG_PS2)) {
			kbd_log("ATkbc: AMI - write cache bad\n");
			dev->ami_stat &= 0xfd;
			return 0;
		}
		break;

	case 0xa8:	/* write cache good */
		if (!(dev->flags & KBC_FLAG_PS2)) {
			kbd_log("ATkbc: AMI - write cache good\n");
			dev->ami_stat |= 0x02;
			return 0;
		}
		break;

	case 0xa9:	/* read cache */
		if (!(dev->flags & KBC_FLAG_PS2)) {
			kbd_log("ATkbc: AMI - read cache\n");
			kbc_transmit(dev, !!(dev->ami_stat & 2));
			return 0;
		}
		break;

	case 0xaf:	/* set extended controller RAM */
<<<<<<< HEAD
		kbd_log("ATkbc: set extended controller RAM\n");
		dev->kbc_in = 1;
=======
		if (kbc_ven == KBC_VEN_ALI) {
			kbd_log("ATkbc: Award/ALi/VIA keyboard controller revision\n");
			add_to_kbc_queue_front(dev, 0x43, 0, 0x00);
		} else {
			kbd_log("ATkbc: set extended controller RAM\n");
			dev->want60 = 1;
			dev->secr_phase = 1;
		}
>>>>>>> 300e09a6
		return 0;

	case 0xb0 ... 0xb3:
		/* set KBC lines P10-P13 (input port bits 0-3) low */
		kbd_log("ATkbc: set KBC lines P10-P13 (input port bits 0-3) low\n");
		if (!(dev->flags & KBC_FLAG_PS2) || (val > 0xb1)) {
			dev->p1 &= ~(1 << (val & 0x03));
		}
		kbc_transmit(dev, 0x00);
		return 0;

	case 0xb4: case 0xb5:
		/* set KBC lines P22-P23 (output port bits 2-3) low */
		kbd_log("ATkbc: set KBC lines P22-P23 (output port bits 2-3) low\n");
		if (!(dev->flags & KBC_FLAG_PS2))
			write_output(dev, dev->p2 & ~(4 << (val & 0x01)));
		kbc_transmit(dev, 0x00);
		return 0;

#if 0
	case 0xb8 ... 0xbb:
#else
	case 0xb9:
#endif
		/* set KBC lines P10-P13 (input port bits 0-3) high */
		kbd_log("ATkbc: set KBC lines P10-P13 (input port bits 0-3) high\n");
		if (!(dev->flags & KBC_FLAG_PS2) || (val > 0xb9)) {
			dev->p1 |= (1 << (val & 0x03));
			kbc_transmit(dev, 0x00);
		}
		return 0;

	case 0xb8:
		kbd_log("ATkbc: AMI MegaKey - memory index\n");
		dev->kbc_in = 1;
		return 0;

	case 0xba:
		kbd_log("ATkbc: AMI MegaKey - read %02X memory from index %02X\n", dev->mem[dev->mem_index], dev->mem_index);
		if (dev->mem_index >= 0x80) {
			switch (dev->mem[0x9b] & 0xc0) {
				case 0x00:
					index = 0x0080;
					break;
				case 0x40: case 0x80:
					index = 0x0000;
					break;
				case 0xc0:
					index = 0x0100;
					break;
			}
			kbc_transmit(dev, dev->mem[index + dev->mem_index]);
		} else if (dev->mem_index == 0x42)
			kbc_transmit(dev, dev->status);
		else if (dev->mem_index >= 0x40)
			kbc_transmit(dev, dev->mem[dev->mem_index - 0x40]);
		else
			kbc_transmit(dev, dev->mem_int[dev->mem_index]);
		return 0;

	case 0xbb:
		kbd_log("ATkbc: AMI MegaKey - write to memory index %02X\n", dev->mem_index);
		dev->kbc_in = 1;
		return 0;

#if 0
	case 0xbc: case 0xbd:
		/* set KBC lines P22-P23 (output port bits 2-3) high */
		kbd_log("ATkbc: set KBC lines P22-P23 (output port bits 2-3) high\n");
		if (!(dev->flags & KBC_FLAG_PS2))
			write_output(dev, dev->p2 | (4 << (val & 0x01)));
		kbc_transmit(dev, 0x00);
		return 0;
#endif

	case 0xbc:
		switch (dev->mem_index) {
			case 0x00:	/* STAT8042 */
				kbc_transmit(dev, dev->status);
				break;
			case 0x01:	/* Password_ptr */
				kbc_transmit(dev, dev->mem[0x1c]);
				break;
			case 0x02:	/* Wakeup_Tsk_Reg */
				kbc_transmit(dev, dev->mem[0x1e]);
				break;
			case 0x03:	/* CCB */
				kbc_transmit(dev, dev->mem[0x20]);
				break;
			case 0x04:	/* Debounce_time */
				kbc_transmit(dev, dev->mem[0x4d]);
				break;
			case 0x05:	/* Pulse_Width */
				kbc_transmit(dev, dev->mem[0x4e]);
				break;
			case 0x06:	/* Pk_sel_byte */
				kbc_transmit(dev, dev->mem[0x4c]);
				break;
			case 0x07:	/* Func_Tsk_Reg */
				kbc_transmit(dev, dev->mem[0x7e]);
				break;
			case 0x08:	/* TypematicRate */
				kbc_transmit(dev, dev->mem[0x80]);
				break;
			case 0x09:	/* Led_Flag_Byte */
				kbc_transmit(dev, dev->mem[0x81]);
				break;
			case 0x0a:	/* Kbms_Command_St */
				kbc_transmit(dev, dev->mem[0x87]);
				break;
			case 0x0b:	/* Delay_Count_Byte */
				kbc_transmit(dev, dev->mem[0x86]);
				break;
			case 0x0c:	/* KBC_Flags */
				kbc_transmit(dev, dev->mem[0x9b]);
				break;
			case 0x0d:	/* SCODE_HK1 */
				kbc_transmit(dev, dev->mem[0x50]);
				break;
			case 0x0e:	/* SCODE_HK2 */
				kbc_transmit(dev, dev->mem[0x51]);
				break;
			case 0x0f:	/* SCODE_HK3 */
				kbc_transmit(dev, dev->mem[0x52]);
				break;
			case 0x10:	/* SCODE_HK4 */
				kbc_transmit(dev, dev->mem[0x53]);
				break;
			case 0x11:	/* SCODE_HK5 */
				kbc_transmit(dev, dev->mem[0x54]);
				break;
			case 0x12:	/* SCODE_HK6 */
				kbc_transmit(dev, dev->mem[0x55]);
				break;
			case 0x13:	/* TASK_HK1 */
				kbc_transmit(dev, dev->mem[0x56]);
				break;
			case 0x14:	/* TASK_HK2 */
				kbc_transmit(dev, dev->mem[0x57]);
				break;
			case 0x15:	/* TASK_HK3 */
				kbc_transmit(dev, dev->mem[0x58]);
				break;
			case 0x16:	/* TASK_HK4 */
				kbc_transmit(dev, dev->mem[0x59]);
				break;
			case 0x17:	/* TASK_HK5 */
				kbc_transmit(dev, dev->mem[0x5a]);
				break;
			/* The next 4 bytes have uncertain correspondences. */
			case 0x18:	/* Batt_Poll_delay_Time */
				kbc_transmit(dev, dev->mem[0x5b]);
				break;
			case 0x19:	/* Batt_Alarm_Reg1 */
				kbc_transmit(dev, dev->mem[0x5c]);
				break;
			case 0x1a:	/* Batt_Alarm_Reg2 */
				kbc_transmit(dev, dev->mem[0x5d]);
				break;
			case 0x1b:	/* Batt_Alarm_Tsk_Reg */
				kbc_transmit(dev, dev->mem[0x5e]);
				break;
			case 0x1c:	/* Kbc_State1 */
				kbc_transmit(dev, dev->mem[0x9d]);
				break;
			case 0x1d:	/* Aux_Config */
				kbc_transmit(dev, dev->mem[0x75]);
				break;
			case 0x1e:	/* Kbc_State3 */
				kbc_transmit(dev, dev->mem[0x73]);
				break;
			default:
				kbc_transmit(dev, 0x00);
				break;
		}
		kbd_log("ATkbc: AMI MegaKey - read from config index %02X\n", dev->mem_index);
		return 0;

	case 0xbd:
		kbd_log("ATkbc: AMI MegaKey - write to config index %02X\n", dev->mem_index);
		dev->kbc_in = 1;
		return 0;

	case 0xc1:	/* write input port */
		kbd_log("ATkbc: AMI MegaKey - write input port\n");
		dev->kbc_in = 1;
		return 0;

	case 0xc4:
		/* set KBC line P14 low */
		kbd_log("ATkbc: set KBC line P14 (input port bit 4) low\n");
		dev->p1 &= 0xef;
		kbc_transmit(dev, 0x00);
		return 0;
	case 0xc5:
		/* set KBC line P15 low */
		kbd_log("ATkbc: set KBC line P15 (input port bit 5) low\n");
		dev->p1 &= 0xdf;
		kbc_transmit(dev, 0x00);
		return 0;

	case 0xc8: case 0xc9:
		/*
		 * (un)block KBC lines P22/P23
		 * (allow command D1 to change bits 2/3 of the output port)
		 */
		kbd_log("ATkbc: AMI - %sblock KBC lines P22 and P23\n", (val & 1) ? "" : "un");
		dev->p2_locked = (val & 1);
		return 0;

	case 0xcc:
		/* set KBC line P14 high */
		kbd_log("ATkbc: set KBC line P14 (input port bit 4) high\n");
		dev->p1 |= 0x10;
		kbc_transmit(dev, 0x00);
		return 0;
	case 0xcd:
		/* set KBC line P15 high */
		kbd_log("ATkbc: set KBC line P15 (input port bit 5) high\n");
		dev->p1 |= 0x20;
		kbc_transmit(dev, 0x00);
		return 0;

	case 0xef:	/* ??? - sent by AMI486 */
		kbd_log("ATkbc: ??? - sent by AMI486\n");
		return 0;
    }

    return write64_generic(dev, val);
}


static uint8_t
write64_ibm_mca(void *priv, uint8_t val)
{
    atkbd_t *dev = (atkbd_t *)priv;

    switch (val) {
	case 0xc1: /*Copy bits 0 to 3 of input port to status bits 4 to 7*/
		kbd_log("ATkbc: copy bits 0 to 3 of input port to status bits 4 to 7\n");
		dev->status &= 0x0f;
		dev->status |= ((((dev->p1 & 0xfc) | 0x84) & 0x0f) << 4);
		return 0;

	case 0xc2: /*Copy bits 4 to 7 of input port to status bits 4 to 7*/
		kbd_log("ATkbc: copy bits 4 to 7 of input port to status bits 4 to 7\n");
		dev->status &= 0x0f;
		dev->status |= (((dev->p1 & 0xfc) | 0x84) & 0xf0);
		return 0;

	case 0xaf:
		kbd_log("ATkbc: bad KBC command AF\n");
		return 1;

	case 0xf0 ... 0xff:
		kbd_log("ATkbc: pulse: %01X\n", (val & 0x03) | 0x0c);
		pulse_output(dev, (val & 0x03) | 0x0c);
		return 0;
    }

    return write64_generic(dev, val);
}


static uint8_t
write60_quadtel(void *priv, uint8_t val)
{
    atkbd_t *dev = (atkbd_t *)priv;

    switch(dev->kbc_cmd) {
	case 0xcf:	/*??? - sent by MegaPC BIOS*/
		kbd_log("ATkbc: ??? - sent by MegaPC BIOS\n");
		return 0;
    }

    return 1;
}


static uint8_t
write64_olivetti(void *priv, uint8_t val)
{
    atkbd_t *dev = (atkbd_t *)priv;

    switch (val) {
	/* This appears to be a clone of "Read input port", in which case, the bis would be:
		7: M290 (AT KBC):
			Keyboard lock (1 = unlocked, 0 = locked);
		   M300 (PS/2 KBC):
			Bus expansion board present (1 = present, 0 = not present);
		6: Usually:
			Display (1 = MDA, 0 = CGA, but can have its polarity inverted);
		5: Manufacturing jumper (1 = not installed, 0 = installed (infinite loop));
		4: RAM on motherboard (1 = 256 kB, 0 = 512 kB - which machine actually uses this?);
		3: Fast Ram check (if inactive keyboard works erratically);
		2: Keyboard fuse present
		   This appears to be in-line with PS/2: 1 = no power, 0 = keyboard power normal;
		1: M290 (AT KBC):
			Unused;
		   M300 (PS/2 KBC):
			Mouse data in;
		0: M290 (AT KBC):
			Unused;
		   M300 (PS/2 KBC):
			Key data in.
	*/
	case 0x80:	/* Olivetti-specific command */
		/*
		* bit 7: bus expansion board present (M300) / keyboard unlocked (M290)
		* bits 4-6: ???
		* bit 3: fast ram check (if inactive keyboard works erratically)
		* bit 2: keyboard fuse present
		* bits 0-1: ???
		*/
		kbc_transmit(dev, 0x0c | (is386 ? 0x00 : 0x80));
		return 0;
    }

    return write64_generic(dev, val);
}


static uint8_t
write64_quadtel(void *priv, uint8_t val)
{
    atkbd_t *dev = (atkbd_t *)priv;

    switch (val) {
	case 0xaf:
		kbd_log("ATkbc: bad KBC command AF\n");
		return 1;

	case 0xcf:	/*??? - sent by MegaPC BIOS*/
		kbd_log("ATkbc: ??? - sent by MegaPC BIOS\n");
		dev->kbc_in = 1;
		return 0;
    }

    return write64_generic(dev, val);
}


static uint8_t
write60_toshiba(void *priv, uint8_t val)
{
    atkbd_t *dev = (atkbd_t *)priv;

    switch(dev->kbc_cmd) {
	case 0xb6:	/* T3100e - set color/mono switch */
		kbd_log("ATkbc: T3100e - set color/mono switch\n");
		t3100e_mono_set(val);
		return 0;
    }

    return 1;
}


static uint8_t
write64_toshiba(void *priv, uint8_t val)
{
    atkbd_t *dev = (atkbd_t *)priv;

    switch (val) {
	case 0xaf:
		kbd_log("ATkbc: bad KBC command AF\n");
		return 1;

	case 0xb0:	/* T3100e: Turbo on */
		kbd_log("ATkbc: T3100e: Turbo on\n");
		t3100e_turbo_set(1);
		return 0;

	case 0xb1:	/* T3100e: Turbo off */
		kbd_log("ATkbc: T3100e: Turbo off\n");
		t3100e_turbo_set(0);
		return 0;

	case 0xb2:	/* T3100e: Select external display */
		kbd_log("ATkbc: T3100e: Select external display\n");
		t3100e_display_set(0x00);
		return 0;

	case 0xb3:	/* T3100e: Select internal display */
		kbd_log("ATkbc: T3100e: Select internal display\n");
		t3100e_display_set(0x01);
		return 0;

	case 0xb4:	/* T3100e: Get configuration / status */
		kbd_log("ATkbc: T3100e: Get configuration / status\n");
		kbc_transmit(dev, t3100e_config_get());
		return 0;

	case 0xb5:	/* T3100e: Get colour / mono byte */
		kbd_log("ATkbc: T3100e: Get colour / mono byte\n");
		kbc_transmit(dev, t3100e_mono_get());
		return 0;

	case 0xb6:	/* T3100e: Set colour / mono byte */
		kbd_log("ATkbc: T3100e: Set colour / mono byte\n");
		dev->kbc_in = 1;
		return 0;

	case 0xb7:	/* T3100e: Emulate PS/2 keyboard */
	case 0xb8:	/* T3100e: Emulate AT keyboard */
		dev->flags &= ~KBC_FLAG_PS2;
		if (val == 0xb7) {
			kbd_log("ATkbc: T3100e: Emulate PS/2 keyboard\n");
			dev->flags |= KBC_FLAG_PS2;
		}
#ifdef ENABLE_KEYBOARD_AT_LOG
		else
			kbd_log("ATkbc: T3100e: Emulate AT keyboard\n");
#endif
		return 0;

	case 0xbb:	/* T3100e: Read 'Fn' key.
			   Return it for right Ctrl and right Alt; on the real
			   T3100e, these keystrokes could only be generated
			   using 'Fn'. */
		kbd_log("ATkbc: T3100e: Read 'Fn' key\n");
		if (keyboard_recv(0xb8) ||	/* Right Alt */
		    keyboard_recv(0x9d))	/* Right Ctrl */
			kbc_transmit(dev, 0x04);
		else
			kbc_transmit(dev, 0x00);
		return 0;

	case 0xbc:	/* T3100e: Reset Fn+Key notification */
		kbd_log("ATkbc: T3100e: Reset Fn+Key notification\n");
		t3100e_notify_set(0x00);
		return 0;

	case 0xc0:	/*Read input port*/
		kbd_log("ATkbc: read input port\n");

		/* The T3100e returns all bits set except bit 6 which
		 * is set by t3100e_mono_set() */
		dev->p1 = (t3100e_mono_get() & 1) ? 0xff : 0xbf;
		kbc_transmit(dev, dev->p1);
		return 0;

    }

    return write64_generic(dev, val);
}


static void
kbd_write(uint16_t port, uint8_t val, void *priv)
{
    atkbd_t *dev = (atkbd_t *)priv;
<<<<<<< HEAD

    kbd_log("[%04X:%08X] ATkbc: write(%04X, %02X)\n", CS, cpu_state.pc, port, val);
=======
    int i = 0, bad = 1;
    uint8_t mask, kbc_ven = dev->flags & KBC_VEN_MASK;
>>>>>>> 300e09a6

    switch (port) {
	case 0x60:
		dev->status = (dev->status & ~STAT_CD) | STAT_IFULL;
		dev->ib = val;
		// kbd_status("Write %02X: %02X, Status = %02X\n", port, val, dev->status);

#if 0
		if ((dev->fast_a20_phase == 1)/* && ((val == 0xdd) || (val == 0xdf))*/) {
			dev->status &= ~STAT_IFULL;
			write_output(dev, val);
			dev->fast_a20_phase = 0;
		}
#endif
		break;
	case 0x64:
		dev->status |= (STAT_CD | STAT_IFULL);
		dev->ib = val;
		// kbd_status("Write %02X: %02X, Status = %02X\n", port, val, dev->status);

#if 0
		if (val == 0xd1) {
			dev->status &= ~STAT_IFULL;
			dev->fast_a20_phase = 1;
		} else if (val == 0xfe) {
			dev->status &= ~STAT_IFULL;
			pulse_output(dev, 0x0e);
		} else if ((val == 0xad) || (val == 0xae)) {
			dev->status &= ~STAT_IFULL;
			if (val & 0x01)
				dev->mem[0x20] |= 0x10;
			else
				dev->mem[0x20] &= ~0x10;
		} else if (val == 0xa1) {
			dev->status &= ~STAT_IFULL;
			kbc_send_to_ob(dev, 'H', 0, 0x00);
		}
#else
		/* if (val == 0xa1) {
			dev->status &= ~STAT_IFULL;
			kbc_send_to_ob(dev, 'H', 0, 0x00);
		} */
		// kbc_process(dev);
#endif
		break;
    }
}


static uint8_t
kbd_read(uint16_t port, void *priv)
{
    atkbd_t *dev = (atkbd_t *)priv;
    uint8_t ret = 0xff;

    // if (dev->flags & KBC_FLAG_PS2)
	// cycles -= ISA_CYCLES(8);

    switch (port) {
	case 0x60:
                ret = dev->ob;
                dev->status &= ~STAT_OFULL;
                picintc(dev->last_irq);
                dev->last_irq = 0;
		break;

	case 0x64:
		ret = dev->status;
		break;

	default:
		kbd_log("ATkbc: read(%04x) invalid!\n", port);
		break;
    }

    kbd_log("[%04X:%08X] ATkbc: read(%04X) = %02X\n",CS, cpu_state.pc, port, ret);

    return(ret);
}


static void
kbd_reset(void *priv)
{
    atkbd_t *dev = (atkbd_t *)priv;

    if (dev == NULL)
	return;

    dev->status &= ~(STAT_IFULL | STAT_OFULL | STAT_CD);
    dev->last_irq = 0;
    picintc(1 << 1);
    picintc(1 << 12);
    dev->secr_phase = 0;
    dev->kbd_in = 0;
    dev->ob = 0xff;

    sc_or = 0;
}


static void
kbd_power_on(atkbd_t *dev)
{
    int i;
    uint8_t kbc_ven = dev->flags & KBC_VEN_MASK;

    kbd_reset(dev);

    dev->status = STAT_UNLOCKED;
    /* Write the value here first, so that we don't hit a pulse reset. */
    dev->p2 = 0xcf;
    write_output(dev, 0xcf);
    dev->mem[0x20] = 0x01;
    dev->mem[0x20] |= CCB_TRANSLATE;
    dev->ami_mode = !!(dev->flags & KBC_FLAG_PS2);

    /* Set up the correct Video Type bits. */
    dev->p1 = video_is_mda() ? 0xf0 : 0xb0;
    if ((kbc_ven == KBC_VEN_XI8088) || (kbc_ven == KBC_VEN_ACER))
	dev->p1 ^= 0x40;
    if ((kbc_ven == KBC_VEN_AMI) || (dev->flags & KBC_FLAG_PS2))
	dev->inhibit = ((dev->p1 & 0x80) >> 3);
    else
	dev->inhibit = 0x10;
    kbd_log("ATkbc: input port = %02x\n", dev->p1);

    /* Enable keyboard, disable mouse. */
    set_enable_kbd(dev, 1);
    keyboard_scan = 1;
    set_enable_mouse(dev, 0);
    mouse_scan = 0;

    dev->mem[0x31] = 0xfe;

    keyboard_mode = 0x02 | (dev->mem[0x20] & CCB_TRANSLATE);

    for (i = 1; i <= 2; i++)
	kbc_queue_reset(i);

    memset(keyboard_set3_flags, 0, 512);

    set_scancode_map(dev);
}


/* Reset the AT keyboard - this is needed for the PCI TRC and is done
   until a better solution is found. */
void
keyboard_at_reset(void)
{
    kbd_reset(SavedKbd);
}


static void
kbd_close(void *priv)
{
    atkbd_t *dev = (atkbd_t *)priv;

    kbd_reset(dev);

    /* Stop timers. */
    timer_disable(&dev->send_delay_timer);

    keyboard_scan = 0;
    keyboard_send = NULL;

    /* Disable the scancode maps. */
    keyboard_set_table(NULL);

    SavedKbd = NULL;
    free(dev);
}


static void *
kbd_init(const device_t *info)
{
    atkbd_t *dev;

    dev = (atkbd_t *)malloc(sizeof(atkbd_t));
    memset(dev, 0x00, sizeof(atkbd_t));

    dev->flags = info->local;

    video_reset(gfxcard);
    dev->kbc_poll_phase = KBC_RESET;
    kbd_send_to_host(dev, 0xaa);

    io_sethandler(0x0060, 1, kbd_read, NULL, NULL, kbd_write, NULL, NULL, dev);
    io_sethandler(0x0064, 1, kbd_read, NULL, NULL, kbd_write, NULL, NULL, dev);
    keyboard_send = add_data_kbd;

    timer_add(&dev->send_delay_timer, kbd_poll, dev, 1);
    timer_add(&dev->pulse_cb, pulse_poll, dev, 0);

    dev->write60_ven = NULL;
    dev->write64_ven = NULL;

    switch(dev->flags & KBC_VEN_MASK) {
	case KBC_VEN_ACER:
	case KBC_VEN_GENERIC:
	case KBC_VEN_NCR:
	case KBC_VEN_IBM_PS1:
	case KBC_VEN_XI8088:
		dev->write64_ven = write64_generic;
		break;

	case KBC_VEN_OLIVETTI:
		/* The Olivetti controller is a special case - starts directly in the
		   main loop instead of the reset loop. */
		dev->kbc_poll_phase = KBC_MAIN_LOOP;
		dev->write64_ven = write64_olivetti;
		break;

	case KBC_VEN_AMI:
	case KBC_VEN_INTEL_AMI:
<<<<<<< HEAD
=======
	case KBC_VEN_SAMSUNG:
	case KBC_VEN_ALI:
>>>>>>> 300e09a6
		dev->write60_ven = write60_ami;
		dev->write64_ven = write64_ami;
		break;

	case KBC_VEN_IBM_MCA:
		dev->write64_ven = write64_ibm_mca;
		break;

	case KBC_VEN_QUADTEL:
		dev->write60_ven = write60_quadtel;
		dev->write64_ven = write64_quadtel;
		break;

	case KBC_VEN_SAMSUNG:
//		dev->write60_ven = write60_samsung;
//		dev->write64_ven = write64_samsung;
		break;

	case KBC_VEN_TOSHIBA:
		dev->write60_ven = write60_toshiba;
		dev->write64_ven = write64_toshiba;
		break;
    }

    kbd_power_on(dev);

    /* We need this, sadly. */
    SavedKbd = dev;

    return(dev);
}

const device_t keyboard_at_device = {
    .name = "PC/AT Keyboard",
    .internal_name = "keyboard_at",
    .flags = 0,
    .local = KBC_TYPE_ISA | KBC_VEN_GENERIC,
    .init = kbd_init,
    .close = kbd_close,
    .reset = kbd_reset,
    { .available = NULL },
    .speed_changed = NULL,
    .force_redraw = NULL,
    .config = NULL
};

const device_t keyboard_at_ami_device = {
    .name = "PC/AT Keyboard (AMI)",
    .internal_name = "keyboard_at_ami",
    .flags = 0,
    .local = KBC_TYPE_ISA | KBC_VEN_AMI,
    .init = kbd_init,
    .close = kbd_close,
    .reset = kbd_reset,
    { .available = NULL },
    .speed_changed = NULL,
    .force_redraw = NULL,
    .config = NULL
};

const device_t keyboard_at_samsung_device = {
    .name = "PC/AT Keyboard (Samsung)",
    .internal_name = "keyboard_at_samsung",
    .flags = 0,
    .local = KBC_TYPE_ISA | KBC_VEN_SAMSUNG,
    .init = kbd_init,
    .close = kbd_close,
    .reset = kbd_reset,
    { .available = NULL },
    .speed_changed = NULL,
    .force_redraw = NULL,
    .config = NULL
};

const device_t keyboard_at_toshiba_device = {
    .name = "PC/AT Keyboard (Toshiba)",
    .internal_name = "keyboard_at_toshiba",
    .flags = 0,
    .local = KBC_TYPE_ISA | KBC_VEN_TOSHIBA,
    .init = kbd_init,
    .close = kbd_close,
    .reset = kbd_reset,
    { .available = NULL },
    .speed_changed = NULL,
    .force_redraw = NULL,
    .config = NULL
};

const device_t keyboard_at_olivetti_device = {
    .name = "PC/AT Keyboard (Olivetti)",
    .internal_name = "keyboard_at_olivetti",
    .flags = 0,
    .local = KBC_TYPE_ISA | KBC_VEN_OLIVETTI,
    .init = kbd_init,
    .close = kbd_close,
    .reset = kbd_reset,
    { .available = NULL },
    .speed_changed = NULL,
    .force_redraw = NULL,
    .config = NULL
};

const device_t keyboard_at_ncr_device = {
    .name = "PC/AT Keyboard (NCR)",
    .internal_name = "keyboard_at_ncr",
    .flags = 0,
    .local = KBC_TYPE_ISA | KBC_VEN_NCR,
    .init = kbd_init,
    .close = kbd_close,
    .reset = kbd_reset,
    { .available = NULL },
    .speed_changed = NULL,
    .force_redraw = NULL,
    .config = NULL
};

const device_t keyboard_ps2_device = {
    .name = "PS/2 Keyboard",
    .internal_name = "keyboard_ps2_ps2",
    .flags = 0,
    .local = KBC_TYPE_PS2_1 | KBC_VEN_GENERIC,
    .init = kbd_init,
    .close = kbd_close,
    .reset = kbd_reset,
    { .available = NULL },
    .speed_changed = NULL,
    .force_redraw = NULL,
    .config = NULL
};

const device_t keyboard_ps2_ps1_device = {
    .name = "PS/2 Keyboard (IBM PS/1)",
    .internal_name = "keyboard_ps2_ps1",
    .flags = 0,
    .local = KBC_TYPE_PS2_1 | KBC_VEN_IBM_PS1,
    .init = kbd_init,
    .close = kbd_close,
    .reset = kbd_reset,
    { .available = NULL },
    .speed_changed = NULL,
    .force_redraw = NULL,
    .config = NULL
};

const device_t keyboard_ps2_ps1_pci_device = {
    .name = "PS/2 Keyboard (IBM PS/1)",
    .internal_name = "keyboard_ps2_ps1_pci",
    .flags = DEVICE_PCI,
    .local = KBC_TYPE_PS2_1 | KBC_VEN_IBM_PS1,
    .init = kbd_init,
    .close = kbd_close,
    .reset = kbd_reset,
    { .available = NULL },
    .speed_changed = NULL,
    .force_redraw = NULL,
    .config = NULL
};

const device_t keyboard_ps2_xi8088_device = {
    .name = "PS/2 Keyboard (Xi8088)",
    .internal_name = "keyboard_ps2_xi8088",
    .flags = 0,
    .local = KBC_TYPE_PS2_1 | KBC_VEN_XI8088,
    .init = kbd_init,
    .close = kbd_close,
    .reset = kbd_reset,
    { .available = NULL },
    .speed_changed = NULL,
    .force_redraw = NULL,
    .config = NULL
};

const device_t keyboard_ps2_ami_device = {
    .name = "PS/2 Keyboard (AMI)",
    .internal_name = "keyboard_ps2_ami",
    .flags = 0,
    .local = KBC_TYPE_PS2_1 | KBC_VEN_AMI,
    .init = kbd_init,
    .close = kbd_close,
    .reset = kbd_reset,
    { .available = NULL },
    .speed_changed = NULL,
    .force_redraw = NULL,
    .config = NULL
};

const device_t keyboard_ps2_olivetti_device = {
    .name = "PS/2 Keyboard (Olivetti)",
    .internal_name = "keyboard_ps2_olivetti",
    .flags = 0,
    .local = KBC_TYPE_PS2_1 | KBC_VEN_OLIVETTI,
    .init = kbd_init,
    .close = kbd_close,
    .reset = kbd_reset,
    { .available = NULL },
    .speed_changed = NULL,
    .force_redraw = NULL,
    .config = NULL
};

const device_t keyboard_ps2_mca_device = {
    .name = "PS/2 Keyboard",
    .internal_name = "keyboard_ps2_mca",
    .flags = 0,
    .local = KBC_TYPE_PS2_1 | KBC_VEN_IBM_MCA,
    .init = kbd_init,
    .close = kbd_close,
    .reset = kbd_reset,
    { .available = NULL },
    .speed_changed = NULL,
    .force_redraw = NULL,
    .config = NULL
};

const device_t keyboard_ps2_mca_2_device = {
    .name = "PS/2 Keyboard",
    .internal_name = "keyboard_ps2_mca_2",
    .flags = 0,
    .local = KBC_TYPE_PS2_2 | KBC_VEN_IBM_MCA,
    .init = kbd_init,
    .close = kbd_close,
    .reset = kbd_reset,
    { .available = NULL },
    .speed_changed = NULL,
    .force_redraw = NULL,
    .config = NULL
};

const device_t keyboard_ps2_quadtel_device = {
    .name = "PS/2 Keyboard (Quadtel/MegaPC)",
    .internal_name = "keyboard_ps2_quadtel",
    .flags = 0,
    .local = KBC_TYPE_PS2_1 | KBC_VEN_QUADTEL,
    .init = kbd_init,
    .close = kbd_close,
    .reset = kbd_reset,
    { .available = NULL },
    .speed_changed = NULL,
    .force_redraw = NULL,
    .config = NULL
};

const device_t keyboard_ps2_pci_device = {
    .name = "PS/2 Keyboard",
    .internal_name = "keyboard_ps2_pci",
    .flags = DEVICE_PCI,
    .local = KBC_TYPE_PS2_1 | KBC_VEN_GENERIC,
    .init = kbd_init,
    .close = kbd_close,
    .reset = kbd_reset,
    { .available = NULL },
    .speed_changed = NULL,
    .force_redraw = NULL,
    .config = NULL
};

const device_t keyboard_ps2_ami_pci_device = {
    .name = "PS/2 Keyboard (AMI)",
    .internal_name = "keyboard_ps2_ami_pci",
    .flags = DEVICE_PCI,
    .local = KBC_TYPE_PS2_1 | KBC_VEN_AMI,
    .init = kbd_init,
    .close = kbd_close,
    .reset = kbd_reset,
    { .available = NULL },
    .speed_changed = NULL,
    .force_redraw = NULL,
    .config = NULL
};

const device_t keyboard_ps2_ali_pci_device = {
    .name = "PS/2 Keyboard (ALi M5123/M1543C)",
    .internal_name = "keyboard_ps2_ali_pci",
    .flags = DEVICE_PCI,
    .local = KBC_TYPE_PS2_NOREF | KBC_VEN_ALI,
    .init = kbd_init,
    .close = kbd_close,
    .reset = kbd_reset,
    { .available = NULL },
    .speed_changed = NULL,
    .force_redraw = NULL,
    .config = NULL
};

const device_t keyboard_ps2_intel_ami_pci_device = {
    .name = "PS/2 Keyboard (AMI)",
    .internal_name = "keyboard_ps2_intel_ami_pci",
    .flags = DEVICE_PCI,
    .local = KBC_TYPE_PS2_1 | KBC_VEN_INTEL_AMI,
    .init = kbd_init,
    .close = kbd_close,
    .reset = kbd_reset,
    { .available = NULL },
    .speed_changed = NULL,
    .force_redraw = NULL,
    .config = NULL
};

const device_t keyboard_ps2_acer_pci_device = {
    .name = "PS/2 Keyboard (Acer 90M002A)",
    .internal_name = "keyboard_ps2_acer_pci",
    .flags = DEVICE_PCI,
    .local = KBC_TYPE_PS2_1 | KBC_VEN_ACER,
    .init = kbd_init,
    .close = kbd_close,
    .reset = kbd_reset,
    { .available = NULL },
    .speed_changed = NULL,
    .force_redraw = NULL,
    .config = NULL
};

void
keyboard_at_set_mouse(void (*func)(uint8_t val, void *priv), void *priv)
{
    // mouse_write = func;
    // mouse_p = priv;
}


void
keyboard_at_adddata_mouse(uint8_t val)
{
    atkbd_t *dev = SavedKbd;

    kbc_queue_add(dev, val, 2, 0x00);
}


void
keyboard_at_adddata_mouse_direct(uint8_t val)
{
    // atkbd_t *dev = SavedKbd;

    return;
}


void
keyboard_at_adddata_mouse_cmd(uint8_t val)
{
    // atkbd_t *dev = SavedKbd;

    return;
}


void
keyboard_at_mouse_reset(void)
{
    // atkbd_t *dev = SavedKbd;

    return;
}


uint8_t
keyboard_at_mouse_pos(void)
{
    return ((mouse_queue_end - mouse_queue_start) & 0xf);
}


int
keyboard_at_fixed_channel(void)
{
    // atkbd_t *dev = SavedKbd;

    return 0x000;
}


void
keyboard_at_set_mouse_scan(uint8_t val)
{
    atkbd_t *dev = SavedKbd;
    uint8_t temp_mouse_scan = val ? 1 : 0;

    if (temp_mouse_scan == !(dev->mem[0x20] & 0x20))
	return;

    set_enable_mouse(dev, val ? 1 : 0);

    kbd_log("ATkbc: mouse scan %sabled via PCI\n", mouse_scan ? "en" : "dis");
}


uint8_t
keyboard_at_get_mouse_scan(void)
{
    atkbd_t *dev = SavedKbd;

    return((dev->mem[0x20] & 0x20) ? 0x00 : 0x10);
}


void
keyboard_at_set_a20_key(int state)
{
    atkbd_t *dev = SavedKbd;

    write_output(dev, (dev->p2 & 0xfd) | ((!!state) << 1));
}


void
keyboard_at_set_mode(int ps2)
{
    atkbd_t *dev = SavedKbd;

    if (ps2)
	dev->flags |= KBC_FLAG_PS2;
    else
	dev->flags &= ~KBC_FLAG_PS2;
}<|MERGE_RESOLUTION|>--- conflicted
+++ resolved
@@ -105,7 +105,6 @@
 #define KBC_VEN_GENERIC		0x00
 /* All commands are standard PS/2 */
 #define KBC_VEN_IBM_MCA		0x08
-<<<<<<< HEAD
 /* Standard IBM commands, differs in input port bits */
 #define KBC_VEN_IBM_PS1		0x10
 /* Olivetti - proprietary commands and port 62h with switches
@@ -145,19 +144,6 @@
 		Bit 2: Translation forced always off.
 
 	So for example, the IBM PS/2 type 1 controller flags would be: 00000010 00000000 11111111 00000000 = 0200ff00 . */
-=======
-#define KBC_VEN_QUADTEL		0x0c
-#define KBC_VEN_TOSHIBA		0x10
-#define KBC_VEN_XI8088		0x14
-#define KBC_VEN_IBM_PS1		0x18
-#define KBC_VEN_ACER		0x1c
-#define KBC_VEN_INTEL_AMI	0x20
-#define KBC_VEN_OLIVETTI	0x24
-#define KBC_VEN_NCR		0x28
-#define KBC_VEN_SAMSUNG		0x2c
-#define KBC_VEN_ALI		0x30
-#define KBC_VEN_MASK		0x3c
->>>>>>> 300e09a6
 
 
 typedef struct {
@@ -2014,116 +2000,6 @@
 
 
 static void
-<<<<<<< HEAD
-=======
-write_output(atkbd_t *dev, uint8_t val)
-{
-    uint8_t old = dev->output_port;
-    kbd_log("ATkbc: write output port: %02X (old: %02X)\n", val, dev->output_port);
-
-    uint8_t kbc_ven = dev->flags & KBC_VEN_MASK;
-    if ((kbc_ven != KBC_VEN_OLIVETTI) && ((kbc_ven == KBC_VEN_AMI) || ((dev->flags & KBC_TYPE_MASK) < KBC_TYPE_PS2_NOREF)))
-	val |= ((dev->mem[0] << 4) & 0x10);
-
-    /*IRQ 12*/
-    if ((old ^ val) & 0x20) {
-	if (val & 0x20)
-		picint(1 << 12);
-	else
-		picintc(1 << 12);
-    }
-
-    /*IRQ 1*/
-    if ((old ^ val) & 0x10) {
-	if (val & 0x10)
-		picint(1 << 1);
-	else
-		picintc(1 << 1);
-    }
-
-    if ((old ^ val) & 0x02) { /*A20 enable change*/
-	mem_a20_key = val & 0x02;
-	mem_a20_recalc();
-	flushmmucache();
-    }
-
-    /* 0 holds the CPU in the RESET state, 1 releases it. To simplify this,
-       we just do everything on release. */
-    if ((old ^ val) & 0x01) { /*Reset*/
-	if (! (val & 0x01)) {		/* Pin 0 selected. */
-		/* Pin 0 selected. */
-		kbd_log("write_output(): Pulse reset!\n");
-		softresetx86();		/*Pulse reset!*/
-		cpu_set_edx();
-		flushmmucache();
-		if (kbc_ven == KBC_VEN_ALI)
-			smbase = 0x00030000;
-	}
-    }
-
-    /* Do this here to avoid an infinite reset loop. */
-    dev->output_port = val;
-}
-
-
-static void
-write_cmd(atkbd_t *dev, uint8_t val)
-{
-    uint8_t kbc_ven = dev->flags & KBC_VEN_MASK;
-    kbd_log("ATkbc: write command byte: %02X (old: %02X)\n", val, dev->mem[0]);
-
-    if ((val & 1) && (dev->status & STAT_OFULL))
-	dev->wantirq = 1;
-    if (!(val & 1) && dev->wantirq)
-	dev->wantirq = 0;
-
-    /* PS/2 type 2 keyboard controllers always force the XLAT bit to 0. */
-    if ((dev->flags & KBC_TYPE_MASK) == KBC_TYPE_PS2_2) {
-	val &= ~CCB_TRANSLATE;
-	dev->mem[0] &= ~CCB_TRANSLATE;
-    }
-
-    /* Scan code translate ON/OFF. */
-    keyboard_mode &= 0x93;
-    keyboard_mode |= (val & MODE_MASK);
-
-    kbd_log("ATkbc: keyboard interrupt is now %s\n",  (val & 0x01) ? "enabled" : "disabled");
-
-    /* ISA AT keyboard controllers use bit 5 for keyboard mode (1 = PC/XT, 2 = AT);
-       PS/2 (and EISA/PCI) keyboard controllers use it as the PS/2 mouse enable switch.
-       The AMIKEY firmware apparently uses this bit for something else. */
-    if ((kbc_ven == KBC_VEN_AMI) ||
-        ((dev->flags & KBC_TYPE_MASK) >= KBC_TYPE_PS2_NOREF)) {
-	keyboard_mode &= ~CCB_PCMODE;
-
-	kbd_log("ATkbc: mouse interrupt is now %s\n",  (val & 0x02) ? "enabled" : "disabled");
-    }
-
-    if ((kbc_ven == KBC_VEN_AMI) || ((dev->flags & KBC_TYPE_MASK) < KBC_TYPE_PS2_NOREF)) {
-	/* Update the output port to mirror the KBD DIS and AUX DIS bits, if active. */
-	write_output(dev, dev->output_port);
-    }
-
-    kbd_log("Command byte now: %02X (%02X)\n", dev->mem[0], val);
-
-    dev->status = (dev->status & ~STAT_SYSFLAG) | (val & STAT_SYSFLAG);
-}
-
-
-static void
-pulse_output(atkbd_t *dev, uint8_t mask)
-{
-    if (mask != 0x0f) {
-    	dev->old_output_port = dev->output_port & ~(0xf0 | mask);
-	kbd_log("pulse_output(): Output port now: %02X\n", dev->output_port & (0xf0 | mask));
-    	write_output(dev, dev->output_port & (0xf0 | mask));
-    	timer_set_delay_u64(&dev->pulse_cb, 6ULL * TIMER_USEC);
-    }
-}
-
-
-static void
->>>>>>> 300e09a6
 pulse_poll(void *priv)
 {
     atkbd_t *dev = (atkbd_t *)priv;
@@ -2441,10 +2317,7 @@
 write64_ami(void *priv, uint8_t val)
 {
     atkbd_t *dev = (atkbd_t *)priv;
-<<<<<<< HEAD
     uint16_t index = 0x00c0;
-=======
->>>>>>> 300e09a6
     uint8_t kbc_ven = dev->flags & KBC_VEN_MASK;
 
     switch (val) {
@@ -2465,7 +2338,6 @@
 
 	case 0xa1:	/* get controller version */
 		kbd_log("ATkbc: AMI - get controller version\n");
-<<<<<<< HEAD
 		/*	ASCII		Character	Controller
 			------------------------------------------
 			N/A		N/A		Keyboard controllers not implementing this command, including
@@ -2521,17 +2393,6 @@
 			  one thus far.
 		 */
 		kbc_transmit(dev, (kbc_ven == KBC_VEN_INTEL_AMI) ? '5' : 'H');
-=======
-		if ((dev->flags & KBC_TYPE_MASK) >= KBC_TYPE_PS2_NOREF) {
-			if (kbc_ven == KBC_VEN_ALI)
-				add_data(dev, 'F');
-			else if ((dev->flags & KBC_VEN_MASK) == KBC_VEN_INTEL_AMI)
-				add_data(dev, '5');
-			else
-				add_data(dev, 'H');
-		} else
-			add_data(dev, 'F');
->>>>>>> 300e09a6
 		return 0;
 
 	case 0xa2:	/* clear keyboard controller lines P22/P23 */
@@ -2601,19 +2462,8 @@
 		break;
 
 	case 0xaf:	/* set extended controller RAM */
-<<<<<<< HEAD
 		kbd_log("ATkbc: set extended controller RAM\n");
 		dev->kbc_in = 1;
-=======
-		if (kbc_ven == KBC_VEN_ALI) {
-			kbd_log("ATkbc: Award/ALi/VIA keyboard controller revision\n");
-			add_to_kbc_queue_front(dev, 0x43, 0, 0x00);
-		} else {
-			kbd_log("ATkbc: set extended controller RAM\n");
-			dev->want60 = 1;
-			dev->secr_phase = 1;
-		}
->>>>>>> 300e09a6
 		return 0;
 
 	case 0xb0 ... 0xb3:
@@ -3066,13 +2916,8 @@
 kbd_write(uint16_t port, uint8_t val, void *priv)
 {
     atkbd_t *dev = (atkbd_t *)priv;
-<<<<<<< HEAD
 
     kbd_log("[%04X:%08X] ATkbc: write(%04X, %02X)\n", CS, cpu_state.pc, port, val);
-=======
-    int i = 0, bad = 1;
-    uint8_t mask, kbc_ven = dev->flags & KBC_VEN_MASK;
->>>>>>> 300e09a6
 
     switch (port) {
 	case 0x60:
@@ -3291,11 +3136,6 @@
 
 	case KBC_VEN_AMI:
 	case KBC_VEN_INTEL_AMI:
-<<<<<<< HEAD
-=======
-	case KBC_VEN_SAMSUNG:
-	case KBC_VEN_ALI:
->>>>>>> 300e09a6
 		dev->write60_ven = write60_ami;
 		dev->write64_ven = write64_ami;
 		break;
@@ -3566,11 +3406,12 @@
     .config = NULL
 };
 
+/* Stub, clone of AMI. */
 const device_t keyboard_ps2_ali_pci_device = {
     .name = "PS/2 Keyboard (ALi M5123/M1543C)",
     .internal_name = "keyboard_ps2_ali_pci",
     .flags = DEVICE_PCI,
-    .local = KBC_TYPE_PS2_NOREF | KBC_VEN_ALI,
+    .local = KBC_TYPE_PS2_1 | KBC_VEN_AMI,
     .init = kbd_init,
     .close = kbd_close,
     .reset = kbd_reset,
