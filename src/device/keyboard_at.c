--- conflicted
+++ resolved
@@ -3144,11 +3144,7 @@
 
     dev->flags = info->local;
 
-<<<<<<< HEAD
-    video_reset(gfxcard);
-=======
     video_reset(gfxcard[0]);
->>>>>>> b76279b2
     dev->kbc_poll_phase = KBC_RESET;
     kbd_send_to_host(dev, 0xaa);
 
