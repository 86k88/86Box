--- conflicted
+++ resolved
@@ -3144,14 +3144,9 @@
 
     dev->flags = info->local;
 
-<<<<<<< HEAD
-    video_reset(gfxcard);
+    video_reset(gfxcard[0]);
     dev->kbc_poll_phase = KBC_RESET;
     kbd_send_to_host(dev, 0xaa);
-=======
-    video_reset(gfxcard[0]);
-    kbd_reset(dev);
->>>>>>> 8910c10d
 
     io_sethandler(0x0060, 1, kbd_read, NULL, NULL, kbd_write, NULL, NULL, dev);
     io_sethandler(0x0064, 1, kbd_read, NULL, NULL, kbd_write, NULL, NULL, dev);
