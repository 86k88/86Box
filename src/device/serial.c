--- conflicted
+++ resolved
@@ -46,17 +46,10 @@
     SERIAL_INT_TIMEOUT  = 16
 };
 
-<<<<<<< HEAD
-
-static int		next_inst = 0;
-static serial_device_t	serial_devices[SERIAL_MAX];
-
-#define ENABLE_SERIAL_CONSOLE 1
-=======
 static int             next_inst = 0;
 static serial_device_t serial_devices[SERIAL_MAX];
 
->>>>>>> 42f0efeb
+#define ENABLE_SERIAL_CONSOLE 1
 #ifdef ENABLE_SERIAL_LOG
 int serial_do_log = ENABLE_SERIAL_LOG;
 
@@ -198,20 +191,16 @@
     if (dev->mctrl & 0x10)
         write_fifo(dev, val);
     else if (dev->sd->dev_write)
-<<<<<<< HEAD
-	dev->sd->dev_write(dev, dev->sd->priv, val);
+        dev->sd->dev_write(dev, dev->sd->priv, val);
 #ifdef ENABLE_SERIAL_CONSOLE
-    if ((val >= ' ' && val <= '~') || val == '\r' || val == '\n') {
-    	fputc(val, stdout);
-    	if (val == '\n')
-    		fflush(stdout);
-    } else {
-    	fprintf(stdout, "[%02X]", val);
-    }
+        if ((val >= ' ' && val <= '~') || val == '\r' || val == '\n') {
+            fputc(val, stdout);
+            if (val == '\n')
+                fflush(stdout);
+        } else {
+            fprintf(stdout, "[%02X]", val);
+        }
 #endif
-=======
-        dev->sd->dev_write(dev, dev->sd->priv, val);
->>>>>>> 42f0efeb
 }
 
 static void
