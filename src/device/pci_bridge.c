/*
 * 86Box	A hypervisor and IBM PC system emulator that specializes in
 *		running old operating systems and software designed for IBM
 *		PC systems and compatibles from 1981 through fairly recent
 *		system designs based on the PCI bus.
 *
 *		This file is part of the 86Box distribution.
 *
 *		Implementation of PCI-PCI and host-AGP bridges.
 *
 *
 *
 * Authors:	RichardG, <richardg867@gmail.com>
 *
 *		Copyright 2020 RichardG.
 */

#include <stdio.h>
#include <stdint.h>
#include <string.h>
#include <stdarg.h>
#include <stdlib.h>
#include <wchar.h>
#define HAVE_STDARG_H
#include <86box/86box.h>
#include <86box/machine.h>
#include "cpu.h"
#include <86box/io.h>
#include <86box/pic.h>
#include <86box/mem.h>
#include <86box/device.h>
#include <86box/pci.h>

<<<<<<< HEAD

#define PCI_BRIDGE_DEC_21150    0x10110022
#define PCI_BRIDGE_INTEL_ICH2   0x8086244e
#define AGP_BRIDGE_ALI_M5243    0x10b95243
#define AGP_BRIDGE_ALI_M5247    0x10b95247
#define AGP_BRIDGE_INTEL_440LX  0x80867181
#define AGP_BRIDGE_INTEL_440BX  0x80867191
#define AGP_BRIDGE_INTEL_440GX  0x808671a1
#define AGP_BRIDGE_INTEL_815EP  0x80861131
#define AGP_BRIDGE_VIA_597      0x11068597
#define AGP_BRIDGE_VIA_598      0x11068598
#define AGP_BRIDGE_VIA_691      0x11068691
#define AGP_BRIDGE_VIA_8601     0x11068601

#define AGP_BRIDGE_ALI(x)	(((x) >> 16) == 0x10b9)
#define AGP_BRIDGE_INTEL(x)	((((x) >> 16) == 0x8086) && ((x) != PCI_BRIDGE_INTEL_ICH2))
#define AGP_BRIDGE_VIA(x)	(((x) >> 16) == 0x1106)
#define AGP_BRIDGE(x)		(((x) >= AGP_BRIDGE_ALI_M5243) && ((x) != PCI_BRIDGE_INTEL_ICH2))

=======
#define PCI_BRIDGE_DEC_21150   0x10110022
#define AGP_BRIDGE_ALI_M5243   0x10b95243
#define AGP_BRIDGE_ALI_M5247   0x10b95247
#define AGP_BRIDGE_INTEL_440LX 0x80867181
#define AGP_BRIDGE_INTEL_440BX 0x80867191
#define AGP_BRIDGE_INTEL_440GX 0x808671a1
#define AGP_BRIDGE_VIA_597     0x11068597
#define AGP_BRIDGE_VIA_598     0x11068598
#define AGP_BRIDGE_VIA_691     0x11068691
#define AGP_BRIDGE_VIA_8601    0x11068601

#define AGP_BRIDGE_ALI(x)      (((x) >> 16) == 0x10b9)
#define AGP_BRIDGE_INTEL(x)    (((x) >> 16) == 0x8086)
#define AGP_BRIDGE_VIA(x)      (((x) >> 16) == 0x1106)
#define AGP_BRIDGE(x)          ((x) >= AGP_BRIDGE_ALI_M5243)
>>>>>>> b2fb6dbe

typedef struct
{
    uint32_t local;
    uint8_t  type, ctl;

    uint8_t regs[256];
    uint8_t bus_index;
    int     slot;
} pci_bridge_t;

#ifdef ENABLE_PCI_BRIDGE_LOG
int pci_bridge_do_log = ENABLE_PCI_BRIDGE_LOG;

static void
pci_bridge_log(const char *fmt, ...)
{
    va_list ap;

    if (pci_bridge_do_log) {
        va_start(ap, fmt);
        pclog_ex(fmt, ap);
        va_end(ap);
    }
}
#else
#    define pci_bridge_log(fmt, ...)
#endif

void
pci_bridge_set_ctl(void *priv, uint8_t ctl)
{
    pci_bridge_t *dev = (pci_bridge_t *) priv;

    dev->ctl = ctl;
}

static void
pci_bridge_write(int func, int addr, uint8_t val, void *priv)
{
    pci_bridge_t *dev = (pci_bridge_t *) priv;

    pci_bridge_log("PCI Bridge %d: write(%d, %02X, %02X)\n", dev->bus_index, func, addr, val);

    if (func > 0)
        return;

    if ((dev->local == AGP_BRIDGE_ALI_M5247) && (addr >= 0x40))
        return;

    switch (addr) {
<<<<<<< HEAD
	case 0x00: case 0x01: case 0x02: case 0x03:
	case 0x06: case 0x08: case 0x09: case 0x0a:
	case 0x0b: case 0x0e: case 0x0f: case 0x10:
	case 0x11: case 0x12: case 0x13: case 0x14:
	case 0x15: case 0x16: case 0x17: case 0x1e:
	case 0x34: case 0x3d: case 0x67: case 0xdc:
	case 0xdd: case 0xde: case 0xdf:
		return;

	case 0x04:
		if (AGP_BRIDGE_INTEL(dev->local)) {
			if (dev->local == AGP_BRIDGE_INTEL_440BX)
				val &= 0x1f;
            else if (dev->local == AGP_BRIDGE_INTEL_815EP)
                val &= 0x17;
            else if (dev->local == PCI_BRIDGE_INTEL_ICH2)
                val &= 0x47;
		} else if (dev->local == AGP_BRIDGE_ALI_M5243)
			val |= 0x02;
		else if (dev->local == AGP_BRIDGE_ALI_M5247)
			val &= 0xc3;
		else
			val &= 0x67;
		break;

	case 0x05:
		if (AGP_BRIDGE_INTEL(dev->local))
			val &= 0x01;
		else if (AGP_BRIDGE_ALI(dev->local))
			val &= 0x01;
        else if (PCI_BRIDGE_INTEL_ICH2)
            val &= 0x01;
		else
			val &= 0x03;
		break;

	case 0x07:
		if ((dev->local == AGP_BRIDGE_INTEL_440LX) || (dev->local == AGP_BRIDGE_INTEL_815EP))
			dev->regs[addr] &= ~(val & 0x40);
        else if (dev->local == PCI_BRIDGE_INTEL_ICH2)
            dev->regs[addr] &= ~(val & 0xf9);
		else if (dev->local == AGP_BRIDGE_ALI_M5243)
			dev->regs[addr] &= ~(val & 0xf8);
		else if (dev->local == AGP_BRIDGE_ALI_M5247)
			dev->regs[addr] &= ~(val & 0xc0);
		return;

	case 0x0c: case 0x18:
		/* Parent bus number (0x18) is always 0 on AGP bridges. */
		if (AGP_BRIDGE(dev->local))
			return;
		break;

	case 0x0d:
		if (AGP_BRIDGE_VIA(dev->local))
			return;
		else if (AGP_BRIDGE_INTEL(dev->local))
			val &= 0xf8;
		else if (AGP_BRIDGE_ALI(dev->local))
			val &= 0xf8;
		break;

	case 0x19:
		/* Set our bus number. */
		pci_bridge_log("PCI Bridge %d: remapping from bus %02X to %02X\n", dev->bus_index, dev->regs[addr], val);
		pci_remap_bus(dev->bus_index, val);
		break;

	case 0x1f:
		if (AGP_BRIDGE_INTEL(dev->local)) {
			if ((dev->local == AGP_BRIDGE_INTEL_440LX) || (dev->local == PCI_BRIDGE_INTEL_ICH2))
				dev->regs[addr] &= ~(val & 0xf1);
			else if ((dev->local == AGP_BRIDGE_INTEL_440BX) ||
				 (dev->local == AGP_BRIDGE_INTEL_440GX))
				dev->regs[addr] &= ~(val & 0xf0);
            else if (dev->local == AGP_BRIDGE_INTEL_815EP)
                dev->regs[addr] &= ~(val & 0xb2);
		} else if (AGP_BRIDGE_ALI(dev->local))
			dev->regs[addr] &= ~(val & 0xf0);
		return;

    case 0x1b:
        if ((dev->local == AGP_BRIDGE_INTEL_815EP) || (dev->local == PCI_BRIDGE_INTEL_ICH2))
            val &= 0xf8;
        break;

	case 0x1c: case 0x1d: case 0x20: case 0x22:
	case 0x24: case 0x26:
		val &= 0xf0;
		break;

	case 0x3c:
		if (!(dev->ctl & 0x80))
			return;
		break;

	case 0x3e:
		if (AGP_BRIDGE_VIA(dev->local))
			val &= 0x0c;
		else if (dev->local == AGP_BRIDGE_ALI_M5247)
			val &= 0x0f;
		else if (dev->local == AGP_BRIDGE_ALI_M5243)
			return;
		else if (AGP_BRIDGE(dev->local)) {
			if ((dev->local == AGP_BRIDGE_INTEL_440BX) ||
			    (dev->local == AGP_BRIDGE_INTEL_440GX))
				val &= 0xed;
			else
				val &= 0x0f;
		}
		else if (dev->local == PCI_BRIDGE_DEC_21150)
			val &= 0xef;
        else if (dev->local == PCI_BRIDGE_INTEL_ICH2)
            val &= 0x2f;
		break;

	case 0x3f:
		if (dev->local == AGP_BRIDGE_INTEL_440LX) {
			dev->regs[addr] = ((dev->regs[addr] & 0x04) | (val & 0x02)) & ~(val & 0x04);
			return;
		} else if (dev->local == AGP_BRIDGE_ALI_M5247)
			return;
		else if (dev->local == AGP_BRIDGE_ALI_M5243)
			val &= 0x06;
		else if (AGP_BRIDGE(dev->local))
			return;
		else if (dev->local == PCI_BRIDGE_DEC_21150)
			val &= 0x0f;
		break;

	case 0x40:
		if (dev->local == PCI_BRIDGE_DEC_21150)
			val &= 0x32;
        else if ((dev->local == AGP_BRIDGE_INTEL_815EP) || (dev->local == PCI_BRIDGE_INTEL_ICH2))
            val &= 0x01;
		break;

	case 0x41:
		if (AGP_BRIDGE_VIA(dev->local))
			val &= 0x7e;
		else if (dev->local == PCI_BRIDGE_DEC_21150)
			val &= 0x07;
		break;

	case 0x42:
		if (AGP_BRIDGE_VIA(dev->local))
			val &= 0xfe;
		break;

	case 0x43:
		if (dev->local == PCI_BRIDGE_DEC_21150)
			val &= 0x03;
		break;

    case 0x50:
        if (dev->local == PCI_BRIDGE_INTEL_ICH2)
            val &= 0x06;
        break;

    case 0x51:
        if (dev->local == PCI_BRIDGE_INTEL_ICH2)
            val &= 0x03;
        break;

	case 0x64:
		if (dev->local == PCI_BRIDGE_DEC_21150)
			val &= 0x7e;
		break;

	case 0x69:
		if (dev->local == PCI_BRIDGE_DEC_21150)
			val &= 0x3f;
		break;

    case 0x70:
        if (dev->local == PCI_BRIDGE_INTEL_ICH2)
            val &= 0xf8;
        break;

	case 0x86:
		if (AGP_BRIDGE_ALI(dev->local))
			val &= 0x3f;
		break;

	case 0x87:
		if (AGP_BRIDGE_ALI(dev->local))
			val &= 0x60;
		break;

	case 0x88:
		if (AGP_BRIDGE_ALI(dev->local))
			val &= 0x8c;
		break;

	case 0x8b:
		if (AGP_BRIDGE_ALI(dev->local))
			val &= 0x0f;
		break;

	case 0x8c:
		if (AGP_BRIDGE_ALI(dev->local))
			val &= 0x83;
		break;

	case 0x8d:
		if (AGP_BRIDGE_ALI(dev->local))
			return;
		break;

    case 0x90:
        if (dev->local == PCI_BRIDGE_INTEL_ICH2)
            val &= 0x06;
        break;

    case 0x91:
        if (dev->local == PCI_BRIDGE_INTEL_ICH2)
            dev->regs[addr] = ~(val & 0x06);
        break;

	case 0xe0: case 0xe1:
		if (AGP_BRIDGE_ALI(dev->local)) {
			if (!(dev->ctl & 0x20))
				return;
		} else
			return;
		break;

	case 0xe2:
		if (AGP_BRIDGE_ALI(dev->local)) {
			if (dev->ctl & 0x20)
				val &= 0x3f;
			else
				return;
		} else
			return;
		break;
	case 0xe3:
		if (AGP_BRIDGE_ALI(dev->local)) {
			if (dev->ctl & 0x20)
				val &= 0xfe;
			else
				return;
		} else
			return;
		break;

	case 0xe4:
		if (AGP_BRIDGE_ALI(dev->local)) {
			if (dev->ctl & 0x20)
				val &= 0x03;
			else
				return;
		}
		break;
	case 0xe5:
		if (AGP_BRIDGE_ALI(dev->local)) {
			if (!(dev->ctl & 0x20))
				return;
		}
		break;

	case 0xe6:
		if (AGP_BRIDGE_ALI(dev->local)) {
			if (dev->ctl & 0x20)
				val &= 0xc0;
			else
				return;
		}
		break;

	case 0xe7:
		if (AGP_BRIDGE_ALI(dev->local)) {
			if (!(dev->ctl & 0x20))
				return;
		}
		break;
=======
        case 0x00:
        case 0x01:
        case 0x02:
        case 0x03:
        case 0x06:
        case 0x08:
        case 0x09:
        case 0x0a:
        case 0x0b:
        case 0x0e:
        case 0x0f:
        case 0x10:
        case 0x11:
        case 0x12:
        case 0x13:
        case 0x14:
        case 0x15:
        case 0x16:
        case 0x17:
        case 0x1e:
        case 0x34:
        case 0x3d:
        case 0x67:
        case 0xdc:
        case 0xdd:
        case 0xde:
        case 0xdf:
            return;

        case 0x04:
            if (AGP_BRIDGE_INTEL(dev->local)) {
                if (dev->local == AGP_BRIDGE_INTEL_440BX)
                    val &= 0x1f;
            } else if (dev->local == AGP_BRIDGE_ALI_M5243)
                val |= 0x02;
            else if (dev->local == AGP_BRIDGE_ALI_M5247)
                val &= 0xc3;
            else
                val &= 0x67;
            break;

        case 0x05:
            if (AGP_BRIDGE_INTEL(dev->local))
                val &= 0x01;
            else if (AGP_BRIDGE_ALI(dev->local))
                val &= 0x01;
            else
                val &= 0x03;
            break;

        case 0x07:
            if (dev->local == AGP_BRIDGE_INTEL_440LX)
                dev->regs[addr] &= ~(val & 0x40);
            else if (dev->local == AGP_BRIDGE_ALI_M5243)
                dev->regs[addr] &= ~(val & 0xf8);
            else if (dev->local == AGP_BRIDGE_ALI_M5247)
                dev->regs[addr] &= ~(val & 0xc0);
            return;

        case 0x0c:
        case 0x18:
            /* Parent bus number (0x18) is always 0 on AGP bridges. */
            if (AGP_BRIDGE(dev->local))
                return;
            break;

        case 0x0d:
            if (AGP_BRIDGE_VIA(dev->local))
                return;
            else if (AGP_BRIDGE_INTEL(dev->local))
                val &= 0xf8;
            else if (AGP_BRIDGE_ALI(dev->local))
                val &= 0xf8;
            break;

        case 0x19:
            /* Set our bus number. */
            pci_bridge_log("PCI Bridge %d: remapping from bus %02X to %02X\n", dev->bus_index, dev->regs[addr], val);
            pci_remap_bus(dev->bus_index, val);
            break;

        case 0x1f:
            if (AGP_BRIDGE_INTEL(dev->local)) {
                if (dev->local == AGP_BRIDGE_INTEL_440LX)
                    dev->regs[addr] &= ~(val & 0xf1);
                else if ((dev->local == AGP_BRIDGE_INTEL_440BX) || (dev->local == AGP_BRIDGE_INTEL_440GX))
                    dev->regs[addr] &= ~(val & 0xf0);
            } else if (AGP_BRIDGE_ALI(dev->local))
                dev->regs[addr] &= ~(val & 0xf0);
            return;

        case 0x1c:
        case 0x1d:
        case 0x20:
        case 0x22:
        case 0x24:
        case 0x26:
            val &= 0xf0;
            break;

        case 0x3c:
            if (!(dev->ctl & 0x80))
                return;
            break;

        case 0x3e:
            if (AGP_BRIDGE_VIA(dev->local))
                val &= 0x0c;
            else if (dev->local == AGP_BRIDGE_ALI_M5247)
                val &= 0x0f;
            else if (dev->local == AGP_BRIDGE_ALI_M5243)
                return;
            else if (AGP_BRIDGE(dev->local)) {
                if ((dev->local == AGP_BRIDGE_INTEL_440BX) || (dev->local == AGP_BRIDGE_INTEL_440GX))
                    val &= 0xed;
                else
                    val &= 0x0f;
            } else if (dev->local == PCI_BRIDGE_DEC_21150)
                val &= 0xef;
            break;

        case 0x3f:
            if (dev->local == AGP_BRIDGE_INTEL_440LX) {
                dev->regs[addr] = ((dev->regs[addr] & 0x04) | (val & 0x02)) & ~(val & 0x04);
                return;
            } else if (dev->local == AGP_BRIDGE_ALI_M5247)
                return;
            else if (dev->local == AGP_BRIDGE_ALI_M5243)
                val &= 0x06;
            else if (AGP_BRIDGE(dev->local))
                return;
            else if (dev->local == PCI_BRIDGE_DEC_21150)
                val &= 0x0f;
            break;

        case 0x40:
            if (dev->local == PCI_BRIDGE_DEC_21150)
                val &= 0x32;
            break;

        case 0x41:
            if (AGP_BRIDGE_VIA(dev->local))
                val &= 0x7e;
            else if (dev->local == PCI_BRIDGE_DEC_21150)
                val &= 0x07;
            break;

        case 0x42:
            if (AGP_BRIDGE_VIA(dev->local))
                val &= 0xfe;
            break;

        case 0x43:
            if (dev->local == PCI_BRIDGE_DEC_21150)
                val &= 0x03;
            break;

        case 0x64:
            if (dev->local == PCI_BRIDGE_DEC_21150)
                val &= 0x7e;
            break;

        case 0x69:
            if (dev->local == PCI_BRIDGE_DEC_21150)
                val &= 0x3f;
            break;

        case 0x86:
            if (AGP_BRIDGE_ALI(dev->local))
                val &= 0x3f;
            break;

        case 0x87:
            if (AGP_BRIDGE_ALI(dev->local))
                val &= 0x60;
            break;

        case 0x88:
            if (AGP_BRIDGE_ALI(dev->local))
                val &= 0x8c;
            break;

        case 0x8b:
            if (AGP_BRIDGE_ALI(dev->local))
                val &= 0x0f;
            break;

        case 0x8c:
            if (AGP_BRIDGE_ALI(dev->local))
                val &= 0x83;
            break;

        case 0x8d:
            if (AGP_BRIDGE_ALI(dev->local))
                return;
            break;

        case 0xe0:
        case 0xe1:
            if (AGP_BRIDGE_ALI(dev->local)) {
                if (!(dev->ctl & 0x20))
                    return;
            } else
                return;
            break;

        case 0xe2:
            if (AGP_BRIDGE_ALI(dev->local)) {
                if (dev->ctl & 0x20)
                    val &= 0x3f;
                else
                    return;
            } else
                return;
            break;
        case 0xe3:
            if (AGP_BRIDGE_ALI(dev->local)) {
                if (dev->ctl & 0x20)
                    val &= 0xfe;
                else
                    return;
            } else
                return;
            break;

        case 0xe4:
            if (AGP_BRIDGE_ALI(dev->local)) {
                if (dev->ctl & 0x20)
                    val &= 0x03;
                else
                    return;
            }
            break;
        case 0xe5:
            if (AGP_BRIDGE_ALI(dev->local)) {
                if (!(dev->ctl & 0x20))
                    return;
            }
            break;

        case 0xe6:
            if (AGP_BRIDGE_ALI(dev->local)) {
                if (dev->ctl & 0x20)
                    val &= 0xc0;
                else
                    return;
            }
            break;

        case 0xe7:
            if (AGP_BRIDGE_ALI(dev->local)) {
                if (!(dev->ctl & 0x20))
                    return;
            }
            break;
>>>>>>> b2fb6dbe
    }

    dev->regs[addr] = val;
}

static uint8_t
pci_bridge_read(int func, int addr, void *priv)
{
    pci_bridge_t *dev = (pci_bridge_t *) priv;
    uint8_t       ret;

    if (func > 0)
        ret = 0xff;
    else
        ret = dev->regs[addr];

    pci_bridge_log("PCI Bridge %d: read(%d, %02X) = %02X\n", dev->bus_index, func, addr, ret);
    return ret;
}

static void
pci_bridge_reset(void *priv)
{
    pci_bridge_t *dev = (pci_bridge_t *) priv;

    pci_bridge_log("PCI Bridge %d: reset()\n", dev->bus_index);

    memset(dev->regs, 0, sizeof(dev->regs));

    /* IDs */
    dev->regs[0x00] = dev->local >> 16;
    dev->regs[0x01] = dev->local >> 24;
    dev->regs[0x02] = dev->local;
    dev->regs[0x03] = dev->local >> 8;

    /* command and status */
    switch (dev->local) {
<<<<<<< HEAD
	case PCI_BRIDGE_DEC_21150:
		dev->regs[0x06] = 0x80;
		dev->regs[0x07] = 0x02;
		break;

    case PCI_BRIDGE_INTEL_ICH2:
        dev->regs[0x04] = 0x01;
        dev->regs[0x06] = 0x80;
        break;

	case AGP_BRIDGE_ALI_M5243:
		dev->regs[0x04] = 0x06;
		dev->regs[0x07] = 0x04;
		dev->regs[0x0d] = 0x20;
		dev->regs[0x19] = 0x01;
		dev->regs[0x1b] = 0x20;
		dev->regs[0x34] = 0xe0;
		dev->regs[0x89] = 0x20;
		dev->regs[0x8a] = 0xa0;
		dev->regs[0x8e] = 0x20;
		dev->regs[0x8f] = 0x20;
		dev->regs[0xe0] = 0x01;
		pci_remap_bus(dev->bus_index, 0x01);
		break;

	case AGP_BRIDGE_ALI_M5247:
		dev->regs[0x04] = 0x03;
		dev->regs[0x08] = 0x01;
		break;

	case AGP_BRIDGE_INTEL_440LX:
		dev->regs[0x06] = 0xa0;
		dev->regs[0x07] = 0x02;
		dev->regs[0x08] = 0x03;
		break;

	case AGP_BRIDGE_INTEL_440BX:
	case AGP_BRIDGE_INTEL_440GX:
		dev->regs[0x06] = 0x20;
		dev->regs[0x07] = dev->regs[0x08] = 0x02;
		break;

    case AGP_BRIDGE_INTEL_815EP:
        dev->regs[0x06] = 0x20;
        dev->regs[0x08] = 0x02;
        break;

	case AGP_BRIDGE_VIA_597:
	case AGP_BRIDGE_VIA_598:
	case AGP_BRIDGE_VIA_691:
	case AGP_BRIDGE_VIA_8601:
		dev->regs[0x04] = 0x07;
		dev->regs[0x06] = 0x20;
		dev->regs[0x07] = 0x02;
		break;
=======
        case PCI_BRIDGE_DEC_21150:
            dev->regs[0x06] = 0x80;
            dev->regs[0x07] = 0x02;
            break;

        case AGP_BRIDGE_ALI_M5243:
            dev->regs[0x04] = 0x06;
            dev->regs[0x07] = 0x04;
            dev->regs[0x0d] = 0x20;
            dev->regs[0x19] = 0x01;
            dev->regs[0x1b] = 0x20;
            dev->regs[0x34] = 0xe0;
            dev->regs[0x89] = 0x20;
            dev->regs[0x8a] = 0xa0;
            dev->regs[0x8e] = 0x20;
            dev->regs[0x8f] = 0x20;
            dev->regs[0xe0] = 0x01;
            pci_remap_bus(dev->bus_index, 0x01);
            break;

        case AGP_BRIDGE_ALI_M5247:
            dev->regs[0x04] = 0x03;
            dev->regs[0x08] = 0x01;
            break;

        case AGP_BRIDGE_INTEL_440LX:
            dev->regs[0x06] = 0xa0;
            dev->regs[0x07] = 0x02;
            dev->regs[0x08] = 0x03;
            break;

        case AGP_BRIDGE_INTEL_440BX:
        case AGP_BRIDGE_INTEL_440GX:
            dev->regs[0x06] = 0x20;
            dev->regs[0x07] = dev->regs[0x08] = 0x02;
            break;

        case AGP_BRIDGE_VIA_597:
        case AGP_BRIDGE_VIA_598:
        case AGP_BRIDGE_VIA_691:
        case AGP_BRIDGE_VIA_8601:
            dev->regs[0x04] = 0x07;
            dev->regs[0x06] = 0x20;
            dev->regs[0x07] = 0x02;
            break;
>>>>>>> b2fb6dbe
    }

    /* class */
    dev->regs[0x0a] = 0x04; /* PCI-PCI bridge */
    dev->regs[0x0b] = 0x06; /* bridge device */
    dev->regs[0x0e] = 0x01; /* bridge header */

    /* IO BARs */
    if (AGP_BRIDGE(dev->local))
        dev->regs[0x1c] = 0xf0;
    else
        dev->regs[0x1c] = dev->regs[0x1d] = 0x01;

    if (dev->local == AGP_BRIDGE_ALI_M5247)
        dev->regs[0x1e] = 0x20;
    else if (!AGP_BRIDGE_VIA(dev->local)) {
        dev->regs[0x1e] = AGP_BRIDGE(dev->local) ? 0xa0 : 0x80;
        dev->regs[0x1f] = 0x02;
    }

    /* prefetchable memory limits */
    if (AGP_BRIDGE(dev->local)) {
        dev->regs[0x20] = dev->regs[0x24] = 0xf0;
        dev->regs[0x21] = dev->regs[0x25] = 0xff;
    } else {
        dev->regs[0x24] = dev->regs[0x26] = 0x01;
    }

    /* power management */
    if (dev->local == PCI_BRIDGE_DEC_21150) {
        dev->regs[0x34] = 0xdc;
        dev->regs[0x43] = 0x02;
        dev->regs[0xdc] = dev->regs[0xde] = 0x01;
    }

    if (dev->local == PCI_BRIDGE_INTEL_ICH2)
        dev->regs[0x70] = 0x20;
}

static void *
pci_bridge_init(const device_t *info)
{
    uint8_t interrupts[4], interrupt_count, interrupt_mask, slot_count, i;

    pci_bridge_t *dev = (pci_bridge_t *) malloc(sizeof(pci_bridge_t));
    memset(dev, 0, sizeof(pci_bridge_t));

    dev->local     = info->local;
    dev->bus_index = pci_register_bus();
    pci_bridge_log("PCI Bridge %d: init()\n", dev->bus_index);

    pci_bridge_reset(dev);

    dev->slot = pci_add_card(AGP_BRIDGE(dev->local) ? PCI_ADD_AGPBRIDGE : PCI_ADD_BRIDGE, pci_bridge_read, pci_bridge_write, dev);

<<<<<<< HEAD
    if ((info->local != PCI_BRIDGE_INTEL_ICH2) && (info->local != AGP_BRIDGE_INTEL_815EP)) { /* Let the machine configuration slot handle the absurd interrupt tables */
        interrupt_count = sizeof(interrupts);
        interrupt_mask = interrupt_count - 1;
        if (dev->slot < 32) {
        for (i = 0; i < interrupt_count; i++)
            interrupts[i] = pci_get_int(dev->slot, PCI_INTA + i);
        }

        pci_bridge_log("PCI Bridge %d: upstream bus %02X slot %02X interrupts %02X %02X %02X %02X\n", dev->bus_index, (dev->slot >> 5) & 0xff, dev->slot & 31, interrupts[0], interrupts[1], interrupts[2], interrupts[3]);

        if (info->local == PCI_BRIDGE_DEC_21150)
            slot_count = 9; /* 9 bus masters */
        else
            slot_count = 1; /* AGP bridges always have 1 slot */

        for (i = 0; i < slot_count; i++) {
        /* Interrupts for bridge slots are assigned in round-robin: ABCD, BCDA, CDAB and so on. */
        pci_bridge_log("PCI Bridge %d: downstream slot %02X interrupts %02X %02X %02X %02X\n", dev->bus_index, i, interrupts[i & interrupt_mask], interrupts[(i + 1) & interrupt_mask], interrupts[(i + 2) & interrupt_mask], interrupts[(i + 3) & interrupt_mask]);
        pci_register_bus_slot(dev->bus_index, i, AGP_BRIDGE(dev->local) ? PCI_CARD_AGP : PCI_CARD_NORMAL,
                      interrupts[i & interrupt_mask],
                      interrupts[(i + 1) & interrupt_mask],
                      interrupts[(i + 2) & interrupt_mask],
                      interrupts[(i + 3) & interrupt_mask]);
        }
=======
    interrupt_count = sizeof(interrupts);
    interrupt_mask  = interrupt_count - 1;
    if (dev->slot < 32) {
        for (i = 0; i < interrupt_count; i++)
            interrupts[i] = pci_get_int(dev->slot, PCI_INTA + i);
    }
    pci_bridge_log("PCI Bridge %d: upstream bus %02X slot %02X interrupts %02X %02X %02X %02X\n", dev->bus_index, (dev->slot >> 5) & 0xff, dev->slot & 31, interrupts[0], interrupts[1], interrupts[2], interrupts[3]);

    if (info->local == PCI_BRIDGE_DEC_21150)
        slot_count = 9; /* 9 bus masters */
    else
        slot_count = 1; /* AGP bridges always have 1 slot */

    for (i = 0; i < slot_count; i++) {
        /* Interrupts for bridge slots are assigned in round-robin: ABCD, BCDA, CDAB and so on. */
        pci_bridge_log("PCI Bridge %d: downstream slot %02X interrupts %02X %02X %02X %02X\n", dev->bus_index, i, interrupts[i & interrupt_mask], interrupts[(i + 1) & interrupt_mask], interrupts[(i + 2) & interrupt_mask], interrupts[(i + 3) & interrupt_mask]);
        pci_register_bus_slot(dev->bus_index, i, AGP_BRIDGE(dev->local) ? PCI_CARD_AGP : PCI_CARD_NORMAL,
                              interrupts[i & interrupt_mask],
                              interrupts[(i + 1) & interrupt_mask],
                              interrupts[(i + 2) & interrupt_mask],
                              interrupts[(i + 3) & interrupt_mask]);
>>>>>>> b2fb6dbe
    }

    return dev;
}

/* PCI bridges */
const device_t dec21150_device = {
    .name          = "DEC 21150 PCI Bridge",
    .internal_name = "dec21150",
    .flags         = DEVICE_PCI,
    .local         = PCI_BRIDGE_DEC_21150,
    .init          = pci_bridge_init,
    .close         = NULL,
    .reset         = pci_bridge_reset,
    { .available = NULL },
    .speed_changed = NULL,
    .force_redraw  = NULL,
    .config        = NULL
};

/* AGP bridges */
const device_t ali5243_agp_device = {
    .name          = "ALi M5243 AGP Bridge",
    .internal_name = "ali5243_agp",
    .flags         = DEVICE_PCI,
    .local         = AGP_BRIDGE_ALI_M5243,
    .init          = pci_bridge_init,
    .close         = NULL,
    .reset         = pci_bridge_reset,
    { .available = NULL },
    .speed_changed = NULL,
    .force_redraw  = NULL,
    .config        = NULL
};

/* AGP bridges */
const device_t ali5247_agp_device = {
    .name          = "ALi M5247 AGP Bridge",
    .internal_name = "ali5247_agp",
    .flags         = DEVICE_PCI,
    .local         = AGP_BRIDGE_ALI_M5247,
    .init          = pci_bridge_init,
    .close         = NULL,
    .reset         = pci_bridge_reset,
    { .available = NULL },
    .speed_changed = NULL,
    .force_redraw  = NULL,
    .config        = NULL
};

const device_t i440lx_agp_device = {
    .name          = "Intel 82443LX/EX AGP Bridge",
    .internal_name = "i440lx_agp",
    .flags         = DEVICE_PCI,
    .local         = AGP_BRIDGE_INTEL_440LX,
    .init          = pci_bridge_init,
    .close         = NULL,
    .reset         = pci_bridge_reset,
    { .available = NULL },
    .speed_changed = NULL,
    .force_redraw  = NULL,
    .config        = NULL
};

const device_t i440bx_agp_device = {
    .name          = "Intel 82443BX/ZX AGP Bridge",
    .internal_name = "i440bx_agp",
    .flags         = DEVICE_PCI,
    .local         = AGP_BRIDGE_INTEL_440BX,
    .init          = pci_bridge_init,
    .close         = NULL,
    .reset         = pci_bridge_reset,
    { .available = NULL },
    .speed_changed = NULL,
    .force_redraw  = NULL,
    .config        = NULL
};

const device_t i440gx_agp_device = {
    .name          = "Intel 82443GX AGP Bridge",
    .internal_name = "i440gx_agp",
    .flags         = DEVICE_PCI,
    .local         = AGP_BRIDGE_INTEL_440GX,
    .init          = pci_bridge_init,
    .close         = NULL,
    .reset         = pci_bridge_reset,
    { .available = NULL },
    .speed_changed = NULL,
    .force_redraw  = NULL,
    .config        = NULL
};

const device_t intel_ich2_hub_device = {
    .name = "Intel ICH2 Hub Bridge",
    .internal_name = "intel_ich2_hub",
    .flags = DEVICE_PCI,
    .local = PCI_BRIDGE_INTEL_ICH2,
    .init = pci_bridge_init,
    .close = NULL,
    .reset = pci_bridge_reset,
    { .available = NULL },
    .speed_changed = NULL,
    .force_redraw = NULL,
    .config = NULL
};

const device_t intel_815ep_agp_device = {
    .name = "Intel 815EP MCH AGP Bridge",
    .internal_name = "intel_815ep_agp",
    .flags = DEVICE_PCI,
    .local = AGP_BRIDGE_INTEL_815EP,
    .init = pci_bridge_init,
    .close = NULL,
    .reset = pci_bridge_reset,
    { .available = NULL },
    .speed_changed = NULL,
    .force_redraw = NULL,
    .config = NULL
};

const device_t via_vp3_agp_device = {
    .name          = "VIA Apollo VP3 AGP Bridge",
    .internal_name = "via_vp3_agp",
    .flags         = DEVICE_PCI,
    .local         = AGP_BRIDGE_VIA_597,
    .init          = pci_bridge_init,
    .close         = NULL,
    .reset         = pci_bridge_reset,
    { .available = NULL },
    .speed_changed = NULL,
    .force_redraw  = NULL,
    .config        = NULL
};

const device_t via_mvp3_agp_device = {
    .name          = "VIA Apollo MVP3 AGP Bridge",
    .internal_name = "via_mvp3_agp",
    .flags         = DEVICE_PCI,
    .local         = AGP_BRIDGE_VIA_598,
    .init          = pci_bridge_init,
    .close         = NULL,
    .reset         = pci_bridge_reset,
    { .available = NULL },
    .speed_changed = NULL,
    .force_redraw  = NULL,
    .config        = NULL
};

const device_t via_apro_agp_device = {
    .name          = "VIA Apollo Pro AGP Bridge",
    .internal_name = "via_apro_agp",
    .flags         = DEVICE_PCI,
    .local         = AGP_BRIDGE_VIA_691,
    .init          = pci_bridge_init,
    .close         = NULL,
    .reset         = pci_bridge_reset,
    { .available = NULL },
    .speed_changed = NULL,
    .force_redraw  = NULL,
    .config        = NULL
};

const device_t via_vt8601_agp_device = {
    .name          = "VIA Apollo ProMedia AGP Bridge",
    .internal_name = "via_vt8601_agp",
    .flags         = DEVICE_PCI,
    .local         = AGP_BRIDGE_VIA_8601,
    .init          = pci_bridge_init,
    .close         = NULL,
    .reset         = pci_bridge_reset,
    { .available = NULL },
    .speed_changed = NULL,
    .force_redraw  = NULL,
    .config        = NULL
};<|MERGE_RESOLUTION|>--- conflicted
+++ resolved
@@ -31,43 +31,23 @@
 #include <86box/device.h>
 #include <86box/pci.h>
 
-<<<<<<< HEAD
-
-#define PCI_BRIDGE_DEC_21150    0x10110022
-#define PCI_BRIDGE_INTEL_ICH2   0x8086244e
-#define AGP_BRIDGE_ALI_M5243    0x10b95243
-#define AGP_BRIDGE_ALI_M5247    0x10b95247
-#define AGP_BRIDGE_INTEL_440LX  0x80867181
-#define AGP_BRIDGE_INTEL_440BX  0x80867191
-#define AGP_BRIDGE_INTEL_440GX  0x808671a1
-#define AGP_BRIDGE_INTEL_815EP  0x80861131
-#define AGP_BRIDGE_VIA_597      0x11068597
-#define AGP_BRIDGE_VIA_598      0x11068598
-#define AGP_BRIDGE_VIA_691      0x11068691
-#define AGP_BRIDGE_VIA_8601     0x11068601
-
-#define AGP_BRIDGE_ALI(x)	(((x) >> 16) == 0x10b9)
-#define AGP_BRIDGE_INTEL(x)	((((x) >> 16) == 0x8086) && ((x) != PCI_BRIDGE_INTEL_ICH2))
-#define AGP_BRIDGE_VIA(x)	(((x) >> 16) == 0x1106)
-#define AGP_BRIDGE(x)		(((x) >= AGP_BRIDGE_ALI_M5243) && ((x) != PCI_BRIDGE_INTEL_ICH2))
-
-=======
 #define PCI_BRIDGE_DEC_21150   0x10110022
+#define PCI_BRIDGE_INTEL_ICH2  0x8086244e
 #define AGP_BRIDGE_ALI_M5243   0x10b95243
 #define AGP_BRIDGE_ALI_M5247   0x10b95247
 #define AGP_BRIDGE_INTEL_440LX 0x80867181
 #define AGP_BRIDGE_INTEL_440BX 0x80867191
 #define AGP_BRIDGE_INTEL_440GX 0x808671a1
+#define AGP_BRIDGE_INTEL_815EP 0x80861131
 #define AGP_BRIDGE_VIA_597     0x11068597
 #define AGP_BRIDGE_VIA_598     0x11068598
 #define AGP_BRIDGE_VIA_691     0x11068691
 #define AGP_BRIDGE_VIA_8601    0x11068601
 
 #define AGP_BRIDGE_ALI(x)      (((x) >> 16) == 0x10b9)
-#define AGP_BRIDGE_INTEL(x)    (((x) >> 16) == 0x8086)
+#define AGP_BRIDGE_INTEL(x)    ((((x) >> 16) == 0x8086) && ((x) != PCI_BRIDGE_INTEL_ICH2))
 #define AGP_BRIDGE_VIA(x)      (((x) >> 16) == 0x1106)
-#define AGP_BRIDGE(x)          ((x) >= AGP_BRIDGE_ALI_M5243)
->>>>>>> b2fb6dbe
+#define AGP_BRIDGE(x)          (((x) >= AGP_BRIDGE_ALI_M5243) && ((x) != PCI_BRIDGE_INTEL_ICH2))
 
 typedef struct
 {
@@ -119,284 +99,6 @@
         return;
 
     switch (addr) {
-<<<<<<< HEAD
-	case 0x00: case 0x01: case 0x02: case 0x03:
-	case 0x06: case 0x08: case 0x09: case 0x0a:
-	case 0x0b: case 0x0e: case 0x0f: case 0x10:
-	case 0x11: case 0x12: case 0x13: case 0x14:
-	case 0x15: case 0x16: case 0x17: case 0x1e:
-	case 0x34: case 0x3d: case 0x67: case 0xdc:
-	case 0xdd: case 0xde: case 0xdf:
-		return;
-
-	case 0x04:
-		if (AGP_BRIDGE_INTEL(dev->local)) {
-			if (dev->local == AGP_BRIDGE_INTEL_440BX)
-				val &= 0x1f;
-            else if (dev->local == AGP_BRIDGE_INTEL_815EP)
-                val &= 0x17;
-            else if (dev->local == PCI_BRIDGE_INTEL_ICH2)
-                val &= 0x47;
-		} else if (dev->local == AGP_BRIDGE_ALI_M5243)
-			val |= 0x02;
-		else if (dev->local == AGP_BRIDGE_ALI_M5247)
-			val &= 0xc3;
-		else
-			val &= 0x67;
-		break;
-
-	case 0x05:
-		if (AGP_BRIDGE_INTEL(dev->local))
-			val &= 0x01;
-		else if (AGP_BRIDGE_ALI(dev->local))
-			val &= 0x01;
-        else if (PCI_BRIDGE_INTEL_ICH2)
-            val &= 0x01;
-		else
-			val &= 0x03;
-		break;
-
-	case 0x07:
-		if ((dev->local == AGP_BRIDGE_INTEL_440LX) || (dev->local == AGP_BRIDGE_INTEL_815EP))
-			dev->regs[addr] &= ~(val & 0x40);
-        else if (dev->local == PCI_BRIDGE_INTEL_ICH2)
-            dev->regs[addr] &= ~(val & 0xf9);
-		else if (dev->local == AGP_BRIDGE_ALI_M5243)
-			dev->regs[addr] &= ~(val & 0xf8);
-		else if (dev->local == AGP_BRIDGE_ALI_M5247)
-			dev->regs[addr] &= ~(val & 0xc0);
-		return;
-
-	case 0x0c: case 0x18:
-		/* Parent bus number (0x18) is always 0 on AGP bridges. */
-		if (AGP_BRIDGE(dev->local))
-			return;
-		break;
-
-	case 0x0d:
-		if (AGP_BRIDGE_VIA(dev->local))
-			return;
-		else if (AGP_BRIDGE_INTEL(dev->local))
-			val &= 0xf8;
-		else if (AGP_BRIDGE_ALI(dev->local))
-			val &= 0xf8;
-		break;
-
-	case 0x19:
-		/* Set our bus number. */
-		pci_bridge_log("PCI Bridge %d: remapping from bus %02X to %02X\n", dev->bus_index, dev->regs[addr], val);
-		pci_remap_bus(dev->bus_index, val);
-		break;
-
-	case 0x1f:
-		if (AGP_BRIDGE_INTEL(dev->local)) {
-			if ((dev->local == AGP_BRIDGE_INTEL_440LX) || (dev->local == PCI_BRIDGE_INTEL_ICH2))
-				dev->regs[addr] &= ~(val & 0xf1);
-			else if ((dev->local == AGP_BRIDGE_INTEL_440BX) ||
-				 (dev->local == AGP_BRIDGE_INTEL_440GX))
-				dev->regs[addr] &= ~(val & 0xf0);
-            else if (dev->local == AGP_BRIDGE_INTEL_815EP)
-                dev->regs[addr] &= ~(val & 0xb2);
-		} else if (AGP_BRIDGE_ALI(dev->local))
-			dev->regs[addr] &= ~(val & 0xf0);
-		return;
-
-    case 0x1b:
-        if ((dev->local == AGP_BRIDGE_INTEL_815EP) || (dev->local == PCI_BRIDGE_INTEL_ICH2))
-            val &= 0xf8;
-        break;
-
-	case 0x1c: case 0x1d: case 0x20: case 0x22:
-	case 0x24: case 0x26:
-		val &= 0xf0;
-		break;
-
-	case 0x3c:
-		if (!(dev->ctl & 0x80))
-			return;
-		break;
-
-	case 0x3e:
-		if (AGP_BRIDGE_VIA(dev->local))
-			val &= 0x0c;
-		else if (dev->local == AGP_BRIDGE_ALI_M5247)
-			val &= 0x0f;
-		else if (dev->local == AGP_BRIDGE_ALI_M5243)
-			return;
-		else if (AGP_BRIDGE(dev->local)) {
-			if ((dev->local == AGP_BRIDGE_INTEL_440BX) ||
-			    (dev->local == AGP_BRIDGE_INTEL_440GX))
-				val &= 0xed;
-			else
-				val &= 0x0f;
-		}
-		else if (dev->local == PCI_BRIDGE_DEC_21150)
-			val &= 0xef;
-        else if (dev->local == PCI_BRIDGE_INTEL_ICH2)
-            val &= 0x2f;
-		break;
-
-	case 0x3f:
-		if (dev->local == AGP_BRIDGE_INTEL_440LX) {
-			dev->regs[addr] = ((dev->regs[addr] & 0x04) | (val & 0x02)) & ~(val & 0x04);
-			return;
-		} else if (dev->local == AGP_BRIDGE_ALI_M5247)
-			return;
-		else if (dev->local == AGP_BRIDGE_ALI_M5243)
-			val &= 0x06;
-		else if (AGP_BRIDGE(dev->local))
-			return;
-		else if (dev->local == PCI_BRIDGE_DEC_21150)
-			val &= 0x0f;
-		break;
-
-	case 0x40:
-		if (dev->local == PCI_BRIDGE_DEC_21150)
-			val &= 0x32;
-        else if ((dev->local == AGP_BRIDGE_INTEL_815EP) || (dev->local == PCI_BRIDGE_INTEL_ICH2))
-            val &= 0x01;
-		break;
-
-	case 0x41:
-		if (AGP_BRIDGE_VIA(dev->local))
-			val &= 0x7e;
-		else if (dev->local == PCI_BRIDGE_DEC_21150)
-			val &= 0x07;
-		break;
-
-	case 0x42:
-		if (AGP_BRIDGE_VIA(dev->local))
-			val &= 0xfe;
-		break;
-
-	case 0x43:
-		if (dev->local == PCI_BRIDGE_DEC_21150)
-			val &= 0x03;
-		break;
-
-    case 0x50:
-        if (dev->local == PCI_BRIDGE_INTEL_ICH2)
-            val &= 0x06;
-        break;
-
-    case 0x51:
-        if (dev->local == PCI_BRIDGE_INTEL_ICH2)
-            val &= 0x03;
-        break;
-
-	case 0x64:
-		if (dev->local == PCI_BRIDGE_DEC_21150)
-			val &= 0x7e;
-		break;
-
-	case 0x69:
-		if (dev->local == PCI_BRIDGE_DEC_21150)
-			val &= 0x3f;
-		break;
-
-    case 0x70:
-        if (dev->local == PCI_BRIDGE_INTEL_ICH2)
-            val &= 0xf8;
-        break;
-
-	case 0x86:
-		if (AGP_BRIDGE_ALI(dev->local))
-			val &= 0x3f;
-		break;
-
-	case 0x87:
-		if (AGP_BRIDGE_ALI(dev->local))
-			val &= 0x60;
-		break;
-
-	case 0x88:
-		if (AGP_BRIDGE_ALI(dev->local))
-			val &= 0x8c;
-		break;
-
-	case 0x8b:
-		if (AGP_BRIDGE_ALI(dev->local))
-			val &= 0x0f;
-		break;
-
-	case 0x8c:
-		if (AGP_BRIDGE_ALI(dev->local))
-			val &= 0x83;
-		break;
-
-	case 0x8d:
-		if (AGP_BRIDGE_ALI(dev->local))
-			return;
-		break;
-
-    case 0x90:
-        if (dev->local == PCI_BRIDGE_INTEL_ICH2)
-            val &= 0x06;
-        break;
-
-    case 0x91:
-        if (dev->local == PCI_BRIDGE_INTEL_ICH2)
-            dev->regs[addr] = ~(val & 0x06);
-        break;
-
-	case 0xe0: case 0xe1:
-		if (AGP_BRIDGE_ALI(dev->local)) {
-			if (!(dev->ctl & 0x20))
-				return;
-		} else
-			return;
-		break;
-
-	case 0xe2:
-		if (AGP_BRIDGE_ALI(dev->local)) {
-			if (dev->ctl & 0x20)
-				val &= 0x3f;
-			else
-				return;
-		} else
-			return;
-		break;
-	case 0xe3:
-		if (AGP_BRIDGE_ALI(dev->local)) {
-			if (dev->ctl & 0x20)
-				val &= 0xfe;
-			else
-				return;
-		} else
-			return;
-		break;
-
-	case 0xe4:
-		if (AGP_BRIDGE_ALI(dev->local)) {
-			if (dev->ctl & 0x20)
-				val &= 0x03;
-			else
-				return;
-		}
-		break;
-	case 0xe5:
-		if (AGP_BRIDGE_ALI(dev->local)) {
-			if (!(dev->ctl & 0x20))
-				return;
-		}
-		break;
-
-	case 0xe6:
-		if (AGP_BRIDGE_ALI(dev->local)) {
-			if (dev->ctl & 0x20)
-				val &= 0xc0;
-			else
-				return;
-		}
-		break;
-
-	case 0xe7:
-		if (AGP_BRIDGE_ALI(dev->local)) {
-			if (!(dev->ctl & 0x20))
-				return;
-		}
-		break;
-=======
         case 0x00:
         case 0x01:
         case 0x02:
@@ -430,6 +132,10 @@
             if (AGP_BRIDGE_INTEL(dev->local)) {
                 if (dev->local == AGP_BRIDGE_INTEL_440BX)
                     val &= 0x1f;
+                else if (dev->local == AGP_BRIDGE_INTEL_815EP)
+                    val &= 0x17;
+                else if (dev->local == PCI_BRIDGE_INTEL_ICH2)
+                    val &= 0x47;
             } else if (dev->local == AGP_BRIDGE_ALI_M5243)
                 val |= 0x02;
             else if (dev->local == AGP_BRIDGE_ALI_M5247)
@@ -443,13 +149,17 @@
                 val &= 0x01;
             else if (AGP_BRIDGE_ALI(dev->local))
                 val &= 0x01;
+            else if (PCI_BRIDGE_INTEL_ICH2)
+                val &= 0x01;
             else
                 val &= 0x03;
             break;
 
         case 0x07:
-            if (dev->local == AGP_BRIDGE_INTEL_440LX)
+            if ((dev->local == AGP_BRIDGE_INTEL_440LX) || (dev->local == AGP_BRIDGE_INTEL_815EP))
                 dev->regs[addr] &= ~(val & 0x40);
+            else if (dev->local == PCI_BRIDGE_INTEL_ICH2)
+                dev->regs[addr] &= ~(val & 0xf9);
             else if (dev->local == AGP_BRIDGE_ALI_M5243)
                 dev->regs[addr] &= ~(val & 0xf8);
             else if (dev->local == AGP_BRIDGE_ALI_M5247)
@@ -480,13 +190,20 @@
 
         case 0x1f:
             if (AGP_BRIDGE_INTEL(dev->local)) {
-                if (dev->local == AGP_BRIDGE_INTEL_440LX)
+                if ((dev->local == AGP_BRIDGE_INTEL_440LX) || (dev->local == PCI_BRIDGE_INTEL_ICH2))
                     dev->regs[addr] &= ~(val & 0xf1);
                 else if ((dev->local == AGP_BRIDGE_INTEL_440BX) || (dev->local == AGP_BRIDGE_INTEL_440GX))
                     dev->regs[addr] &= ~(val & 0xf0);
+                else if (dev->local == AGP_BRIDGE_INTEL_815EP)
+                    dev->regs[addr] &= ~(val & 0xb2);
             } else if (AGP_BRIDGE_ALI(dev->local))
                 dev->regs[addr] &= ~(val & 0xf0);
             return;
+
+        case 0x1b:
+            if ((dev->local == AGP_BRIDGE_INTEL_815EP) || (dev->local == PCI_BRIDGE_INTEL_ICH2))
+                val &= 0xf8;
+            break;
 
         case 0x1c:
         case 0x1d:
@@ -516,6 +233,8 @@
                     val &= 0x0f;
             } else if (dev->local == PCI_BRIDGE_DEC_21150)
                 val &= 0xef;
+            else if (dev->local == PCI_BRIDGE_INTEL_ICH2)
+                val &= 0x2f;
             break;
 
         case 0x3f:
@@ -535,6 +254,8 @@
         case 0x40:
             if (dev->local == PCI_BRIDGE_DEC_21150)
                 val &= 0x32;
+            else if ((dev->local == AGP_BRIDGE_INTEL_815EP) || (dev->local == PCI_BRIDGE_INTEL_ICH2))
+                val &= 0x01;
             break;
 
         case 0x41:
@@ -554,6 +275,16 @@
                 val &= 0x03;
             break;
 
+        case 0x50:
+            if (dev->local == PCI_BRIDGE_INTEL_ICH2)
+                val &= 0x06;
+            break;
+
+        case 0x51:
+            if (dev->local == PCI_BRIDGE_INTEL_ICH2)
+                val &= 0x03;
+            break;
+
         case 0x64:
             if (dev->local == PCI_BRIDGE_DEC_21150)
                 val &= 0x7e;
@@ -564,6 +295,11 @@
                 val &= 0x3f;
             break;
 
+        case 0x70:
+            if (dev->local == PCI_BRIDGE_INTEL_ICH2)
+                val &= 0xf8;
+            break;
+
         case 0x86:
             if (AGP_BRIDGE_ALI(dev->local))
                 val &= 0x3f;
@@ -592,6 +328,16 @@
         case 0x8d:
             if (AGP_BRIDGE_ALI(dev->local))
                 return;
+            break;
+
+        case 0x90:
+            if (dev->local == PCI_BRIDGE_INTEL_ICH2)
+                val &= 0x06;
+            break;
+
+        case 0x91:
+            if (dev->local == PCI_BRIDGE_INTEL_ICH2)
+                dev->regs[addr] = ~(val & 0x06);
             break;
 
         case 0xe0:
@@ -652,7 +398,6 @@
                     return;
             }
             break;
->>>>>>> b2fb6dbe
     }
 
     dev->regs[addr] = val;
@@ -690,66 +435,14 @@
 
     /* command and status */
     switch (dev->local) {
-<<<<<<< HEAD
-	case PCI_BRIDGE_DEC_21150:
-		dev->regs[0x06] = 0x80;
-		dev->regs[0x07] = 0x02;
-		break;
-
-    case PCI_BRIDGE_INTEL_ICH2:
-        dev->regs[0x04] = 0x01;
-        dev->regs[0x06] = 0x80;
-        break;
-
-	case AGP_BRIDGE_ALI_M5243:
-		dev->regs[0x04] = 0x06;
-		dev->regs[0x07] = 0x04;
-		dev->regs[0x0d] = 0x20;
-		dev->regs[0x19] = 0x01;
-		dev->regs[0x1b] = 0x20;
-		dev->regs[0x34] = 0xe0;
-		dev->regs[0x89] = 0x20;
-		dev->regs[0x8a] = 0xa0;
-		dev->regs[0x8e] = 0x20;
-		dev->regs[0x8f] = 0x20;
-		dev->regs[0xe0] = 0x01;
-		pci_remap_bus(dev->bus_index, 0x01);
-		break;
-
-	case AGP_BRIDGE_ALI_M5247:
-		dev->regs[0x04] = 0x03;
-		dev->regs[0x08] = 0x01;
-		break;
-
-	case AGP_BRIDGE_INTEL_440LX:
-		dev->regs[0x06] = 0xa0;
-		dev->regs[0x07] = 0x02;
-		dev->regs[0x08] = 0x03;
-		break;
-
-	case AGP_BRIDGE_INTEL_440BX:
-	case AGP_BRIDGE_INTEL_440GX:
-		dev->regs[0x06] = 0x20;
-		dev->regs[0x07] = dev->regs[0x08] = 0x02;
-		break;
-
-    case AGP_BRIDGE_INTEL_815EP:
-        dev->regs[0x06] = 0x20;
-        dev->regs[0x08] = 0x02;
-        break;
-
-	case AGP_BRIDGE_VIA_597:
-	case AGP_BRIDGE_VIA_598:
-	case AGP_BRIDGE_VIA_691:
-	case AGP_BRIDGE_VIA_8601:
-		dev->regs[0x04] = 0x07;
-		dev->regs[0x06] = 0x20;
-		dev->regs[0x07] = 0x02;
-		break;
-=======
         case PCI_BRIDGE_DEC_21150:
             dev->regs[0x06] = 0x80;
             dev->regs[0x07] = 0x02;
+            break;
+
+        case PCI_BRIDGE_INTEL_ICH2:
+            dev->regs[0x04] = 0x01;
+            dev->regs[0x06] = 0x80;
             break;
 
         case AGP_BRIDGE_ALI_M5243:
@@ -784,6 +477,11 @@
             dev->regs[0x07] = dev->regs[0x08] = 0x02;
             break;
 
+        case AGP_BRIDGE_INTEL_815EP:
+            dev->regs[0x06] = 0x20;
+            dev->regs[0x08] = 0x02;
+            break;
+
         case AGP_BRIDGE_VIA_597:
         case AGP_BRIDGE_VIA_598:
         case AGP_BRIDGE_VIA_691:
@@ -792,7 +490,6 @@
             dev->regs[0x06] = 0x20;
             dev->regs[0x07] = 0x02;
             break;
->>>>>>> b2fb6dbe
     }
 
     /* class */
@@ -848,13 +545,12 @@
 
     dev->slot = pci_add_card(AGP_BRIDGE(dev->local) ? PCI_ADD_AGPBRIDGE : PCI_ADD_BRIDGE, pci_bridge_read, pci_bridge_write, dev);
 
-<<<<<<< HEAD
     if ((info->local != PCI_BRIDGE_INTEL_ICH2) && (info->local != AGP_BRIDGE_INTEL_815EP)) { /* Let the machine configuration slot handle the absurd interrupt tables */
         interrupt_count = sizeof(interrupts);
-        interrupt_mask = interrupt_count - 1;
+        interrupt_mask  = interrupt_count - 1;
         if (dev->slot < 32) {
-        for (i = 0; i < interrupt_count; i++)
-            interrupts[i] = pci_get_int(dev->slot, PCI_INTA + i);
+            for (i = 0; i < interrupt_count; i++)
+                interrupts[i] = pci_get_int(dev->slot, PCI_INTA + i);
         }
 
         pci_bridge_log("PCI Bridge %d: upstream bus %02X slot %02X interrupts %02X %02X %02X %02X\n", dev->bus_index, (dev->slot >> 5) & 0xff, dev->slot & 31, interrupts[0], interrupts[1], interrupts[2], interrupts[3]);
@@ -865,37 +561,14 @@
             slot_count = 1; /* AGP bridges always have 1 slot */
 
         for (i = 0; i < slot_count; i++) {
-        /* Interrupts for bridge slots are assigned in round-robin: ABCD, BCDA, CDAB and so on. */
-        pci_bridge_log("PCI Bridge %d: downstream slot %02X interrupts %02X %02X %02X %02X\n", dev->bus_index, i, interrupts[i & interrupt_mask], interrupts[(i + 1) & interrupt_mask], interrupts[(i + 2) & interrupt_mask], interrupts[(i + 3) & interrupt_mask]);
-        pci_register_bus_slot(dev->bus_index, i, AGP_BRIDGE(dev->local) ? PCI_CARD_AGP : PCI_CARD_NORMAL,
-                      interrupts[i & interrupt_mask],
-                      interrupts[(i + 1) & interrupt_mask],
-                      interrupts[(i + 2) & interrupt_mask],
-                      interrupts[(i + 3) & interrupt_mask]);
+            /* Interrupts for bridge slots are assigned in round-robin: ABCD, BCDA, CDAB and so on. */
+            pci_bridge_log("PCI Bridge %d: downstream slot %02X interrupts %02X %02X %02X %02X\n", dev->bus_index, i, interrupts[i & interrupt_mask], interrupts[(i + 1) & interrupt_mask], interrupts[(i + 2) & interrupt_mask], interrupts[(i + 3) & interrupt_mask]);
+            pci_register_bus_slot(dev->bus_index, i, AGP_BRIDGE(dev->local) ? PCI_CARD_AGP : PCI_CARD_NORMAL,
+                                  interrupts[i & interrupt_mask],
+                                  interrupts[(i + 1) & interrupt_mask],
+                                  interrupts[(i + 2) & interrupt_mask],
+                                  interrupts[(i + 3) & interrupt_mask]);
         }
-=======
-    interrupt_count = sizeof(interrupts);
-    interrupt_mask  = interrupt_count - 1;
-    if (dev->slot < 32) {
-        for (i = 0; i < interrupt_count; i++)
-            interrupts[i] = pci_get_int(dev->slot, PCI_INTA + i);
-    }
-    pci_bridge_log("PCI Bridge %d: upstream bus %02X slot %02X interrupts %02X %02X %02X %02X\n", dev->bus_index, (dev->slot >> 5) & 0xff, dev->slot & 31, interrupts[0], interrupts[1], interrupts[2], interrupts[3]);
-
-    if (info->local == PCI_BRIDGE_DEC_21150)
-        slot_count = 9; /* 9 bus masters */
-    else
-        slot_count = 1; /* AGP bridges always have 1 slot */
-
-    for (i = 0; i < slot_count; i++) {
-        /* Interrupts for bridge slots are assigned in round-robin: ABCD, BCDA, CDAB and so on. */
-        pci_bridge_log("PCI Bridge %d: downstream slot %02X interrupts %02X %02X %02X %02X\n", dev->bus_index, i, interrupts[i & interrupt_mask], interrupts[(i + 1) & interrupt_mask], interrupts[(i + 2) & interrupt_mask], interrupts[(i + 3) & interrupt_mask]);
-        pci_register_bus_slot(dev->bus_index, i, AGP_BRIDGE(dev->local) ? PCI_CARD_AGP : PCI_CARD_NORMAL,
-                              interrupts[i & interrupt_mask],
-                              interrupts[(i + 1) & interrupt_mask],
-                              interrupts[(i + 2) & interrupt_mask],
-                              interrupts[(i + 3) & interrupt_mask]);
->>>>>>> b2fb6dbe
     }
 
     return dev;
@@ -989,31 +662,31 @@
 };
 
 const device_t intel_ich2_hub_device = {
-    .name = "Intel ICH2 Hub Bridge",
+    .name          = "Intel ICH2 Hub Bridge",
     .internal_name = "intel_ich2_hub",
-    .flags = DEVICE_PCI,
-    .local = PCI_BRIDGE_INTEL_ICH2,
-    .init = pci_bridge_init,
-    .close = NULL,
-    .reset = pci_bridge_reset,
-    { .available = NULL },
-    .speed_changed = NULL,
-    .force_redraw = NULL,
-    .config = NULL
+    .flags         = DEVICE_PCI,
+    .local         = PCI_BRIDGE_INTEL_ICH2,
+    .init          = pci_bridge_init,
+    .close         = NULL,
+    .reset         = pci_bridge_reset,
+    { .available = NULL },
+    .speed_changed = NULL,
+    .force_redraw  = NULL,
+    .config        = NULL
 };
 
 const device_t intel_815ep_agp_device = {
-    .name = "Intel 815EP MCH AGP Bridge",
+    .name          = "Intel 815EP MCH AGP Bridge",
     .internal_name = "intel_815ep_agp",
-    .flags = DEVICE_PCI,
-    .local = AGP_BRIDGE_INTEL_815EP,
-    .init = pci_bridge_init,
-    .close = NULL,
-    .reset = pci_bridge_reset,
-    { .available = NULL },
-    .speed_changed = NULL,
-    .force_redraw = NULL,
-    .config = NULL
+    .flags         = DEVICE_PCI,
+    .local         = AGP_BRIDGE_INTEL_815EP,
+    .init          = pci_bridge_init,
+    .close         = NULL,
+    .reset         = pci_bridge_reset,
+    { .available = NULL },
+    .speed_changed = NULL,
+    .force_redraw  = NULL,
+    .config        = NULL
 };
 
 const device_t via_vp3_agp_device = {
