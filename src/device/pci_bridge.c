/*
 * 86Box	A hypervisor and IBM PC system emulator that specializes in
 *		running old operating systems and software designed for IBM
 *		PC systems and compatibles from 1981 through fairly recent
 *		system designs based on the PCI bus.
 *
 *		This file is part of the 86Box distribution.
 *
 *		Implementation of PCI-PCI and host-AGP bridges.
 *
 *
 *
 * Authors:	RichardG, <richardg867@gmail.com>
 *
 *		Copyright 2020 RichardG.
 */

#include <stdio.h>
#include <stdint.h>
#include <string.h>
#include <stdarg.h>
#include <stdlib.h>
#include <wchar.h>
#define HAVE_STDARG_H
#include <86box/86box.h>
#include <86box/machine.h>
#include "cpu.h"
#include <86box/io.h>
#include <86box/pic.h>
#include <86box/mem.h>
#include <86box/device.h>
#include <86box/pci.h>


<<<<<<< HEAD
#define PCI_BRIDGE_DEC_21150   0x10110022
#define PCI_BRIDGE_INTEL_ICH2  0x8086244e
#define AGP_BRIDGE_ALI_M5243   0x10b95243
#define AGP_BRIDGE_ALI_M5247   0x10b95247
#define AGP_BRIDGE_INTEL_440LX 0x80867181
#define AGP_BRIDGE_INTEL_440BX 0x80867191
#define AGP_BRIDGE_INTEL_440GX 0x808671a1
#define AGP_BRIDGE_INTEL_815EP 0x80861131
#define AGP_BRIDGE_VIA_597     0x11068597
#define AGP_BRIDGE_VIA_598     0x11068598
#define AGP_BRIDGE_VIA_691     0x11068691
#define AGP_BRIDGE_VIA_8601    0x11068601
=======
#define PCI_BRIDGE_DEC_21150    0x10110022
#define AGP_BRIDGE_ALI_M5243    0x10b95243
#define AGP_BRIDGE_ALI_M5247    0x10b95247
#define AGP_BRIDGE_INTEL_440LX  0x80867181
#define AGP_BRIDGE_INTEL_440BX  0x80867191
#define AGP_BRIDGE_INTEL_440GX  0x808671a1
#define AGP_BRIDGE_VIA_597      0x11068597
#define AGP_BRIDGE_VIA_598      0x11068598
#define AGP_BRIDGE_VIA_691      0x11068691
#define AGP_BRIDGE_VIA_8601     0x11068601
>>>>>>> e415a551

#define AGP_BRIDGE_ALI(x)	(((x) >> 16) == 0x10b9)
#define AGP_BRIDGE_INTEL(x)	((((x) >> 16) == 0x8086) && ((x) != PCI_BRIDGE_INTEL_ICH2))
#define AGP_BRIDGE_VIA(x)	(((x) >> 16) == 0x1106)
#define AGP_BRIDGE(x)		(((x) >= AGP_BRIDGE_ALI_M5243) && ((x) != PCI_BRIDGE_INTEL_ICH2))


typedef struct
{
    uint32_t	local;
    uint8_t	type, ctl;

    uint8_t	regs[256];
    uint8_t	bus_index;
    int 	slot;
} pci_bridge_t;


#ifdef ENABLE_PCI_BRIDGE_LOG
int pci_bridge_do_log = ENABLE_PCI_BRIDGE_LOG;


static void
pci_bridge_log(const char *fmt, ...)
{
    va_list ap;

    if (pci_bridge_do_log) {
	va_start(ap, fmt);
	pclog_ex(fmt, ap);
	va_end(ap);
    }
}
#else
#define pci_bridge_log(fmt, ...)
#endif


void
pci_bridge_set_ctl(void *priv, uint8_t ctl)
{
    pci_bridge_t *dev = (pci_bridge_t *) priv;

    dev->ctl = ctl;
}


static void
pci_bridge_write(int func, int addr, uint8_t val, void *priv)
{
    pci_bridge_t *dev = (pci_bridge_t *) priv;

    pci_bridge_log("PCI Bridge %d: write(%d, %02X, %02X)\n", dev->bus_index, func, addr, val);

    if (func > 0)
	return;

    if ((dev->local == AGP_BRIDGE_ALI_M5247) && (addr >= 0x40))
	return;

    switch (addr) {
	case 0x00: case 0x01: case 0x02: case 0x03:
	case 0x06: case 0x08: case 0x09: case 0x0a:
	case 0x0b: case 0x0e: case 0x0f: case 0x10:
	case 0x11: case 0x12: case 0x13: case 0x14:
	case 0x15: case 0x16: case 0x17: case 0x1e:
	case 0x34: case 0x3d: case 0x67: case 0xdc:
	case 0xdd: case 0xde: case 0xdf:
		return;

	case 0x04:
		if (AGP_BRIDGE_INTEL(dev->local)) {
			if (dev->local == AGP_BRIDGE_INTEL_440BX)
				val &= 0x1f;
            else if (dev->local == AGP_BRIDGE_INTEL_815EP)
                val &= 0x17;
            else if (dev->local == PCI_BRIDGE_INTEL_ICH2)
                val &= 0x47;
		} else if (dev->local == AGP_BRIDGE_ALI_M5243)
			val |= 0x02;
		else if (dev->local == AGP_BRIDGE_ALI_M5247)
			val &= 0xc3;
		else
			val &= 0x67;
		break;

	case 0x05:
		if (AGP_BRIDGE_INTEL(dev->local))
			val &= 0x01;
		else if (AGP_BRIDGE_ALI(dev->local))
			val &= 0x01;
        else if (PCI_BRIDGE_INTEL_ICH2)
            val &= 0x01;
		else
			val &= 0x03;
		break;

	case 0x07:
		if ((dev->local == AGP_BRIDGE_INTEL_440LX) || (dev->local == AGP_BRIDGE_INTEL_815EP))
			dev->regs[addr] &= ~(val & 0x40);
        else if (dev->local == PCI_BRIDGE_INTEL_ICH2)
            dev->regs[addr] &= ~(val & 0xf9);
		else if (dev->local == AGP_BRIDGE_ALI_M5243)
			dev->regs[addr] &= ~(val & 0xf8);
		else if (dev->local == AGP_BRIDGE_ALI_M5247)
			dev->regs[addr] &= ~(val & 0xc0);
		return;

	case 0x0c: case 0x18:
		/* Parent bus number (0x18) is always 0 on AGP bridges. */
		if (AGP_BRIDGE(dev->local))
			return;
		break;

	case 0x0d:
		if (AGP_BRIDGE_VIA(dev->local))
			return;
		else if (AGP_BRIDGE_INTEL(dev->local))
			val &= 0xf8;
		else if (AGP_BRIDGE_ALI(dev->local))
			val &= 0xf8;
		break;

	case 0x19:
		/* Set our bus number. */
		pci_bridge_log("PCI Bridge %d: remapping from bus %02X to %02X\n", dev->bus_index, dev->regs[addr], val);
		pci_remap_bus(dev->bus_index, val);
		break;

	case 0x1f:
		if (AGP_BRIDGE_INTEL(dev->local)) {
			if ((dev->local == AGP_BRIDGE_INTEL_440LX) || (dev->local == PCI_BRIDGE_INTEL_ICH2))
				dev->regs[addr] &= ~(val & 0xf1);
			else if ((dev->local == AGP_BRIDGE_INTEL_440BX) ||
				 (dev->local == AGP_BRIDGE_INTEL_440GX))
				dev->regs[addr] &= ~(val & 0xf0);
            else if (dev->local == AGP_BRIDGE_INTEL_815EP)
                dev->regs[addr] &= ~(val & 0xb2);
		} else if (AGP_BRIDGE_ALI(dev->local))
			dev->regs[addr] &= ~(val & 0xf0);
		return;

    case 0x1b:
        if ((dev->local == AGP_BRIDGE_INTEL_815EP) || (dev->local == PCI_BRIDGE_INTEL_ICH2))
            val &= 0xf8;
        break;

	case 0x1c: case 0x1d: case 0x20: case 0x22:
	case 0x24: case 0x26:
		val &= 0xf0;
		break;

	case 0x3c:
		if (!(dev->ctl & 0x80))
			return;
		break;

	case 0x3e:
		if (AGP_BRIDGE_VIA(dev->local))
			val &= 0x0c;
		else if (dev->local == AGP_BRIDGE_ALI_M5247)
			val &= 0x0f;
		else if (dev->local == AGP_BRIDGE_ALI_M5243)
			return;
		else if (AGP_BRIDGE(dev->local)) {
			if ((dev->local == AGP_BRIDGE_INTEL_440BX) ||
			    (dev->local == AGP_BRIDGE_INTEL_440GX))
				val &= 0xed;
			else
				val &= 0x0f;
		}
		else if (dev->local == PCI_BRIDGE_DEC_21150)
			val &= 0xef;
        else if (dev->local == PCI_BRIDGE_INTEL_ICH2)
            val &= 0x2f;
		break;

	case 0x3f:
		if (dev->local == AGP_BRIDGE_INTEL_440LX) {
			dev->regs[addr] = ((dev->regs[addr] & 0x04) | (val & 0x02)) & ~(val & 0x04);
			return;
		} else if (dev->local == AGP_BRIDGE_ALI_M5247)
			return;
		else if (dev->local == AGP_BRIDGE_ALI_M5243)
			val &= 0x06;
		else if (AGP_BRIDGE(dev->local))
			return;
		else if (dev->local == PCI_BRIDGE_DEC_21150)
			val &= 0x0f;
		break;

	case 0x40:
		if (dev->local == PCI_BRIDGE_DEC_21150)
			val &= 0x32;
        else if ((dev->local == AGP_BRIDGE_INTEL_815EP) || (dev->local == PCI_BRIDGE_INTEL_ICH2))
            val &= 0x01;
		break;

	case 0x41:
		if (AGP_BRIDGE_VIA(dev->local))
			val &= 0x7e;
		else if (dev->local == PCI_BRIDGE_DEC_21150)
			val &= 0x07;
		break;

	case 0x42:
		if (AGP_BRIDGE_VIA(dev->local))
			val &= 0xfe;
		break;

	case 0x43:
		if (dev->local == PCI_BRIDGE_DEC_21150)
			val &= 0x03;
		break;

    case 0x50:
        if (dev->local == PCI_BRIDGE_INTEL_ICH2)
            val &= 0x06;
        break;

    case 0x51:
        if (dev->local == PCI_BRIDGE_INTEL_ICH2)
            val &= 0x03;
        break;

	case 0x64:
		if (dev->local == PCI_BRIDGE_DEC_21150)
			val &= 0x7e;
		break;

	case 0x69:
		if (dev->local == PCI_BRIDGE_DEC_21150)
			val &= 0x3f;
		break;

    case 0x70:
        if (dev->local == PCI_BRIDGE_INTEL_ICH2)
            val &= 0xf8;
        break;

	case 0x86:
		if (AGP_BRIDGE_ALI(dev->local))
			val &= 0x3f;
		break;

	case 0x87:
		if (AGP_BRIDGE_ALI(dev->local))
			val &= 0x60;
		break;

	case 0x88:
		if (AGP_BRIDGE_ALI(dev->local))
			val &= 0x8c;
		break;

	case 0x8b:
		if (AGP_BRIDGE_ALI(dev->local))
			val &= 0x0f;
		break;

	case 0x8c:
		if (AGP_BRIDGE_ALI(dev->local))
			val &= 0x83;
		break;

	case 0x8d:
		if (AGP_BRIDGE_ALI(dev->local))
			return;
		break;

    case 0x90:
        if (dev->local == PCI_BRIDGE_INTEL_ICH2)
            val &= 0x06;
        break;

    case 0x91:
        if (dev->local == PCI_BRIDGE_INTEL_ICH2)
            dev->regs[addr] = ~(val & 0x06);
        break;

	case 0xe0: case 0xe1:
		if (AGP_BRIDGE_ALI(dev->local)) {
			if (!(dev->ctl & 0x20))
				return;
		} else
			return;
		break;

	case 0xe2:
		if (AGP_BRIDGE_ALI(dev->local)) {
			if (dev->ctl & 0x20)
				val &= 0x3f;
			else
				return;
		} else
			return;
		break;
	case 0xe3:
		if (AGP_BRIDGE_ALI(dev->local)) {
			if (dev->ctl & 0x20)
				val &= 0xfe;
			else
				return;
		} else
			return;
		break;

	case 0xe4:
		if (AGP_BRIDGE_ALI(dev->local)) {
			if (dev->ctl & 0x20)
				val &= 0x03;
			else
				return;
		}
		break;
	case 0xe5:
		if (AGP_BRIDGE_ALI(dev->local)) {
			if (!(dev->ctl & 0x20))
				return;
		}
		break;

	case 0xe6:
		if (AGP_BRIDGE_ALI(dev->local)) {
			if (dev->ctl & 0x20)
				val &= 0xc0;
			else
				return;
		}
		break;

	case 0xe7:
		if (AGP_BRIDGE_ALI(dev->local)) {
			if (!(dev->ctl & 0x20))
				return;
		}
		break;
    }

    dev->regs[addr] = val;
}


static uint8_t
pci_bridge_read(int func, int addr, void *priv)
{
    pci_bridge_t *dev = (pci_bridge_t *) priv;
    uint8_t ret;

    if (func > 0)
	ret = 0xff;
    else
	ret = dev->regs[addr];

    pci_bridge_log("PCI Bridge %d: read(%d, %02X) = %02X\n", dev->bus_index, func, addr, ret);
    return ret;
}


static void
pci_bridge_reset(void *priv)
{
    pci_bridge_t *dev = (pci_bridge_t *) priv;

    pci_bridge_log("PCI Bridge %d: reset()\n", dev->bus_index);

    memset(dev->regs, 0, sizeof(dev->regs));

    /* IDs */
    dev->regs[0x00] = dev->local >> 16;
    dev->regs[0x01] = dev->local >> 24;
    dev->regs[0x02] = dev->local;
    dev->regs[0x03] = dev->local >> 8;

    /* command and status */
    switch (dev->local) {
	case PCI_BRIDGE_DEC_21150:
		dev->regs[0x06] = 0x80;
		dev->regs[0x07] = 0x02;
		break;

    case PCI_BRIDGE_INTEL_ICH2:
        dev->regs[0x04] = 0x01;
        dev->regs[0x06] = 0x80;
        break;

	case AGP_BRIDGE_ALI_M5243:
		dev->regs[0x04] = 0x06;
		dev->regs[0x07] = 0x04;
		dev->regs[0x0d] = 0x20;
		dev->regs[0x19] = 0x01;
		dev->regs[0x1b] = 0x20;
		dev->regs[0x34] = 0xe0;
		dev->regs[0x89] = 0x20;
		dev->regs[0x8a] = 0xa0;
		dev->regs[0x8e] = 0x20;
		dev->regs[0x8f] = 0x20;
		dev->regs[0xe0] = 0x01;
		pci_remap_bus(dev->bus_index, 0x01);
		break;

	case AGP_BRIDGE_ALI_M5247:
		dev->regs[0x04] = 0x03;
		dev->regs[0x08] = 0x01;
		break;

	case AGP_BRIDGE_INTEL_440LX:
		dev->regs[0x06] = 0xa0;
		dev->regs[0x07] = 0x02;
		dev->regs[0x08] = 0x03;
		break;

	case AGP_BRIDGE_INTEL_440BX:
	case AGP_BRIDGE_INTEL_440GX:
		dev->regs[0x06] = 0x20;
		dev->regs[0x07] = dev->regs[0x08] = 0x02;
		break;

	case AGP_BRIDGE_INTEL_815EP:
		dev->regs[0x06] = 0x20;
		dev->regs[0x08] = 0x02;
		break;

	case AGP_BRIDGE_VIA_597:
	case AGP_BRIDGE_VIA_598:
	case AGP_BRIDGE_VIA_691:
	case AGP_BRIDGE_VIA_8601:
		dev->regs[0x04] = 0x07;
		dev->regs[0x06] = 0x20;
		dev->regs[0x07] = 0x02;
		break;
    }

    /* class */
    dev->regs[0x0a] = 0x04; /* PCI-PCI bridge */
    dev->regs[0x0b] = 0x06; /* bridge device */
    dev->regs[0x0e] = 0x01; /* bridge header */

    /* IO BARs */
    if (AGP_BRIDGE(dev->local))
	dev->regs[0x1c] = 0xf0;
    else
	dev->regs[0x1c] = dev->regs[0x1d] = 0x01;

    if (dev->local == AGP_BRIDGE_ALI_M5247)
	dev->regs[0x1e] = 0x20;
    else if (!AGP_BRIDGE_VIA(dev->local)) {
	dev->regs[0x1e] = AGP_BRIDGE(dev->local) ? 0xa0 : 0x80;
	dev->regs[0x1f] = 0x02;
    }

    /* prefetchable memory limits */
    if (AGP_BRIDGE(dev->local)) {
	dev->regs[0x20] = dev->regs[0x24] = 0xf0;
	dev->regs[0x21] = dev->regs[0x25] = 0xff;
    } else {
	dev->regs[0x24] = dev->regs[0x26] = 0x01;
    }

    /* power management */
    if (dev->local == PCI_BRIDGE_DEC_21150) {
    	dev->regs[0x34] = 0xdc;
	dev->regs[0x43] = 0x02;
	dev->regs[0xdc] = dev->regs[0xde] = 0x01;
    }

    if (dev->local == PCI_BRIDGE_INTEL_ICH2)
        dev->regs[0x70] = 0x20;
}


static void *
pci_bridge_init(const device_t *info)
{
    uint8_t interrupts[4], interrupt_count, interrupt_mask, slot_count, i;

    pci_bridge_t *dev = (pci_bridge_t *) malloc(sizeof(pci_bridge_t));
    memset(dev, 0, sizeof(pci_bridge_t));

    dev->local = info->local;
    dev->bus_index = pci_register_bus();
    pci_bridge_log("PCI Bridge %d: init()\n", dev->bus_index);

    pci_bridge_reset(dev);

    dev->slot = pci_add_card(AGP_BRIDGE(dev->local) ? PCI_ADD_AGPBRIDGE : PCI_ADD_BRIDGE, pci_bridge_read, pci_bridge_write, dev);

    if ((info->local != PCI_BRIDGE_INTEL_ICH2) && (info->local != AGP_BRIDGE_INTEL_815EP)) /* Let the machine configuration slot handle the absurd interrupt tables */
    {
        interrupt_count = sizeof(interrupts);
        interrupt_mask = interrupt_count - 1;
        if (dev->slot < 32) {
	    for (i = 0; i < interrupt_count; i++)
		    interrupts[i] = pci_get_int(dev->slot, PCI_INTA + i);
        }

        pci_bridge_log("PCI Bridge %d: upstream bus %02X slot %02X interrupts %02X %02X %02X %02X\n", dev->bus_index, (dev->slot >> 5) & 0xff, dev->slot & 31, interrupts[0], interrupts[1], interrupts[2], interrupts[3]);

        if (info->local == PCI_BRIDGE_DEC_21150)
	        slot_count = 9; /* 9 bus masters */
        else
	        slot_count = 1; /* AGP bridges always have 1 slot */

        for (i = 0; i < slot_count; i++) {
    	/* Interrupts for bridge slots are assigned in round-robin: ABCD, BCDA, CDAB and so on. */
    	pci_bridge_log("PCI Bridge %d: downstream slot %02X interrupts %02X %02X %02X %02X\n", dev->bus_index, i, interrupts[i & interrupt_mask], interrupts[(i + 1) & interrupt_mask], interrupts[(i + 2) & interrupt_mask], interrupts[(i + 3) & interrupt_mask]);
    	pci_register_bus_slot(dev->bus_index, i, AGP_BRIDGE(dev->local) ? PCI_CARD_AGP : PCI_CARD_NORMAL,
    			      interrupts[i & interrupt_mask],
    			      interrupts[(i + 1) & interrupt_mask],
    			      interrupts[(i + 2) & interrupt_mask],
    			      interrupts[(i + 3) & interrupt_mask]);
        }
    }

    return dev;
}

/* PCI bridges */
const device_t dec21150_device = {
    .name = "DEC 21150 PCI Bridge",
    .internal_name = "dec21150",
    .flags = DEVICE_PCI,
    .local = PCI_BRIDGE_DEC_21150,
    .init = pci_bridge_init,
    .close = NULL,
    .reset = pci_bridge_reset,
    { .available = NULL },
    .speed_changed = NULL,
    .force_redraw = NULL,
    .config = NULL
};

/* AGP bridges */
const device_t ali5243_agp_device = {
    .name = "ALi M5243 AGP Bridge",
    .internal_name = "ali5243_agp",
    .flags = DEVICE_PCI,
    .local = AGP_BRIDGE_ALI_M5243,
    .init = pci_bridge_init,
    .close = NULL,
    .reset = pci_bridge_reset,
    { .available = NULL },
    .speed_changed = NULL,
    .force_redraw = NULL,
    .config = NULL
};

/* AGP bridges */
const device_t ali5247_agp_device = {
    .name = "ALi M5247 AGP Bridge",
    .internal_name = "ali5247_agp",
    .flags = DEVICE_PCI,
    .local = AGP_BRIDGE_ALI_M5247,
    .init = pci_bridge_init,
    .close = NULL,
    .reset = pci_bridge_reset,
    { .available = NULL },
    .speed_changed = NULL,
    .force_redraw = NULL,
    .config = NULL
};

const device_t i440lx_agp_device = {
    .name = "Intel 82443LX/EX AGP Bridge",
    .internal_name = "i440lx_agp",
    .flags = DEVICE_PCI,
    .local = AGP_BRIDGE_INTEL_440LX,
    .init = pci_bridge_init,
    .close = NULL,
    .reset = pci_bridge_reset,
    { .available = NULL },
    .speed_changed = NULL,
    .force_redraw = NULL,
    .config = NULL
};

const device_t i440bx_agp_device = {
    .name = "Intel 82443BX/ZX AGP Bridge",
    .internal_name = "i440bx_agp",
    .flags = DEVICE_PCI,
    .local = AGP_BRIDGE_INTEL_440BX,
    .init = pci_bridge_init,
    .close = NULL,
    .reset = pci_bridge_reset,
    { .available = NULL },
    .speed_changed = NULL,
    .force_redraw = NULL,
    .config = NULL
};

const device_t i440gx_agp_device = {
    .name = "Intel 82443GX AGP Bridge",
    .internal_name = "i440gx_agp",
    .flags = DEVICE_PCI,
    .local = AGP_BRIDGE_INTEL_440GX,
    .init = pci_bridge_init,
    .close = NULL,
    .reset = pci_bridge_reset,
    { .available = NULL },
    .speed_changed = NULL,
    .force_redraw = NULL,
    .config = NULL
};

const device_t intel_ich2_hub_device = {
    .name = "Intel ICH2 Hub Bridge",
    .internal_name = "intel_ich2_hub",
    .flags = DEVICE_PCI,
    .local = PCI_BRIDGE_INTEL_ICH2,
    .init = pci_bridge_init,
    .close = NULL,
    .reset = pci_bridge_reset,
    { .available = NULL },
    .speed_changed = NULL,
    .force_redraw = NULL,
    .config = NULL
};

const device_t intel_815ep_agp_device = {
    .name = "Intel 815EP MCH AGP Bridge",
    .internal_name = "intel_815ep_agp",
    .flags = DEVICE_PCI,
    .local = AGP_BRIDGE_INTEL_815EP,
    .init = pci_bridge_init,
    .close = NULL,
    .reset = pci_bridge_reset,
    { .available = NULL },
    .speed_changed = NULL,
    .force_redraw = NULL,
    .config = NULL
};

const device_t via_vp3_agp_device = {
    .name = "VIA Apollo VP3 AGP Bridge",
    .internal_name = "via_vp3_agp",
    .flags = DEVICE_PCI,
    .local = AGP_BRIDGE_VIA_597,
    .init = pci_bridge_init,
    .close = NULL,
    .reset = pci_bridge_reset,
    { .available = NULL },
    .speed_changed = NULL,
    .force_redraw = NULL,
    .config = NULL
};

const device_t via_mvp3_agp_device = {
    .name = "VIA Apollo MVP3 AGP Bridge",
    .internal_name = "via_mvp3_agp",
    .flags = DEVICE_PCI,
    .local = AGP_BRIDGE_VIA_598,
    .init = pci_bridge_init,
    .close = NULL,
    .reset = pci_bridge_reset,
    { .available = NULL },
    .speed_changed = NULL,
    .force_redraw = NULL,
    .config = NULL
};

const device_t via_apro_agp_device = {
    .name = "VIA Apollo Pro AGP Bridge",
    .internal_name = "via_apro_agp",
    .flags = DEVICE_PCI,
    .local = AGP_BRIDGE_VIA_691,
    .init = pci_bridge_init,
    .close = NULL,
    .reset = pci_bridge_reset,
    { .available = NULL },
    .speed_changed = NULL,
    .force_redraw = NULL,
    .config = NULL
};

const device_t via_vt8601_agp_device = {
    .name = "VIA Apollo ProMedia AGP Bridge",
    .internal_name = "via_vt8601_agp",
    .flags = DEVICE_PCI,
    .local = AGP_BRIDGE_VIA_8601,
    .init = pci_bridge_init,
    .close = NULL,
    .reset = pci_bridge_reset,
    { .available = NULL },
    .speed_changed = NULL,
    .force_redraw = NULL,
    .config = NULL
};<|MERGE_RESOLUTION|>--- conflicted
+++ resolved
@@ -32,31 +32,18 @@
 #include <86box/pci.h>
 
 
-<<<<<<< HEAD
-#define PCI_BRIDGE_DEC_21150   0x10110022
-#define PCI_BRIDGE_INTEL_ICH2  0x8086244e
-#define AGP_BRIDGE_ALI_M5243   0x10b95243
-#define AGP_BRIDGE_ALI_M5247   0x10b95247
-#define AGP_BRIDGE_INTEL_440LX 0x80867181
-#define AGP_BRIDGE_INTEL_440BX 0x80867191
-#define AGP_BRIDGE_INTEL_440GX 0x808671a1
-#define AGP_BRIDGE_INTEL_815EP 0x80861131
-#define AGP_BRIDGE_VIA_597     0x11068597
-#define AGP_BRIDGE_VIA_598     0x11068598
-#define AGP_BRIDGE_VIA_691     0x11068691
-#define AGP_BRIDGE_VIA_8601    0x11068601
-=======
 #define PCI_BRIDGE_DEC_21150    0x10110022
+#define PCI_BRIDGE_INTEL_ICH2   0x8086244e
 #define AGP_BRIDGE_ALI_M5243    0x10b95243
 #define AGP_BRIDGE_ALI_M5247    0x10b95247
 #define AGP_BRIDGE_INTEL_440LX  0x80867181
 #define AGP_BRIDGE_INTEL_440BX  0x80867191
 #define AGP_BRIDGE_INTEL_440GX  0x808671a1
+#define AGP_BRIDGE_INTEL_815EP  0x80861131
 #define AGP_BRIDGE_VIA_597      0x11068597
 #define AGP_BRIDGE_VIA_598      0x11068598
 #define AGP_BRIDGE_VIA_691      0x11068691
 #define AGP_BRIDGE_VIA_8601     0x11068601
->>>>>>> e415a551
 
 #define AGP_BRIDGE_ALI(x)	(((x) >> 16) == 0x10b9)
 #define AGP_BRIDGE_INTEL(x)	((((x) >> 16) == 0x8086) && ((x) != PCI_BRIDGE_INTEL_ICH2))
