/*
 * 86Box    A hypervisor and IBM PC system emulator that specializes in
 *          running old operating systems and software designed for IBM
 *          PC systems and compatibles from 1981 through fairly recent
 *          system designs based on the PCI bus.
 *
 *          This file is part of the 86Box distribution.
 *
 *          Intel 8042 (AT keyboard controller) emulation.
 *
 *
 *
 * Authors: Miran Grca, <mgrca8@gmail.com>
 *          EngiNerd, <webmaster.crrc@yahoo.it>
 *
 *          Copyright 2023 Miran Grca.
 *          Copyright 2023 EngiNerd.
 */
#include <stdio.h>
#include <stdint.h>
#include <stdlib.h>
#include <string.h>
#include <stdarg.h>
#define HAVE_STDARG_H
#include <wchar.h>
#include <86box/86box.h>
#include "cpu.h"
#include "x86seg.h"
#include <86box/timer.h>
#include <86box/io.h>
#include <86box/pic.h>
#include <86box/pit.h>
#include <86box/plat_fallthrough.h>
#include <86box/plat_unused.h>
#include <86box/ppi.h>
#include <86box/mem.h>
#include <86box/device.h>
#include <86box/machine.h>
#include <86box/m_at_t3100e.h>
#include <86box/fdd.h>
#include <86box/fdc.h>
#include <86box/sound.h>
#include <86box/snd_speaker.h>
#include <86box/video.h>
#include <86box/keyboard.h>

#include <86box/dma.h>
#include <86box/pci.h>

#define STAT_PARITY        0x80
#define STAT_RTIMEOUT      0x40
#define STAT_TTIMEOUT      0x20
#define STAT_MFULL         0x20
#define STAT_UNLOCKED      0x10
#define STAT_CD            0x08
#define STAT_SYSFLAG       0x04
#define STAT_IFULL         0x02
#define STAT_OFULL         0x01

#define CCB_UNUSED         0x80
#define CCB_TRANSLATE      0x40
#define CCB_PCMODE         0x20
#define CCB_ENABLEKBD      0x10
#define CCB_IGNORELOCK     0x08
#define CCB_SYSTEM         0x04
#define CCB_ENABLEMINT     0x02
#define CCB_ENABLEKINT     0x01

#define CCB_MASK           0x68
#define MODE_MASK          0x6c

#define KBC_TYPE_ISA       0x00 /* AT ISA-based chips */
#define KBC_TYPE_PS2_1     0x01 /* PS2 on PS/2, type 1 */
#define KBC_TYPE_PS2_2     0x02 /* PS2 on PS/2, type 2 */
#define KBC_TYPE_GREEN     0x03 /* PS2 green controller */
#define KBC_TYPE_MASK      0x03

#define KBC_VEN_GENERIC    0x00
#define KBC_VEN_IBM_PS1    0x04
#define KBC_VEN_TOSHIBA    0x08
#define KBC_VEN_OLIVETTI   0x0c
#define KBC_VEN_AMI        0x10
#define KBC_VEN_TRIGEM_AMI 0x14
#define KBC_VEN_QUADTEL    0x18
#define KBC_VEN_PHOENIX    0x1c
#define KBC_VEN_ACER       0x20
#define KBC_VEN_NCR        0x24
#define KBC_VEN_ALI        0x28
#define KBC_VEN_SIEMENS    0x2c
#define KBC_VEN_COMPAQ     0x30
#define KBC_VEN_IBM        0x34
#define KBC_VEN_MASK       0x7c

#define KBC_FLAG_IS_ASIC   0x80000000

#define FLAG_CLOCK         0x01
#define FLAG_CACHE         0x02
#define FLAG_PS2           0x04
#define FLAG_PCI           0x08

enum {
    STATE_RESET = 0,       /* KBC reset state, only accepts command AA. */
    STATE_KBC_DELAY_OUT,   /* KBC is sending one single byte. */
    STATE_KBC_AMI_OUT,     /* KBC waiting for OBF - needed for AMIKey commands that require clearing of the output byte. */
    STATE_MAIN_IBF,        /* KBC checking if the input buffer is full. */
    STATE_MAIN_KBD,        /* KBC checking if the keyboard has anything to send. */
    STATE_MAIN_AUX,        /* KBC checking if the auxiliary has anything to send. */
    STATE_MAIN_BOTH,       /* KBC checking if either device has anything to send. */
    STATE_KBC_OUT,         /* KBC is sending multiple bytes. */
    STATE_KBC_PARAM,       /* KBC wants a parameter. */
    STATE_SEND_KBD,        /* KBC is sending command to the keyboard. */
    STATE_SCAN_KBD,        /* KBC is waiting for the keyboard command response. */
    STATE_SEND_AUX,        /* KBC is sending command to the auxiliary device. */
    STATE_SCAN_AUX         /* KBC is waiting for the auxiliary command response. */
};

typedef struct atkbc_t {
    uint8_t state;
    uint8_t command;
    uint8_t command_phase;
    uint8_t status;
    uint8_t wantdata;
    uint8_t ib;
    uint8_t ob;
    uint8_t sc_or;
    uint8_t mem_addr;
    uint8_t p1;
    uint8_t p2;
    uint8_t old_p2;
    uint8_t misc_flags;
    uint8_t ami_flags;
    uint8_t key_ctrl_queue_start;
    uint8_t key_ctrl_queue_end;
    uint8_t val;
    uint8_t channel;
    uint8_t stat_hi;
    uint8_t pending;
    uint8_t irq_state;
    uint8_t do_irq;
    uint8_t is_asic;
    uint8_t pad;

    uint8_t mem[0x100];

    /* Internal FIFO for the purpose of commands with multi-byte output. */
    uint8_t key_ctrl_queue[64];

    uint8_t handler_enable[2];

    uint16_t base_addr[2];
    uint16_t irq[2];

    uint32_t flags;

    /* Main timers. */
    pc_timer_t kbc_poll_timer;
    pc_timer_t kbc_dev_poll_timer;

    /* P2 pulse callback timer. */
    pc_timer_t pulse_cb;

    /* Local copies of the pointers to both ports for easier swapping (AMI '5' MegaKey). */
    kbc_at_port_t     *ports[2];

    struct {
        uint8_t (*read)(uint16_t port, void *priv);
        void    (*write)(uint16_t port, uint8_t val, void *priv);
    } handlers[2];

    uint8_t (*write_cmd_data_ven)(void *priv, uint8_t val);
    uint8_t (*write_cmd_ven)(void *priv, uint8_t val);
} atkbc_t;

/* Keyboard controller ports. */
kbc_at_port_t  *kbc_at_ports[2] = { NULL, NULL };

static uint8_t kbc_ami_revision   = '8';
static uint8_t kbc_award_revision = 0x42;

static void (*kbc_at_do_poll)(atkbc_t *dev);

/* Non-translated to translated scan codes. */
static const uint8_t nont_to_t[256] = {
    0xff, 0x43, 0x41, 0x3f, 0x3d, 0x3b, 0x3c, 0x58,
    0x64, 0x44, 0x42, 0x40, 0x3e, 0x0f, 0x29, 0x59,
    0x65, 0x38, 0x2a, 0x70, 0x1d, 0x10, 0x02, 0x5a,
    0x66, 0x71, 0x2c, 0x1f, 0x1e, 0x11, 0x03, 0x5b,
    0x67, 0x2e, 0x2d, 0x20, 0x12, 0x05, 0x04, 0x5c,
    0x68, 0x39, 0x2f, 0x21, 0x14, 0x13, 0x06, 0x5d,
    0x69, 0x31, 0x30, 0x23, 0x22, 0x15, 0x07, 0x5e,
    0x6a, 0x72, 0x32, 0x24, 0x16, 0x08, 0x09, 0x5f,
    0x6b, 0x33, 0x25, 0x17, 0x18, 0x0b, 0x0a, 0x60,
    0x6c, 0x34, 0x35, 0x26, 0x27, 0x19, 0x0c, 0x61,
    0x6d, 0x73, 0x28, 0x74, 0x1a, 0x0d, 0x62, 0x6e,
    0x3a, 0x36, 0x1c, 0x1b, 0x75, 0x2b, 0x63, 0x76,
    0x55, 0x56, 0x77, 0x78, 0x79, 0x7a, 0x0e, 0x7b,
    0x7c, 0x4f, 0x7d, 0x4b, 0x47, 0x7e, 0x7f, 0x6f,
    0x52, 0x53, 0x50, 0x4c, 0x4d, 0x48, 0x01, 0x45,
    0x57, 0x4e, 0x51, 0x4a, 0x37, 0x49, 0x46, 0x54,
    0x80, 0x81, 0x82, 0x41, 0x54, 0x85, 0x86, 0x87,
    0x88, 0x89, 0x8a, 0x8b, 0x8c, 0x8d, 0x8e, 0x8f,
    0x90, 0x91, 0x92, 0x93, 0x94, 0x95, 0x96, 0x97,
    0x98, 0x99, 0x9a, 0x9b, 0x9c, 0x9d, 0x9e, 0x9f,
    0xa0, 0xa1, 0xa2, 0xa3, 0xa4, 0xa5, 0xa6, 0xa7,
    0xa8, 0xa9, 0xaa, 0xab, 0xac, 0xad, 0xae, 0xaf,
    0xb0, 0xb1, 0xb2, 0xb3, 0xb4, 0xb5, 0xb6, 0xb7,
    0xb8, 0xb9, 0xba, 0xbb, 0xbc, 0xbd, 0xbe, 0xbf,
    0xc0, 0xc1, 0xc2, 0xc3, 0xc4, 0xc5, 0xc6, 0xc7,
    0xc8, 0xc9, 0xca, 0xcb, 0xcc, 0xcd, 0xce, 0xcf,
    0xd0, 0xd1, 0xd2, 0xd3, 0xd4, 0xd5, 0xd6, 0xd7,
    0xd8, 0xd9, 0xda, 0xdb, 0xdc, 0xdd, 0xde, 0xdf,
    0xe0, 0xe1, 0xe2, 0xe3, 0xe4, 0xe5, 0xe6, 0xe7,
    0xe8, 0xe9, 0xea, 0xeb, 0xec, 0xed, 0xee, 0xef,
    0xf0, 0xf1, 0xf2, 0xf3, 0xf4, 0xf5, 0xf6, 0xf7,
    0xf8, 0xf9, 0xfa, 0xfb, 0xfc, 0xfd, 0xfe, 0xff
};

static const uint8_t multikey_vars[0x0b] = {
    0x0a,
    0x03, 0x1e, 0x27, 0x28, 0x29, 0x38, 0x39, 0x18, 0x19, 0x35
};

static uint8_t fast_reset = 0x00;

void
kbc_at_set_fast_reset(const uint8_t new_fast_reset)
{
    fast_reset = new_fast_reset;
}

#ifdef ENABLE_KBC_AT_LOG
int kbc_at_do_log = ENABLE_KBC_AT_LOG;

static void
kbc_at_log(const char *fmt, ...)
{
    va_list ap;

    if (kbc_at_do_log) {
        va_start(ap, fmt);
        pclog_ex(fmt, ap);
        va_end(ap);
    }
}
#else
#    define kbc_at_log(fmt, ...)
#endif

static void
kbc_at_queue_reset(atkbc_t *dev)
{
    dev->key_ctrl_queue_start = dev->key_ctrl_queue_end = 0;
    memset(dev->key_ctrl_queue, 0x00, sizeof(dev->key_ctrl_queue));
}

static void
kbc_at_queue_add(atkbc_t *dev, uint8_t val)
{
    kbc_at_log("ATkbc: dev->key_ctrl_queue[%02X] = %02X;\n", dev->key_ctrl_queue_end, val);
    dev->key_ctrl_queue[dev->key_ctrl_queue_end] = val;
    dev->key_ctrl_queue_end                 = (dev->key_ctrl_queue_end + 1) & 0x3f;
    dev->state = STATE_KBC_OUT;
}

static int
kbc_translate(atkbc_t *dev, uint8_t val)
{
    int      xt_mode   = (dev->mem[0x20] & 0x20) && !(dev->misc_flags & FLAG_PS2);
    /* The IBM AT keyboard controller firmware does not apply translation in XT mode. */
    int      translate = !xt_mode && ((dev->mem[0x20] & 0x40) || ((dev->flags & KBC_TYPE_MASK) == KBC_TYPE_PS2_2));
    uint8_t  kbc_ven   = dev->flags & KBC_VEN_MASK;
    int      ret       = - 1;

    /* Allow for scan code translation. */
    if (translate && (val == 0xf0)) {
        kbc_at_log("ATkbc: translate is on, F0 prefix detected\n");
        dev->sc_or = 0x80;
        return ret;
    }

    /* Skip break code if translated make code has bit 7 set. */
    if (translate && (dev->sc_or == 0x80) && (nont_to_t[val] & 0x80)) {
        kbc_at_log("ATkbc: translate is on, skipping scan code: %02X (original: F0 %02X)\n", nont_to_t[val], val);
        dev->sc_or = 0;
        return ret;
    }

    kbc_at_log("ATkbc: translate is %s, ", translate ? "on" : "off");
#ifdef ENABLE_KEYBOARD_AT_LOG
    kbc_at_log("scan code: ");
    if (translate) {
        kbc_at_log("%02X (original: ", (nont_to_t[val] | dev->sc_or));
        if (dev->sc_or == 0x80)
            kbc_at_log("F0 ");
        kbc_at_log("%02X)\n", val);
    } else
        kbc_at_log("%02X\n", val);
#endif

    ret = translate ? (nont_to_t[val] | dev->sc_or) : val;

    if (dev->sc_or == 0x80)
        dev->sc_or = 0;

    /* Test for T3100E 'Fn' key (Right Alt / Right Ctrl) */
    if ((dev != NULL) && (kbc_ven == KBC_VEN_TOSHIBA) &&
        (keyboard_recv(0x138) || keyboard_recv(0x11d)))  switch (ret) {
        case 0x4f:
            t3100e_notify_set(0x01);
            break; /* End */
        case 0x50:
            t3100e_notify_set(0x02);
            break; /* Down */
        case 0x51:
            t3100e_notify_set(0x03);
            break; /* PgDn */
        case 0x52:
            t3100e_notify_set(0x04);
            break; /* Ins */
        case 0x53:
            t3100e_notify_set(0x05);
            break; /* Del */
        case 0x54:
            t3100e_notify_set(0x06);
            break; /* SysRQ */
        case 0x45:
            t3100e_notify_set(0x07);
            break; /* NumLock */
        case 0x46:
            t3100e_notify_set(0x08);
            break; /* ScrLock */
        case 0x47:
            t3100e_notify_set(0x09);
            break; /* Home */
        case 0x48:
            t3100e_notify_set(0x0a);
            break; /* Up */
        case 0x49:
            t3100e_notify_set(0x0b);
            break; /* PgUp */
        case 0x4a:
            t3100e_notify_set(0x0c);
            break; /* Keypad - */
        case 0x4b:
            t3100e_notify_set(0x0d);
            break; /* Left */
        case 0x4c:
            t3100e_notify_set(0x0e);
            break; /* KP 5 */
        case 0x4d:
            t3100e_notify_set(0x0f);
            break; /* Right */
        default:
            break;
    }

    return ret;
}

static void
kbc_set_do_irq(atkbc_t *dev, uint8_t channel)
{
    dev->channel = channel;
    dev->do_irq  = 1;
}

static void
kbc_do_irq(atkbc_t *dev)
{
    if (dev->do_irq) {
        /* WARNING: On PS/2, all IRQ's are level-triggered, but the IBM PS/2 KBC firmware is explicitly
                    written to pulse its P2 IRQ bits, so they should be kept as as edge-triggered here. */
        if (dev->irq[0] != 0xffff)
            picint_common(1 << dev->irq[0], 0, 0, NULL);

        if (dev->irq[1] != 0xffff)
            picint_common(1 << dev->irq[1], 0, 0, NULL);

        if (dev->channel >= 2) {
            if (dev->irq[1] != 0xffff)
                picint_common(1 << dev->irq[1], 0, 1, NULL);
        } else {
            if (dev->irq[0] != 0xffff)
                picint_common(1 << dev->irq[0], 0, 1, NULL);
        }

        dev->do_irq = 0;
    }
}

static void
kbc_send_to_ob(atkbc_t *dev, uint8_t val, uint8_t channel, uint8_t stat_hi)
{
    uint8_t kbc_ven = dev->flags & KBC_VEN_MASK;
    int temp = (channel == 1) ? kbc_translate(dev, val) : ((int) val);

    if (temp == -1)
        return;

    if ((kbc_ven == KBC_VEN_AMI) || (kbc_ven == KBC_VEN_TRIGEM_AMI) ||
        (dev->misc_flags & FLAG_PS2))
        stat_hi |= ((dev->p1 & 0x80) ? 0x10 : 0x00);
    else
        stat_hi |= 0x10;

    kbc_at_log("ATkbc: Sending %02X to the output buffer on channel %i...\n", temp, channel);
    dev->status = (dev->status & ~0xf0) | STAT_OFULL | stat_hi;

    dev->do_irq = 0;

    /* WARNING: On PS/2, all IRQ's are level-triggered, but the IBM PS/2 KBC firmware is explicitly
                written to pulse its P2 IRQ bits, so they should be kept as as edge-triggered here. */
    if (dev->misc_flags & FLAG_PS2) {
        if (channel >= 2) {
            dev->status |= STAT_MFULL;

            if (dev->mem[0x20] & 0x02)
                kbc_set_do_irq(dev, channel);
        } else if (dev->mem[0x20] & 0x01)
            kbc_set_do_irq(dev, channel);
    } else if (dev->mem[0x20] & 0x01)
        /* AT KBC: IRQ 1 is level-triggered because it is tied to OBF. */
        if (dev->irq[0] != 0xffff)
            picintlevel(1 << dev->irq[0], &dev->irq_state);

#ifdef WRONG_CONDITION
    if ((dev->channel > 0) || dev->is_asic || (kbc_ven == KBC_VEN_IBM_PS1) || (kbc_ven == KBC_VEN_IBM))
#endif
        kbc_do_irq(dev);

    dev->ob = temp;
}

static void
kbc_delay_to_ob(atkbc_t *dev, uint8_t val, uint8_t channel, uint8_t stat_hi)
{
    dev->val = val;
    dev->channel = channel;
    dev->stat_hi = stat_hi;
    dev->pending = 1;
    dev->state = STATE_KBC_DELAY_OUT;

    if (dev->is_asic && (channel == 0) && (dev->status & STAT_OFULL)) {
        /* Expedite the sending to the output buffer to prevent the wrong
           data from being accidentally read. */
        kbc_send_to_ob(dev, dev->val, dev->channel, dev->stat_hi);
        dev->state = STATE_MAIN_IBF;
        dev->pending = 0;
    }
}

static void kbc_at_process_cmd(void *priv);

static void
set_enable_kbd(atkbc_t *dev, uint8_t enable)
{
    dev->mem[0x20] &= 0xef;
    dev->mem[0x20] |= (enable ? 0x00 : 0x10);
}

static void
set_enable_aux(atkbc_t *dev, uint8_t enable)
{
    dev->mem[0x20] &= 0xdf;
    dev->mem[0x20] |= (enable ? 0x00 : 0x20);
}

static void
kbc_ibf_process(atkbc_t *dev)
{
    /* IBF set, process both commands and data. */
    dev->status &= ~STAT_IFULL;
    dev->state   = STATE_MAIN_IBF;
    if (dev->status & STAT_CD)
        kbc_at_process_cmd(dev);
    else {
        set_enable_kbd(dev, 1);
        if ((dev->ports[0] != NULL) && (dev->ports[0]->priv != NULL)) {
            dev->ports[0]->wantcmd = 1;
            dev->ports[0]->dat = dev->ib;
            dev->state         = STATE_SEND_KBD;
        } else
            kbc_delay_to_ob(dev, 0xfe, 1, 0x40);
    }
}

static void
kbc_scan_kbd_at(atkbc_t *dev)
{
    if (!(dev->mem[0x20] & 0x10)) {
        /* Both OBF and IBF clear and keyboard is enabled. */
        /* XT mode. */
        if (dev->mem[0x20] & 0x20) {
            if ((dev->ports[0] != NULL) && (dev->ports[0]->out_new != -1)) {
                kbc_send_to_ob(dev, dev->ports[0]->out_new, 1, 0x00);
                dev->ports[0]->out_new = -1;
                dev->state             = STATE_MAIN_IBF;
            } else if (dev->status & STAT_IFULL)
                kbc_ibf_process(dev);
        /* AT mode. */
        } else {
#if 0
            dev->t = dev->mem[0x28];
#endif
            if (dev->mem[0x2e] != 0x00) {
#if 0
                if (!(dev->t & 0x02))
                    return;
#endif
                dev->mem[0x2e] = 0x00;
            }
            dev->p2 &= 0xbf;
            if ((dev->ports[0] != NULL) && (dev->ports[0]->out_new != -1)) {
                /* In our case, we never have noise on the line, so we can simplify this. */
                /* Read data from the keyboard. */
                if (dev->mem[0x20] & 0x40) {
                    if ((dev->mem[0x20] & 0x08) || (dev->p1 & 0x80))
                        kbc_send_to_ob(dev, dev->ports[0]->out_new, 1, 0x00);
                    dev->mem[0x2d] = (dev->ports[0]->out_new == 0xf0) ? 0x80 : 0x00;
                } else
                    kbc_send_to_ob(dev, dev->ports[0]->out_new, 1, 0x00);
                dev->ports[0]->out_new = -1;
                dev->state             = STATE_MAIN_IBF;
            }
        }
    }
}

static void
kbc_at_poll_at(atkbc_t *dev)
{
    switch (dev->state) {
        case STATE_RESET:
            if (dev->status & STAT_IFULL) {
                dev->status = ((dev->status & 0x0f) | 0x10) & ~STAT_IFULL;
                if ((dev->status & STAT_CD) && (dev->ib == 0xaa))
                    kbc_at_process_cmd(dev);
            }
            break;
        case STATE_KBC_AMI_OUT:
            if (dev->status & STAT_OFULL)
                break;
            fallthrough;
        case STATE_MAIN_IBF:
        default:
at_main_ibf:
           if (dev->status & STAT_OFULL) {
                /* OBF set, wait until it is cleared but still process commands. */
                if ((dev->status & STAT_IFULL) && (dev->status & STAT_CD)) {
                    dev->status &= ~STAT_IFULL;
                    kbc_at_process_cmd(dev);
                }
            } else if (dev->status & STAT_IFULL)
                kbc_ibf_process(dev);
            else if (!(dev->mem[0x20] & 0x10))
                dev->state = STATE_MAIN_KBD;
            break;
        case STATE_MAIN_KBD:
        case STATE_MAIN_BOTH:
            if (dev->status & STAT_IFULL)
                kbc_ibf_process(dev);
            else {
                (void) kbc_scan_kbd_at(dev);
                dev->state = STATE_MAIN_IBF;
            }
            break;
        case STATE_KBC_DELAY_OUT:
            /* Keyboard controller command want to output a single byte. */
            kbc_at_log("ATkbc: %02X coming from channel %i with high status %02X\n", dev->val, dev->channel, dev->stat_hi);
            kbc_send_to_ob(dev, dev->val, dev->channel, dev->stat_hi);
#if 0
            dev->state = (dev->pending == 2) ? STATE_KBC_AMI_OUT : STATE_MAIN_IBF;
#endif
            dev->state = STATE_MAIN_IBF;
            dev->pending = 0;
            goto at_main_ibf;
        case STATE_KBC_OUT:
            /* Keyboard controller command want to output multiple bytes. */
            if (dev->status & STAT_IFULL) {
                /* Data from host aborts dumping. */
                dev->state = STATE_MAIN_IBF;
                kbc_ibf_process(dev);
            }
            /* Do not continue dumping until OBF is clear. */
            if (!(dev->status & STAT_OFULL)) {
                kbc_at_log("ATkbc: %02X coming from channel 0\n", dev->key_ctrl_queue[dev->key_ctrl_queue_start]);
                kbc_send_to_ob(dev, dev->key_ctrl_queue[dev->key_ctrl_queue_start], 0, 0x00);
                dev->key_ctrl_queue_start = (dev->key_ctrl_queue_start + 1) & 0x3f;
                if (dev->key_ctrl_queue_start == dev->key_ctrl_queue_end)
                    dev->state = STATE_MAIN_IBF;
            }
            break;
        case STATE_KBC_PARAM:
            /* Keyboard controller command wants data, wait for said data. */
            if (dev->status & STAT_IFULL) {
                /* Command written, abort current command. */
                if (dev->status & STAT_CD)
                    dev->state = STATE_MAIN_IBF;

                dev->status &= ~STAT_IFULL;
                kbc_at_process_cmd(dev);
            }
            break;
        case STATE_SEND_KBD:
            if (!dev->ports[0]->wantcmd)
                dev->state = STATE_SCAN_KBD;
            break;
        case STATE_SCAN_KBD:
            kbc_scan_kbd_at(dev);
            break;
    }
}

/*
    Correct Procedure:
        1. Controller asks the device (keyboard or auxiliary device) for a byte.
        2. The device, unless it's in the reset or command states, sees if there's anything to give it,
           and if yes, begins the transfer.
        3. The controller checks if there is a transfer, if yes, transfers the byte and sends it to the host,
           otherwise, checks the next device, or if there is no device left to check, checks if IBF is full
           and if yes, processes it.
 */
static int
kbc_scan_kbd_ps2(atkbc_t *dev)
{
    if ((dev->ports[0] != NULL) && (dev->ports[0]->out_new != -1)) {
        kbc_at_log("ATkbc: %02X coming from channel 1\n", dev->ports[0]->out_new & 0xff);
        kbc_send_to_ob(dev, dev->ports[0]->out_new, 1, 0x00);
        dev->ports[0]->out_new = -1;
        dev->state             = STATE_MAIN_IBF;
        return 1;
    }

    return 0;
}

static int
kbc_scan_aux_ps2(atkbc_t *dev)
{
    if ((dev->ports[1] != NULL) && (dev->ports[1]->out_new != -1)) {
        kbc_at_log("ATkbc: %02X coming from channel 2\n", dev->ports[1]->out_new & 0xff);
        kbc_send_to_ob(dev, dev->ports[1]->out_new, 2, 0x00);
        dev->ports[1]->out_new = -1;
        dev->state             = STATE_MAIN_IBF;
        return 1;
    }

    return 0;
}

static void
kbc_at_poll_ps2(atkbc_t *dev)
{
    kbc_do_irq(dev);

    switch (dev->state) {
        case STATE_RESET:
            if (dev->status & STAT_IFULL) {
                dev->status = ((dev->status & 0x0f) | 0x10) & ~STAT_IFULL;
                if ((dev->status & STAT_CD) && (dev->ib == 0xaa))
                    kbc_at_process_cmd(dev);
            }
            break;
        case STATE_KBC_AMI_OUT:
            if (dev->status & STAT_OFULL)
                break;
            fallthrough;
        case STATE_MAIN_IBF:
        default:
            if (dev->status & STAT_IFULL)
                kbc_ibf_process(dev);
            else if (!(dev->status & STAT_OFULL)) {
                if (dev->mem[0x20] & 0x20) {
                    if (!(dev->mem[0x20] & 0x10)) {
                        dev->p2 &= 0xbf;
                        dev->state = STATE_MAIN_KBD;
                    }
                } else {
                    dev->p2 &= 0xf7;
                    if (dev->mem[0x20] & 0x10)
                        dev->state = STATE_MAIN_AUX;
                    else {
                        dev->p2 &= 0xbf;
                        dev->state = STATE_MAIN_BOTH;
                    }
                }
            }
            break;
        case STATE_MAIN_KBD:
            if (dev->status & STAT_IFULL)
                kbc_ibf_process(dev);
            else {
                (void) kbc_scan_kbd_ps2(dev);
                dev->state = STATE_MAIN_IBF;
            }
            break;
        case STATE_MAIN_AUX:
            if (dev->status & STAT_IFULL)
                kbc_ibf_process(dev);
            else {
                (void) kbc_scan_aux_ps2(dev);
                dev->state = STATE_MAIN_IBF;
            }
            break;
        case STATE_MAIN_BOTH:
            if (kbc_scan_kbd_ps2(dev))
                dev->state = STATE_MAIN_IBF;
            else
                dev->state = STATE_MAIN_AUX;
            break;
        case STATE_KBC_DELAY_OUT:
            /* Keyboard controller command want to output a single byte. */
            kbc_at_log("ATkbc: %02X coming from channel %i with high status %02X\n", dev->val, dev->channel, dev->stat_hi);
            kbc_send_to_ob(dev, dev->val, dev->channel, dev->stat_hi);
#if 0
            dev->state = (dev->pending == 2) ? STATE_KBC_AMI_OUT : STATE_MAIN_IBF;
#endif
            dev->state = STATE_MAIN_IBF;
            dev->pending = 0;
            // goto ps2_main_ibf;
            break;
        case STATE_KBC_OUT:
            /* Keyboard controller command want to output multiple bytes. */
            if (dev->status & STAT_IFULL) {
                /* Data from host aborts dumping. */
                dev->state = STATE_MAIN_IBF;
                kbc_ibf_process(dev);
            }
            /* Do not continue dumping until OBF is clear. */
            if (!(dev->status & STAT_OFULL)) {
                kbc_at_log("ATkbc: %02X coming from channel 0\n", dev->key_ctrl_queue[dev->key_ctrl_queue_start] & 0xff);
                kbc_send_to_ob(dev, dev->key_ctrl_queue[dev->key_ctrl_queue_start], 0, 0x00);
                dev->key_ctrl_queue_start = (dev->key_ctrl_queue_start + 1) & 0x3f;
                if (dev->key_ctrl_queue_start == dev->key_ctrl_queue_end)
                    dev->state = STATE_MAIN_IBF;
            }
            break;
        case STATE_KBC_PARAM:
            /* Keyboard controller command wants data, wait for said data. */
            if (dev->status & STAT_IFULL) {
                /* Command written, abort current command. */
                if (dev->status & STAT_CD)
                    dev->state = STATE_MAIN_IBF;

                dev->status &= ~STAT_IFULL;
                kbc_at_process_cmd(dev);
            }
            break;
        case STATE_SEND_KBD:
            if (!dev->ports[0]->wantcmd)
                dev->state = STATE_SCAN_KBD;
            break;
        case STATE_SCAN_KBD:
            (void) kbc_scan_kbd_ps2(dev);
            break;
        case STATE_SEND_AUX:
            if (!dev->ports[1]->wantcmd)
                dev->state = STATE_SCAN_AUX;
            break;
        case STATE_SCAN_AUX:
            (void) kbc_scan_aux_ps2(dev);
            break;
    }
}

static void
kbc_at_poll(void *priv)
{
    atkbc_t *dev = (atkbc_t *) priv;

    timer_advance_u64(&dev->kbc_poll_timer, (100ULL * TIMER_USEC));

    /* TODO: Implement the password security state. */
    kbc_at_do_poll(dev);
}

static void
kbc_at_dev_poll(void *priv)
{
    atkbc_t *dev = (atkbc_t *) priv;

    timer_advance_u64(&dev->kbc_dev_poll_timer, (100ULL * TIMER_USEC));

    if ((kbc_at_ports[0] != NULL) && (kbc_at_ports[0]->priv != NULL))
        kbc_at_ports[0]->poll(kbc_at_ports[0]->priv);

    if ((kbc_at_ports[1] != NULL) && (kbc_at_ports[1]->priv != NULL))
        kbc_at_ports[1]->poll(kbc_at_ports[1]->priv);
}

static void
write_p2(atkbc_t *dev, uint8_t val)
{
    uint8_t old = dev->p2;

    kbc_at_log("ATkbc: write P2: %02X (old: %02X)\n", val, dev->p2);

    uint8_t kbc_ven = dev->flags & KBC_VEN_MASK;

#if 0
    /* PS/2: Handle IRQ's. */
    if (dev->misc_flags & FLAG_PS2) {
        /* IRQ 12 */
        if (dev->irq[1] != 0xffff)
            picint_common(1 << dev->irq[1], 0, val & 0x20, NULL);

        /* IRQ 1 */
        if (dev->irq[0] != 0xffff)
            picint_common(1 << dev->irq[0], 0, val & 0x10, NULL);
    }
#endif

    /* AT, PS/2: Handle A20. */
    if ((mem_a20_key ^ val) & 0x02) { /* A20 enable change */
        mem_a20_key = val & 0x02;
        mem_a20_recalc();
        flushmmucache();
    }

    /* AT, PS/2: Handle reset. */
    /* 0 holds the CPU in the RESET state, 1 releases it. To simplify this,
       we just do everything on release. */
    /* TODO: The fast reset flag's condition should be reversed - the BCM SQ-588
             enables the flag and the CPURST on soft reset flag but expects this
             to still soft reset instead. */
    if ((fast_reset || !cpu_cpurst_on_sr) && ((old ^ val) & 0x01)) { /*Reset*/
        if (!(val & 0x01)) {  /* Pin 0 selected. */
            /* Pin 0 selected. */
            kbc_at_log("write_p2(): Pulse reset!\n");
            softresetx86(); /* Pulse reset! */
            cpu_set_edx();
            flushmmucache();
            if ((kbc_ven == KBC_VEN_ALI) || !strcmp(machine_get_internal_name(), "spc7700plw"))
                smbase = 0x00030000;

            /* Yes, this is a hack, but until someone gets ahold of the real PCD-2L
               and can find out what they actually did to make it boot from FFFFF0
               correctly despite A20 being gated when the CPU is reset, this will
               have to do. */
            if ((kbc_ven == KBC_VEN_SIEMENS) || !strcmp(machine_get_internal_name(), "acera1g"))
                is486 ? loadcs(0xf000) : loadcs_2386(0xf000);
        }
    }

    /* Do this here to avoid an infinite reset loop. */
    dev->p2 = val;

    if (!fast_reset && cpu_cpurst_on_sr && ((old ^ val) & 0x01)) { /*Reset*/
        if (!(val & 0x01)) {  /* Pin 0 selected. */
            /* Pin 0 selected. */
            kbc_at_log("write_p2(): Pulse reset!\n");
            dma_reset();
            dma_set_at(1);

            device_reset_all(DEVICE_ALL);

            cpu_alt_reset = 0;

            pci_reset();

            mem_a20_alt = 0;
            mem_a20_recalc();

            flushmmucache();

            resetx86();
        }
    }
}

uint8_t
kbc_at_read_p(void *priv, uint8_t port, uint8_t mask)
{
    atkbc_t *dev = (atkbc_t *) priv;
    uint8_t *p   = (port == 2) ? &dev->p2 : &dev->p1;
    uint8_t  ret = *p & mask;

    return ret;
}

void
kbc_at_write_p(void *priv, uint8_t port, uint8_t mask, uint8_t val)
{
    atkbc_t *dev = (atkbc_t *) priv;
    uint8_t *p   = (port == 2) ? &dev->p2 : &dev->p1;

    *p = (*p & mask) | val;
}

static void
write_p2_fast_a20(atkbc_t *dev, uint8_t val)
{
    uint8_t old = dev->p2;
    kbc_at_log("ATkbc: write P2 in fast A20 mode: %02X (old: %02X)\n", val, dev->p2);

    /* AT, PS/2: Handle A20. */
    if ((old ^ val) & 0x02) { /* A20 enable change */
        mem_a20_key = val & 0x02;
        mem_a20_recalc();
        flushmmucache();
    }

    /* Do this here to avoid an infinite reset loop. */
    dev->p2 = val;
}

static void
write_cmd(atkbc_t *dev, uint8_t val)
{
    kbc_at_log("ATkbc: write command byte: %02X (old: %02X)\n", val, dev->mem[0x20]);

    /* PS/2 type 2 keyboard controllers always force the XLAT bit to 0. */
    if ((dev->flags & KBC_TYPE_MASK) == KBC_TYPE_PS2_2) {
        val &= ~CCB_TRANSLATE;
        dev->mem[0x20] &= ~CCB_TRANSLATE;
    } else if (!(dev->misc_flags & FLAG_PS2)) {
        if (val & 0x10)
            dev->mem[0x2e] = 0x01;
    }

    kbc_at_log("ATkbc: keyboard interrupt is now %s\n", (val & 0x01) ? "enabled" : "disabled");

    if (!(dev->misc_flags & FLAG_PS2)) {
        /* Update P2 to mirror the IBF and OBF bits, if active. */
        write_p2(dev, (dev->p2 & 0x0f) | ((val & 0x03) << 4) | ((val & 0x20) ? 0xc0 : 0x00));
    }

    kbc_at_log("ATkbc: Command byte now: %02X (%02X)\n", dev->mem[0x20], val);

    dev->status = (dev->status & ~STAT_SYSFLAG) | (val & STAT_SYSFLAG);
}

static void
pulse_output(atkbc_t *dev, uint8_t mask)
{
    if (mask != 0x0f) {
        dev->old_p2 = dev->p2 & ~(0xf0 | mask);
        kbc_at_log("ATkbc: pulse_output(): P2 now: %02X\n", dev->p2 & (0xf0 | mask));
        write_p2(dev, dev->p2 & (0xf0 | mask));
        timer_set_delay_u64(&dev->pulse_cb, 6ULL * TIMER_USEC);
    }
}

static void
pulse_poll(void *priv)
{
    atkbc_t *dev = (atkbc_t *) priv;

    kbc_at_log("ATkbc: pulse_poll(): P2 now: %02X\n", dev->p2 | dev->old_p2);
    write_p2(dev, dev->p2 | dev->old_p2);
}

static uint8_t
write_cmd_generic(void *priv, uint8_t val)
{
    atkbc_t *dev = (atkbc_t *) priv;
    uint8_t  current_drive;
    uint8_t  fixed_bits;
    uint8_t  kbc_ven = 0x0;
    kbc_ven          = dev->flags & KBC_VEN_MASK;

    switch (val) {
        case 0xa4: /* check if password installed */
            if (dev->misc_flags & FLAG_PS2) {
                kbc_at_log("ATkbc: check if password installed\n");
                kbc_delay_to_ob(dev, 0xf1, 0, 0x00);
                return 0;
            }
            break;

        case 0xa5: /* load security */
            kbc_at_log("ATkbc: load security\n");
            dev->wantdata = 1;
            dev->state = STATE_KBC_PARAM;
            return 0;

        case 0xa7: /* disable auxiliary port */
            if (dev->misc_flags & FLAG_PS2) {
                kbc_at_log("ATkbc: disable auxiliary port\n");
                set_enable_aux(dev, 0);
                return 0;
            }
            break;

        case 0xa8: /* Enable auxiliary port */
            if (dev->misc_flags & FLAG_PS2) {
                kbc_at_log("ATkbc: enable auxiliary port\n");
                set_enable_aux(dev, 1);
                return 0;
            }
            break;

        case 0xa9: /* Test auxiliary port */
            kbc_at_log("ATkbc: test auxiliary port\n");
            if (dev->misc_flags & FLAG_PS2) {
                kbc_delay_to_ob(dev, 0x00, 0, 0x00); /* no error, this is testing the channel 2 interface */
                return 0;
            }
            break;

        /* TODO: Make this command do nothing on the Regional HT6542,
                 or else, Efflixi's Award OPTi 495 BIOS gets a stuck key
                 in Norton Commander 3.0. */
        case 0xaf: /* read keyboard version */
            kbc_at_log("ATkbc: read keyboard version\n");
            kbc_delay_to_ob(dev, kbc_award_revision, 0, 0x00);
            return 0;

        /*
                                                                                P1 bits: 76543210
                                                                                -----------------
           IBM PS/1:                                                                     xxxxxxxx
           IBM PS/2 MCA:                                                                 xxxxx1xx
           Intel AMI Pentium BIOS'es with AMI MegaKey KB-5 keyboard controller:          x1x1xxxx
           Acer:                                                                         xxxxx0xx
           Packard Bell PB450:                                                           xxxxx1xx
           P6RP4:                                                                        xx1xx1xx
           Epson Action Tower 2600:                                                      xxxx01xx
           TriGem Hawk:                                                                  xxxx11xx

           Machine input based on current code:                                          11111111
           Everything non-Green:    Pull down bit 7 if not PS/2 and keyboard is inhibited.
                                    Pull down bit 6 if primary display is CGA.
           Xi8088:                  Pull down bit 6 if primary display is MDA.
           Acer:                    Pull down bit 6 if primary display is MDA.
                                    Pull down bit 2 always (must be so to enable CMOS Setup).
           IBM PS/1:                Pull down bit 6 if current floppy drive is 3.5".
           Epson Action Tower 2600: Pull down bit 3 always (for Epson logo).
           NCR:                     Pull down bit 5 always (power-on default speed = high).
                                    Pull down bit 3 if there is no FPU.
                                    Pull down bits 1 and 0 always?
           Compaq:                  Pull down bit 6 if Compaq dual-scan display is in use.
                                    Pull down bit 5 if system board DIP switch is ON.
                                    Pull down bit 4 if CPU speed selected is auto.
                                    Pull down bit 3 if CPU speed selected is slow (4 MHz).
                                    Pull down bit 2 if FPU is present.
                                    Pull down bits 1 and 0 always?

           Bit 7: AT KBC only - keyboard inhibited (often physical lock): 0 = yes, 1 = no (also Compaq);
           Bit 6: Mostly, display: 0 = CGA, 1 = MDA, inverted on Xi8088 and Acer KBC's;
                  Intel AMI MegaKey KB-5: Used for green features, SMM handler expects it to be set;
                  IBM PS/1 Model 2011: 0 = current FDD is 3.5", 1 = current FDD is 5.25";
                  Compaq: 0 = Compaq dual-scan display, 1 = non-Compaq display.
           Bit 5: Mostly, manufacturing jumper: 0 = installed (infinite loop at POST), 1 = not installed;
                  NCR: power-on default speed: 0 = high, 1 = low;
                  Compaq: System board DIP switch 5: 0 = ON, 1 = OFF.
           Bit 4: (Which board?): RAM on motherboard: 0 = 512 kB, 1 = 256 kB;
                  NCR: RAM on motherboard: 0 = unsupported, 1 = 512 kB;
                  Intel AMI MegaKey KB-5: Must be 1;
                  IBM PS/1: Ignored;
                  Compaq: 0 = Auto speed selected, 1 = High speed selected.
           Bit 3: TriGem AMIKey: most significant bit of 2-bit OEM ID;
                  NCR: Coprocessor detect (1 = yes, 0 = no);
                  Compaq: 0 = Slow (4 MHz), 1 = Fast (8 MHz);
                  Sometimes configured for clock switching;
           Bit 2: TriGem AMIKey: least significant bit of 2-bit OEM ID;
                  Bit 3, 2:
                      1, 1: TriGem logo;
                      1, 0: Garbled logo;
                      0, 1: Epson logo;
                      0, 0: Generic AMI logo.
                  NCR: Unused;
                  IBM PS/2: Keyboard power: 0 = no power (fuse error), 1 = OK
                  (for some reason, www.win.tue.nl has this in reverse);
                  Compaq: FPU: 0 = 80287, 1 = none;
                  Sometimes configured for clock switching;
           Bit 1: PS/2: Auxiliary device data in;
                  Compaq: Reserved;
                  NCR: High/auto speed.
           Bit 0: PS/2: Keyboard device data in;
                  Compaq: Reserved;
                  NCR: DMA mode.
         */
        case 0xc0: /* read P1 */
            kbc_at_log("ATkbc: read P1\n");
            fixed_bits = 4;
            /* The SMM handlers of Intel AMI Pentium BIOS'es expect bit 6 to be set. */
            if ((kbc_ven == KBC_VEN_AMI) && ((dev->flags & KBC_TYPE_MASK) == KBC_TYPE_GREEN))
                fixed_bits |= 0x40;
            if (kbc_ven == KBC_VEN_IBM_PS1) {
                current_drive = fdc_get_current_drive();
                /* (B0 or F0) | (fdd_is_525(current_drive) on bit 6) */
                kbc_delay_to_ob(dev, dev->p1 | fixed_bits | (fdd_is_525(current_drive) ? 0x40 : 0x00),
                                0, 0x00);
            } else if (kbc_ven == KBC_VEN_NCR) {
                /* switch settings
                 * bit 7: keyboard disable
                 * bit 6: display type (0 color, 1 mono)
                 * bit 5: power-on default speed (0 high, 1 low)
                 * bit 4: sense RAM size (0 unsupported, 1 512k on system board)
                 * bit 3: coprocessor detect
                 * bit 2: unused
                 * bit 1: high/auto speed
                 * bit 0: dma mode
                 */
                /* (B0 or F0) | 0x04 | (display on bit 6) | (fpu on bit 3) */
                kbc_delay_to_ob(dev, (dev->p1 | fixed_bits | (video_is_mda() ? 0x40 : 0x00) | (hasfpu ? 0x08 : 0x00)) & 0xdf,
                                0, 0x00);
            } else if (kbc_ven == KBC_VEN_TRIGEM_AMI) {
                /* Bit 3, 2:
                       1, 1: TriGem logo;
                       1, 0: Garbled logo;
                       0, 1: Epson logo;
                       0, 0: Generic AMI logo. */
                if (dev->misc_flags & FLAG_PCI)
                    fixed_bits |= 8;
                /* (B0 or F0) | (0x04 or 0x0c) */
                kbc_delay_to_ob(dev, dev->p1 | fixed_bits, 0, 0x00);
            } else if (((dev->flags & KBC_TYPE_MASK) >= KBC_TYPE_PS2_1) && ((dev->flags & KBC_TYPE_MASK) < KBC_TYPE_GREEN)) {
                if (!strcmp(machine_get_internal_name(), "dell466np")) {
                    /*
                       Dell 466/NP:
                           - Bit 2: Keyboard fuse (must be set);
                           - Bit 4: Password disable jumper (must be clear);
                           - Bit 5: Manufacturing jumper (must be set);
                     */
                    uint8_t p1 = 0x24;
                    kbc_delay_to_ob(dev, p1, 0, 0x00);
                } else if (!strcmp(machine_get_internal_name(), "optiplex_gxl")) {
                    /*
                       Dell OptiPlex GXL/GXM:
                           - Bit 3: Password disable jumper (must be clear);
                           - Bit 4: Keyboard fuse (must be set);
                           - Bit 5: Manufacturing jumper (must be set);
                     */
                    uint8_t p1 = 0x30;
                    kbc_delay_to_ob(dev, p1, 0, 0x00);
<<<<<<< HEAD
=======
                } else if (!strcmp(machine_get_internal_name(), "dellplato") || !strcmp(machine_get_internal_name(), "dellhannibalp")) {
                    /*
                       Dell Dimension XPS Pxxx & Pxxxa/Mxxxa:
                           - Bit 3: Password disable jumper (must be clear);
                           - Bit 4: Clear CMOS jumper (must be set);
                     */
                    uint8_t p1 = 0x10;
                    kbc_delay_to_ob(dev, p1, 0, 0x00);
>>>>>>> d13facb3
                } else {
                    /* (B0 or F0) | (0x08 or 0x0c) */
                    uint8_t p1_out = ((dev->p1 | fixed_bits) & 0xf0) |
                                     (((dev->flags & KBC_VEN_MASK) == KBC_VEN_ACER) ? 0x08 : 0x0c);
                    if (!strcmp(machine_get_internal_name(), "alfredo"))
                        p1_out &= 0xef;

                    kbc_delay_to_ob(dev, p1_out, 0, 0x00);
                }
            } else if (kbc_ven == KBC_VEN_COMPAQ)
                kbc_delay_to_ob(dev, dev->p1 | (hasfpu ? 0x00 : 0x04), 0, 0x00);
            else
                /* (B0 or F0) | (0x04 or 0x44) */
                kbc_delay_to_ob(dev, dev->p1 | fixed_bits, 0, 0x00);
            dev->p1 = ((dev->p1 + 1) & 3) | (dev->p1 & 0xfc);
            return 0;

        case 0xc1: /*Copy bits 0 to 3 of P1 to status bits 4 to 7*/
            if (dev->misc_flags & FLAG_PS2) {
                kbc_at_log("ATkbc: copy bits 0 to 3 of P1 to status bits 4 to 7\n");
                dev->status &= 0x0f;
                dev->status |= (dev->p1 << 4);
                return 0;
            }
            break;

        case 0xc2: /*Copy bits 4 to 7 of P1 to status bits 4 to 7*/
            if (dev->misc_flags & FLAG_PS2) {
                kbc_at_log("ATkbc: copy bits 4 to 7 of P1 to status bits 4 to 7\n");
                dev->status &= 0x0f;
                dev->status |= (dev->p1 & 0xf0);
                return 0;
            }
            break;

        case 0xd3: /* write auxiliary output buffer */
            if (dev->misc_flags & FLAG_PS2) {
                kbc_at_log("ATkbc: write auxiliary output buffer\n");
                dev->wantdata = 1;
                dev->state = STATE_KBC_PARAM;
                return 0;
            }
            break;

        case 0xd4: /* write to auxiliary port */
            kbc_at_log("ATkbc: write to auxiliary port\n");
            dev->wantdata = 1;
            dev->state = STATE_KBC_PARAM;
            return 0;

        case 0xf0 ... 0xff:
            kbc_at_log("ATkbc: pulse %01X\n", val & 0x0f);
            pulse_output(dev, val & 0x0f);
            return 0;

        default:
            break;
    }

    kbc_at_log("ATkbc: bad command %02X\n", val);
    return 1;
}

static uint8_t
write_cmd_data_ami(void *priv, uint8_t val)
{
    atkbc_t *dev = (atkbc_t *) priv;

    switch (dev->command) {
        /* 0x40 - 0x5F are aliases for 0x60-0x7F */
        case 0x40 ... 0x5f:
            kbc_at_log("ATkbc: AMI - alias write to %02X\n", dev->command & 0x1f);
            dev->mem[(dev->command & 0x1f) + 0x20] = val;
            if (dev->command == 0x60)
                write_cmd(dev, val);
            return 0;

        case 0xaf: /* set extended controller RAM */
            kbc_at_log("ATkbc: AMI - set extended controller RAM\n");
            if (dev->command_phase == 1) {
                dev->mem_addr      = val;
                dev->wantdata      = 1;
                dev->state         = STATE_KBC_PARAM;
                dev->command_phase = 2;
            } else if (dev->command_phase == 2) {
                dev->mem[dev->mem_addr] = val;
                dev->command_phase      = 0;
            }
            return 0;

        case 0xc1:
            kbc_at_log("ATkbc: AMI MegaKey - write %02X to P1\n", val);
            dev->p1 = val;
            return 0;

        case 0xcb: /* set keyboard mode */
            kbc_at_log("ATkbc: AMI - set keyboard mode\n");
            dev->ami_flags = val;
            dev->misc_flags &= ~FLAG_PS2;
            if (val & 0x01) {
                kbc_at_log("ATkbc: AMI: Emulate PS/2 keyboard\n");
                dev->misc_flags |= FLAG_PS2;
                kbc_at_do_poll = kbc_at_poll_ps2;
            } else {
                kbc_at_log("ATkbc: AMI: Emulate AT keyboard\n");
                kbc_at_do_poll = kbc_at_poll_at;
            }
            return 0;

        default:
            break;
    }

    return 1;
}

void
kbc_at_set_ps2(void *priv, const uint8_t ps2)
{
    atkbc_t *dev     = (atkbc_t *) priv;

    dev->ami_flags = (dev->ami_flags & 0xfe) | (!!ps2);
    dev->misc_flags &= ~FLAG_PS2;
    if (ps2) {
        dev->misc_flags |= FLAG_PS2;
        kbc_at_do_poll = kbc_at_poll_ps2;
    } else
        kbc_at_do_poll = kbc_at_poll_at;

    write_cmd(dev, ~dev->mem[0x20]);
    write_cmd(dev, dev->mem[0x20]);
}

static uint8_t
write_cmd_ami(void *priv, uint8_t val)
{
    atkbc_t *dev     = (atkbc_t *) priv;
    uint8_t  kbc_ven = dev->flags & KBC_VEN_MASK;

    switch (val) {
        case 0x00 ... 0x1f:
            kbc_at_log("ATkbc: AMI - alias read from %08X\n", val);
            kbc_delay_to_ob(dev, dev->mem[val + 0x20], 0, 0x00);
            return 0;

        case 0x40 ... 0x5f:
            kbc_at_log("ATkbc: AMI - alias write to %08X\n", dev->command);
            dev->wantdata = 1;
            dev->state    = STATE_KBC_PARAM;
            return 0;

        case 0xa0: /* copyright message */
            kbc_at_queue_add(dev, 0x28);
            kbc_at_queue_add(dev, 0x00);
            return 0;

        case 0xa1: /* get controller version */
            kbc_at_log("ATkbc: AMI - get controller version\n");
            kbc_delay_to_ob(dev, kbc_ami_revision, 0, 0x00);
            return 0;

        case 0xa2: /* clear keyboard controller lines P22/P23 */
            if (!(dev->misc_flags & FLAG_PS2)) {
                kbc_at_log("ATkbc: AMI - clear KBC lines P22 and P23\n");
                write_p2(dev, dev->p2 & 0xf3);
                kbc_delay_to_ob(dev, 0x00, 0, 0x00);
                return 0;
            }
            break;

        case 0xa3: /* set keyboard controller lines P22/P23 */
            if (!(dev->misc_flags & FLAG_PS2)) {
                kbc_at_log("ATkbc: AMI - set KBC lines P22 and P23\n");
                write_p2(dev, dev->p2 | 0x0c);
                kbc_delay_to_ob(dev, 0x00, 0, 0x00);
                return 0;
            }
            break;

        case 0xa4: /* write clock = low */
            if (!(dev->misc_flags & FLAG_PS2)) {
                kbc_at_log("ATkbc: AMI - write clock = low\n");
                dev->misc_flags &= ~FLAG_CLOCK;
                return 0;
            }
            break;

        case 0xa5: /* write clock = high */
            if (!(dev->misc_flags & FLAG_PS2)) {
                kbc_at_log("ATkbc: AMI - write clock = high\n");
                dev->misc_flags |= FLAG_CLOCK;
                return 0;
            }

        case 0xa6: /* read clock */
            if (!(dev->misc_flags & FLAG_PS2)) {
                kbc_at_log("ATkbc: AMI - read clock\n");
                kbc_delay_to_ob(dev, (dev->misc_flags & FLAG_CLOCK) ? 0xff : 0x00, 0, 0x00);
                return 0;
            }
            break;

        case 0xa7: /* write cache bad */
            if (!(dev->misc_flags & FLAG_PS2)) {
                kbc_at_log("ATkbc: AMI - write cache bad\n");
                dev->misc_flags &= FLAG_CACHE;
                return 0;
            }
            break;

        case 0xa8: /* write cache good */
            if (!(dev->misc_flags & FLAG_PS2)) {
                kbc_at_log("ATkbc: AMI - write cache good\n");
                dev->misc_flags |= FLAG_CACHE;
                return 0;
            }
            break;

        case 0xa9: /* read cache */
            if (!(dev->misc_flags & FLAG_PS2)) {
                kbc_at_log("ATkbc: AMI - read cache\n");
                kbc_delay_to_ob(dev, (dev->misc_flags & FLAG_CACHE) ? 0xff : 0x00, 0, 0x00);
                return 0;
            }
            break;

        case 0xaf: /* set extended controller RAM */
            if ((kbc_ven != KBC_VEN_SIEMENS) && (kbc_ven != KBC_VEN_ALI)) {
                kbc_at_log("ATkbc: set extended controller RAM\n");
                dev->wantdata      = 1;
                dev->state         = STATE_KBC_PARAM;
                dev->command_phase = 1;
                return 0;
            }
            break;

        case 0xb0 ... 0xb3:
            /* set KBC lines P10-P13 (P1 bits 0-3) low */
            kbc_at_log("ATkbc: set KBC lines P10-P13 (P1 bits 0-3) low\n");
            if (!(dev->flags & DEVICE_PCI) || (val > 0xb1))
                dev->p1 &= ~(1 << (val & 0x03));
            kbc_delay_to_ob(dev, dev->ob, 0, 0x00);
            dev->pending++;
            return 0;

        /* TODO: The ICS SB486PV sends command B4 but expects to read *TWO* bytes. */
        case 0xb4: case 0xb5:
            /* set KBC lines P22-P23 (P2 bits 2-3) low */
            kbc_at_log("ATkbc: set KBC lines P22-P23 (P2 bits 2-3) low\n");
            if (!(dev->flags & DEVICE_PCI))
                write_p2(dev, dev->p2 & ~(4 << (val & 0x01)));
            if (strstr(machine_get_internal_name(), "sb486pv") != NULL)
                kbc_delay_to_ob(dev, 0x03, 0, 0x00);
            else
                kbc_delay_to_ob(dev, dev->ob, 0, 0x00);
            dev->pending++;
            return 0;

        case 0xb8 ... 0xbb:
            /* set KBC lines P10-P13 (P1 bits 0-3) high */
            kbc_at_log("ATkbc: set KBC lines P10-P13 (P1 bits 0-3) high\n");
            if (!(dev->flags & DEVICE_PCI) || (val > 0xb9)) {
                dev->p1 |= (1 << (val & 0x03));
                kbc_delay_to_ob(dev, dev->ob, 0, 0x00);
                dev->pending++;
            }
            return 0;

        case 0xbc: case 0xbd:
            /* set KBC lines P22-P23 (P2 bits 2-3) high */
            kbc_at_log("ATkbc: set KBC lines P22-P23 (P2 bits 2-3) high\n");
            if (!(dev->flags & DEVICE_PCI))
                write_p2(dev, dev->p2 | (4 << (val & 0x01)));
            kbc_delay_to_ob(dev, dev->ob, 0, 0x00);
            dev->pending++;
            return 0;

        case 0xc1: /* write P1 */
            kbc_at_log("ATkbc: AMI MegaKey - write P1\n");
            dev->wantdata  = 1;
            dev->state     = STATE_KBC_PARAM;
            return 0;

        case 0xc4:
            /* set KBC line P14 low */
            kbc_at_log("ATkbc: set KBC line P14 (P1 bit 4) low\n");
            dev->p1 &= 0xef;
            kbc_delay_to_ob(dev, dev->ob, 0, 0x00);
            dev->pending++;
            return 0;
        case 0xc5:
            /* set KBC line P15 low */
            kbc_at_log("ATkbc: set KBC line P15 (P1 bit 5) low\n");
            dev->p1 &= 0xdf;
            kbc_delay_to_ob(dev, dev->ob, 0, 0x00);
            dev->pending++;
            return 0;

        case 0xc8:
            /*
             * unblock KBC lines P22/P23
             * (allow command D1 to change bits 2/3 of P2)
             */
            kbc_at_log("ATkbc: AMI - unblock KBC lines P22 and P23\n");
            dev->ami_flags &= 0xfb;
            return 0;

        case 0xc9:
            /*
             * block KBC lines P22/P23
             * (disallow command D1 from changing bits 2/3 of the port)
             */
            kbc_at_log("ATkbc: AMI - block KBC lines P22 and P23\n");
            dev->ami_flags |= 0x04;
            return 0;

        case 0xcc:
            /* set KBC line P14 high */
            kbc_at_log("ATkbc: set KBC line P14 (P1 bit 4) high\n");
            dev->p1 |= 0x10;
            kbc_delay_to_ob(dev, dev->ob, 0, 0x00);
            dev->pending++;
            return 0;
        case 0xcd:
            /* set KBC line P15 high */
            kbc_at_log("ATkbc: set KBC line P15 (P1 bit 5) high\n");
            dev->p1 |= 0x20;
            kbc_delay_to_ob(dev, dev->ob, 0, 0x00);
            dev->pending++;
            return 0;

        case 0xef: /* ??? - sent by AMI486 */
            kbc_at_log("ATkbc: ??? - sent by AMI486\n");
            return 0;

        default:
            break;
    }

    return write_cmd_generic(dev, val);
}

static uint8_t
write_cmd_data_phoenix(void *priv, uint8_t val)
{
    atkbc_t *dev     = (atkbc_t *) priv;

    switch (dev->command) {
        /* TODO: Make this actually load the password. */
        case 0xa3: /* Load Extended Password */
            kbc_at_log("ATkbc: Phoenix - Load Extended Password\n");
            if (val == 0x00)
                dev->command_phase = 0;
            else {
                dev->wantdata      = 1;
                dev->state         = STATE_KBC_PARAM;
            }
            return 0;

        case 0xaf: /* Set Inactivity Timer */
            kbc_at_log("ATkbc: Phoenix - Set Inactivity Timer\n");
            dev->mem[0x3a]    = val;
            dev->command_phase = 0;
            return 0;

        case 0xb8: /* Set Extended Memory Access Index */
            kbc_at_log("ATkbc: Phoenix - Set Extended Memory Access Index\n");
            dev->mem_addr      = val;
            dev->command_phase = 0;
            return 0;

        case 0xbb: /* Set Extended Memory */
            kbc_at_log("ATkbc: Phoenix - Set Extended Memory\n");
            dev->mem[dev->mem_addr] = val;
            dev->command_phase      = 0;
            return 0;

        case 0xbd: /* Set MultiKey Variable */
            kbc_at_log("ATkbc: Phoenix - Set MultiKey Variable\n");
            if ((dev->mem_addr > 0) && (dev->mem_addr <= multikey_vars[0x00]))
                dev->mem[multikey_vars[dev->mem_addr]] = val;
            dev->command_phase      = 0;
            return 0;

        case 0xc7: /* Set Port1 bits */
            kbc_at_log("ATkbc: Phoenix - Set Port1 bits\n");
            dev->p1           |= val;
            dev->command_phase = 0;
            return 0;

        case 0xc8: /* Clear Port1 bits */
            kbc_at_log("ATkbc: Phoenix - Clear Port1 bits\n");
            dev->p1           &= ~val;
            dev->command_phase = 0;
            return 0;

        case 0xc9: /* Set Port2 bits */
            kbc_at_log("ATkbc: Phoenix - Set Port2 bits\n");
            write_p2(dev, dev->p2 | val);
            dev->command_phase = 0;
            return 0;

        case 0xca: /* Clear Port2 bits */
            kbc_at_log("ATkbc: Phoenix - Clear Port2 bits\n");
            write_p2(dev, dev->p2 & ~val);
            dev->command_phase = 0;
            return 0;

        default:
            break;
    }

    return 1;
}

static uint8_t
write_cmd_phoenix(void *priv, uint8_t val)
{
    atkbc_t *dev     = (atkbc_t *) priv;

    switch (val) {
        case 0x00 ... 0x1f:
            kbc_at_log("ATkbc: Phoenix - alias read from %08X\n", val);
            kbc_delay_to_ob(dev, dev->mem[val + 0x20], 0, 0x00);
            return 0;

        case 0x40 ... 0x5f:
            kbc_at_log("ATkbc: Phoenix - alias write to %08X\n", dev->command);
            dev->wantdata = 1;
            dev->state    = STATE_KBC_PARAM;
            return 0;

        case 0xa2: /* Test Extended Password */
            kbc_at_log("ATkbc: Phoenix - Test Extended Password\n");
            kbc_at_queue_add(dev, 0xf1); /* Extended Password not loaded */
            return 0;

        /* TODO: Make this actually load the password. */
        case 0xa3: /* Load Extended Password */
            kbc_at_log("ATkbc: Phoenix - Load Extended Password\n");
            dev->wantdata = 1;
            dev->state    = STATE_KBC_PARAM;
            return 0;

        case 0xaf: /* Set Inactivity Timer */
            kbc_at_log("ATkbc: Phoenix - Set Inactivity Timer\n");
            dev->wantdata = 1;
            dev->state    = STATE_KBC_PARAM;
            return 0;

        case 0xb8: /* Set Extended Memory Access Index */
            kbc_at_log("ATkbc: Phoenix - Set Extended Memory Access Index\n");
            dev->wantdata = 1;
            dev->state    = STATE_KBC_PARAM;
            return 0;

        case 0xb9: /* Get Extended Memory Access Index */
            kbc_at_log("ATkbc: Phoenix - Get Extended Memory Access Index\n");
            kbc_at_queue_add(dev, dev->mem_addr);
            return 0;

        case 0xba: /* Get Extended Memory */
            kbc_at_log("ATkbc: Phoenix - Get Extended Memory\n");
            kbc_at_queue_add(dev, dev->mem[dev->mem_addr]);
            return 0;

        case 0xbb: /* Set Extended Memory */
            kbc_at_log("ATkbc: Phoenix - Set Extended Memory\n");
            dev->wantdata = 1;
            dev->state    = STATE_KBC_PARAM;
            return 0;

        case 0xbc: /* Get MultiKey Variable */
            kbc_at_log("ATkbc: Phoenix - Get MultiKey Variable\n");
            if (dev->mem_addr == 0)
                kbc_at_queue_add(dev, multikey_vars[dev->mem_addr]);
            else if (dev->mem_addr <= multikey_vars[dev->mem_addr])
                kbc_at_queue_add(dev, dev->mem[multikey_vars[dev->mem_addr]]);
            else
                kbc_at_queue_add(dev, 0xff);
            return 0;

        case 0xbd: /* Set MultiKey Variable */
            kbc_at_log("ATkbc: Phoenix - Set MultiKey Variable\n");
            dev->wantdata = 1;
            dev->state    = STATE_KBC_PARAM;
            return 0;

        case 0xc7: /* Set Port1 bits */
            kbc_at_log("ATkbc: Phoenix - Set Port1 bits\n");
            dev->wantdata  = 1;
            dev->state     = STATE_KBC_PARAM;
            return 0;

        case 0xc8: /* Clear Port1 bits */
            kbc_at_log("ATkbc: Phoenix - Clear Port1 bits\n");
            dev->wantdata  = 1;
            dev->state     = STATE_KBC_PARAM;
            return 0;

        case 0xc9: /* Set Port2 bits */
            kbc_at_log("ATkbc: Phoenix - Set Port2 bits\n");
            dev->wantdata  = 1;
            dev->state     = STATE_KBC_PARAM;
            return 0;

        case 0xca: /* Clear Port2 bits */
            kbc_at_log("ATkbc: Phoenix - Clear Port2 bits\n");
            dev->wantdata  = 1;
            dev->state     = STATE_KBC_PARAM;
            return 0;

        /* TODO: Handle these three commands properly - configurable
                 revision level and proper CPU bits. */
        case 0xd5: /* Read MultiKey code revision level */
            kbc_at_log("ATkbc: Phoenix - Read MultiKey code revision level\n");
            if (dev->misc_flags & FLAG_PS2) {
                if (dev->flags & DEVICE_PCI) {
                    kbc_at_queue_add(dev, 0x04);
                    kbc_at_queue_add(dev, 0x16);
                } else {
                    kbc_at_queue_add(dev, 0x01);
                    kbc_at_queue_add(dev, 0x38);
                }
            } else {
                kbc_at_queue_add(dev, 0x01);
                kbc_at_queue_add(dev, 0x29);
            }
            return 0;

        case 0xd6: /* Read Version Information */
            kbc_at_log("ATkbc: Phoenix - Read Version Information\n");
            kbc_at_queue_add(dev, 0x81);
            if (dev->misc_flags & FLAG_PS2)
                kbc_at_queue_add(dev, 0xac);
            else
                kbc_at_queue_add(dev, 0xaa);
            return 0;

        case 0xd7: /* Read MultiKey model numbers */
            kbc_at_log("ATkbc: Phoenix - Read MultiKey model numbers\n");
            if (dev->misc_flags & FLAG_PS2) {
                if (dev->flags & DEVICE_PCI) {
                    kbc_at_queue_add(dev, 0x02);
                    kbc_at_queue_add(dev, 0x87);
                    kbc_at_queue_add(dev, 0x02);
                } else {
                    kbc_at_queue_add(dev, 0x99);
                    kbc_at_queue_add(dev, 0x75);
                    kbc_at_queue_add(dev, 0x01);
                }
            } else {
                kbc_at_queue_add(dev, 0x90);
                kbc_at_queue_add(dev, 0x88);
                kbc_at_queue_add(dev, 0xd0);
            }
            return 0;

        default:
            break;
    }

    return write_cmd_generic(dev, val);
}

static uint8_t
write_cmd_siemens(void *priv, uint8_t val)
{
    atkbc_t *dev     = (atkbc_t *) priv;

    switch (val) {
        case 0x92: /*Siemens Award - 92 sent by PCD-2L BIOS*/
            kbc_at_log("Siemens Award - 92 sent by PCD-2L BIOS\n");
            return 0;

        case 0x94: /*Siemens Award - 94 sent by PCD-2L BIOS*/
            kbc_at_log("Siemens Award - 94 sent by PCD-2L BIOS\n");
            return 0;

        case 0x9a: /*Siemens Award - 9A sent by PCD-2L BIOS*/
            kbc_at_log("Siemens Award - 9A sent by PCD-2L BIOS\n");
            return 0;

        case 0x9c: /*Siemens Award - 9C sent by PCD-2L BIOS*/
            kbc_at_log("Siemens Award - 9C sent by PCD-2L BIOS\n");
            return 0;

        case 0xa9: /*Siemens Award - A9 sent by PCD-2L BIOS*/
            kbc_at_log("Siemens Award - A9 sent by PCD-2L BIOS\n");
            return 0;

        default:
            break;
    }

    return write_cmd_ami(dev, val);
}

static uint8_t
write_cmd_data_quadtel(void *priv, UNUSED(uint8_t val))
{
    const atkbc_t *dev = (atkbc_t *) priv;

    switch (dev->command) {
        case 0xcf: /*??? - sent by MegaPC BIOS*/
            kbc_at_log("ATkbc: ??? - sent by MegaPC BIOS\n");
            return 0;

        default:
            break;
    }

    return 1;
}

static uint8_t
write_cmd_olivetti(void *priv, uint8_t val)
{
    atkbc_t *dev = (atkbc_t *) priv;

    switch (val) {
        case 0x80: /* Olivetti-specific command */
            /*
             * bit 7: bus expansion board present (M300) / keyboard unlocked (M290)
             * bits 4-6: ???
             * bit 3: fast ram check (if inactive keyboard works erratically)
             * bit 2: keyboard fuse present
             * bits 0-1: ???
             */
            kbc_delay_to_ob(dev, (0x0c | (is386 ? 0x00 : 0x80)) & 0xdf, 0, 0x00);
            dev->p1 = ((dev->p1 + 1) & 3) | (dev->p1 & 0xfc);
            return 0;

        default:
            break;
    }

    return write_cmd_generic(dev, val);
}

static uint8_t
write_cmd_quadtel(void *priv, uint8_t val)
{
    atkbc_t *dev = (atkbc_t *) priv;

    switch (val) {
        case 0xaf:
            kbc_at_log("ATkbc: bad KBC command AF\n");
            return 1;

        case 0xcf: /*??? - sent by MegaPC BIOS*/
            kbc_at_log("ATkbc: ??? - sent by MegaPC BIOS\n");
            dev->wantdata  = 1;
            dev->state     = STATE_KBC_PARAM;
            return 0;

        default:
            break;
    }

    return write_cmd_generic(dev, val);
}

static uint8_t
write_cmd_data_toshiba(void *priv, uint8_t val)
{
    const atkbc_t *dev = (atkbc_t *) priv;

    switch (dev->command) {
        case 0xb6: /* T3100e - set color/mono switch */
            kbc_at_log("ATkbc: T3100e - set color/mono switch\n");
            t3100e_mono_set(val);
            return 0;

        default:
            break;
    }

    return 1;
}

static uint8_t
write_cmd_toshiba(void *priv, uint8_t val)
{
    atkbc_t *dev = (atkbc_t *) priv;

    switch (val) {
        case 0xaf:
            kbc_at_log("ATkbc: bad KBC command AF\n");
            return 1;

        case 0xb0: /* T3100e: Turbo on */
            kbc_at_log("ATkbc: T3100e: Turbo on\n");
            t3100e_turbo_set(1);
            return 0;

        case 0xb1: /* T3100e: Turbo off */
            kbc_at_log("ATkbc: T3100e: Turbo off\n");
            t3100e_turbo_set(0);
            return 0;

        case 0xb2: /* T3100e: Select external display */
            kbc_at_log("ATkbc: T3100e: Select external display\n");
            t3100e_display_set(0x00);
            return 0;

        case 0xb3: /* T3100e: Select internal display */
            kbc_at_log("ATkbc: T3100e: Select internal display\n");
            t3100e_display_set(0x01);
            return 0;

        case 0xb4: /* T3100e: Get configuration / status */
            kbc_at_log("ATkbc: T3100e: Get configuration / status\n");
            kbc_delay_to_ob(dev, t3100e_config_get(), 0, 0x00);
            return 0;

        case 0xb5: /* T3100e: Get colour / mono byte */
            kbc_at_log("ATkbc: T3100e: Get colour / mono byte\n");
            kbc_delay_to_ob(dev, t3100e_mono_get(), 0, 0x00);
            return 0;

        case 0xb6: /* T3100e: Set colour / mono byte */
            kbc_at_log("ATkbc: T3100e: Set colour / mono byte\n");
            dev->wantdata  = 1;
            dev->state     = STATE_KBC_PARAM;
            return 0;

        /* TODO: Toshiba KBC mode switching. */
        case 0xb7: /* T3100e: Emulate PS/2 keyboard */
        case 0xb8: /* T3100e: Emulate AT keyboard */
            dev->misc_flags &= ~FLAG_PS2;
            if (val == 0xb7) {
                kbc_at_log("ATkbc: T3100e: Emulate PS/2 keyboard\n");
                dev->misc_flags |= FLAG_PS2;
                kbc_at_do_poll = kbc_at_poll_ps2;
            } else {
                kbc_at_log("ATkbc: T3100e: Emulate AT keyboard\n");
                kbc_at_do_poll = kbc_at_poll_at;
            }
            return 0;

        case 0xbb: /* T3100e: Read 'Fn' key.
                      Return it for right Ctrl and right Alt; on the real
                      T3100e, these keystrokes could only be generated
                      using 'Fn'. */
            kbc_at_log("ATkbc: T3100e: Read 'Fn' key\n");
            if (keyboard_recv(0xb8) || /* Right Alt */
                keyboard_recv(0x9d))   /* Right Ctrl */
                kbc_delay_to_ob(dev, 0x04, 0, 0x00);
            else
                kbc_delay_to_ob(dev, 0x00, 0, 0x00);
            return 0;

        case 0xbc: /* T3100e: Reset Fn+Key notification */
            kbc_at_log("ATkbc: T3100e: Reset Fn+Key notification\n");
            t3100e_notify_set(0x00);
            return 0;

        case 0xc0: /* Read P1 */
            kbc_at_log("ATkbc: read P1\n");

            /* The T3100e returns all bits set except bit 6 which
             * is set by t3100e_mono_set() */
            dev->p1 = (t3100e_mono_get() & 1) ? 0xff : 0xbf;
            kbc_delay_to_ob(dev, dev->p1, 0, 0x00);
            return 0;

        default:
            break;
    }

    return write_cmd_generic(dev, val);
}

static void
kbc_at_process_cmd(void *priv)
{
    atkbc_t *dev = (atkbc_t *) priv;
    int      bad = 1;
    uint8_t  mask;
    uint8_t kbc_ven = dev->flags & KBC_VEN_MASK;
    uint8_t  cmd_ac_conv[16] = { 0x0b, 2, 3, 4, 5, 6, 7, 8, 9, 0x0a, 0x1e, 0x30, 0x2e, 0x20, 0x12, 0x21 };

    if (dev->status & STAT_CD) {
        /* Controller command. */
        dev->wantdata  = 0;
        dev->state     = STATE_MAIN_IBF;

        /* Clear the keyboard controller queue. */
        kbc_at_queue_reset(dev);

        switch (dev->ib) {
            /* Read data from KBC memory. */
            case 0x20 ... 0x3f:
                kbc_delay_to_ob(dev, dev->mem[dev->ib], 0, 0x00);
                if (dev->ib == 0x20)
                    dev->pending++;
                break;

            /* Write data to KBC memory. */
            case 0x60 ... 0x7f:
                dev->wantdata  = 1;
                dev->state     = STATE_KBC_PARAM;
                break;

            case 0xaa: /* self-test */
                kbc_at_log("ATkbc: self-test\n");

                if ((dev->flags & KBC_TYPE_MASK) >= KBC_TYPE_PS2_1) {
                    if (dev->state != STATE_RESET) {
                        kbc_at_log("ATkbc: self-test reinitialization\n");
                        /* Yes, the firmware has an OR, but we need to make sure to keep any forcibly lowered bytes lowered. */
                        /* TODO: Proper P1 implementation, with OR and AND flags in the machine table. */
                        dev->p1 = dev->p1 & 0xff;
                        write_p2(dev, 0x4b);
                        if (dev->irq[1] != 0xffff)
                            picintc(1 << dev->irq[1]);
                        if (dev->irq[0] != 0xffff)
                            picintc(1 << dev->irq[0]);
                    }

                    dev->status = (dev->status & 0x0f) | 0x60;

                    dev->mem[0x20] = 0x30;
                    dev->mem[0x22] = 0x0b;
                    dev->mem[0x25] = 0x02;
                    dev->mem[0x27] = 0xf8;
                    dev->mem[0x28] = 0xce;
                    dev->mem[0x29] = 0x0b;
                    dev->mem[0x30] = 0x0b;
                } else {
                    if (dev->state != STATE_RESET) {
                        kbc_at_log("ATkbc: self-test reinitialization\n");
                        /* Yes, the firmware has an OR, but we need to make sure to keep any forcibly lowered bytes lowered. */
                        /* TODO: Proper P1 implementation, with OR and AND flags in the machine table. */
                        dev->p1 = dev->p1 & 0xff;
                        write_p2(dev, 0xcf);
                        if (dev->irq[0] != 0xffff)
                            picintclevel(1 << dev->irq[0], &dev->irq_state);
                        dev->irq_state = 0;
                    }

                    dev->status = (dev->status & 0x0f) | 0x60;

                    dev->mem[0x20] = 0x10;
                    dev->mem[0x22] = 0x06;
                    dev->mem[0x25] = 0x01;
                    dev->mem[0x27] = 0xfb;
                    dev->mem[0x28] = 0xe0;
                    dev->mem[0x29] = 0x06;
                }

                dev->mem[0x21] = 0x01;
                dev->mem[0x2a] = 0x10;
                dev->mem[0x2b] = 0x20;
                dev->mem[0x2c] = 0x15;

                if (dev->ports[0] != NULL)
                    dev->ports[0]->out_new = -1;
                if (dev->ports[1] != NULL)
                    dev->ports[1]->out_new = -1;
                kbc_at_queue_reset(dev);

                kbc_at_queue_add(dev, 0x55);
                break;

            case 0xab: /* interface test */
                kbc_at_log("ATkbc: interface test\n");
                kbc_delay_to_ob(dev, 0x00, 0, 0x00); /*no error*/
                break;

            case 0xac: /* diagnostic dump */
                if (dev->misc_flags & FLAG_PS2) {
                    kbc_at_log("ATkbc: diagnostic dump\n");
                    dev->mem[0x30] = (dev->p1 & 0xf0) | 0x80;
                    dev->mem[0x31] = dev->p2;
                    dev->mem[0x32] = 0x00;    /* T0 and T1. */
                    dev->mem[0x33] = 0x00;    /* PSW - Program Status Word - always return 0x00 because we do not emulate this byte. */
                    /* 20 bytes in high nibble in set 1, low nibble in set 1, set 1 space format = 60 bytes. */
                    for (uint8_t i = 0; i < 20; i++) {
                        kbc_at_queue_add(dev, cmd_ac_conv[dev->mem[i + 0x20] >> 4]);
                        kbc_at_queue_add(dev, cmd_ac_conv[dev->mem[i + 0x20] & 0x0f]);
                        kbc_at_queue_add(dev, 0x39);
                    }
                }
                break;

            case 0xad: /* disable keyboard */
                kbc_at_log("ATkbc: disable keyboard\n");
                set_enable_kbd(dev, 0);
                break;

            case 0xae: /* enable keyboard */
                kbc_at_log("ATkbc: enable keyboard\n");
                set_enable_kbd(dev, 1);
                break;

            case 0xc7: /* set port1 bits */
                kbc_at_log("ATkbc: Phoenix - set port1 bits\n");
                dev->wantdata  = 1;
                dev->state     = STATE_KBC_PARAM;
                break;

            case 0xca: /* read keyboard mode */
                kbc_at_log("ATkbc: AMI - read keyboard mode\n");
                kbc_delay_to_ob(dev, dev->ami_flags, 0, 0x00);
                break;

            case 0xcb: /* set keyboard mode */
                kbc_at_log("ATkbc: AMI - set keyboard mode\n");
                dev->wantdata  = 1;
                dev->state     = STATE_KBC_PARAM;
                break;

            case 0xd0: /* read P2 */
                kbc_at_log("ATkbc: read P2\n");
                mask = 0xff;
                if ((kbc_ven != KBC_VEN_OLIVETTI) && !(dev->misc_flags & FLAG_PS2) && (dev->mem[0x20] & 0x10))
                    mask &= 0xbf;
                kbc_delay_to_ob(dev, ((dev->p2 & 0xfd) | mem_a20_key) & mask, 0, 0x00);
                break;

            case 0xd1: /* write P2 */
                kbc_at_log("ATkbc: write P2\n");
                dev->wantdata  = 1;
                dev->state     = STATE_KBC_PARAM;
                break;

            case 0xd2: /* write keyboard output buffer */
                kbc_at_log("ATkbc: write keyboard output buffer\n");
                dev->wantdata  = 1;
                dev->state     = STATE_KBC_PARAM;
                break;

            case 0xdd: /* disable A20 address line */
            case 0xdf: /* enable A20 address line */
                kbc_at_log("ATkbc: %sable A20\n", (dev->ib == 0xdd) ? "dis" : "en");
                write_p2_fast_a20(dev, (dev->p2 & 0xfd) | (dev->ib & 0x02));
                break;

            case 0xe0: /* read test inputs */
                kbc_at_log("ATkbc: read test inputs\n");
                kbc_delay_to_ob(dev, 0x00, 0, 0x00);
                break;

            default:
                /*
                 * Unrecognized controller command.
                 *
                 * If we have a vendor-specific handler, run
                 * that. Otherwise, or if that handler fails,
                 * log a bad command.
                 */
                if (dev->write_cmd_ven)
                    bad = dev->write_cmd_ven(dev, dev->ib);

                kbc_at_log(bad ? "ATkbc: bad controller command %02X\n" : "", dev->ib);
        }

        /* If the command needs data, remember the command. */
        if (dev->wantdata)
            dev->command = dev->ib;
    } else if (dev->wantdata) {
        /* Write data to controller. */
        dev->wantdata = 0;
        dev->state    = STATE_MAIN_IBF;

        switch (dev->command) {
            case 0x60 ... 0x7f:
                dev->mem[(dev->command & 0x1f) + 0x20] = dev->ib;
                if (dev->command == 0x60)
                    write_cmd(dev, dev->ib);
                break;

            case 0xa5: /* load security */
                if (dev->misc_flags & FLAG_PS2) {
                    kbc_at_log("ATkbc: load security (%02X)\n", dev->ib);

                    if (dev->ib != 0x00) {
                        dev->wantdata = 1;
                        dev->state = STATE_KBC_PARAM;
                    }
                }
                break;

            case 0xc7: /* set port1 bits */
                kbc_at_log("ATkbc: Phoenix - set port1 bits\n");
                dev->p1 |= dev->ib;
                break;

            case 0xd1: /* write P2 */
                kbc_at_log("ATkbc: write P2\n");
                /* Bit 2 of AMI flags is P22-P23 blocked (1 = yes, 0 = no),
                   discovered by reverse-engineering the AOpen Vi15G BIOS. */
                if (dev->ami_flags & 0x04) {
                    /* If keyboard controller lines P22-P23 are blocked,
                       we force them to remain unchanged. */
                    dev->ib &= ~0x0c;
                    dev->ib |= (dev->p2 & 0x0c);
                }
                write_p2(dev, dev->ib | 0x01);
                break;

            case 0xd2: /* write to keyboard output buffer */
                kbc_at_log("ATkbc: write to keyboard output buffer\n");
                kbc_delay_to_ob(dev, dev->ib, 0, 0x00);
                break;

            case 0xd3: /* write to auxiliary output buffer */
                kbc_at_log("ATkbc: write to auxiliary output buffer\n");
                kbc_delay_to_ob(dev, dev->ib, 2, 0x00);
                break;

            case 0xd4: /* write to auxiliary port */
                kbc_at_log("ATkbc: write to auxiliary port (%02X)\n", dev->ib);

                if (dev->ib == 0xbb)
                    break;

                if (strstr(machine_get_internal_name(), "pb41") != NULL)
                    cpu_override_dynarec = 1;

                if (dev->misc_flags & FLAG_PS2) {
                    set_enable_aux(dev, 1);
                    if ((dev->ports[1] != NULL) && (dev->ports[1]->priv != NULL)) {
                        dev->ports[1]->wantcmd = 1;
                        dev->ports[1]->dat = dev->ib;
                        dev->state         = STATE_SEND_AUX;
                    } else
                        kbc_delay_to_ob(dev, 0xfe, 2, 0x40);
                }
                break;

            default:
                /*
                 * Run the vendor-specific handler
                 * if we have one. Otherwise, or if
                 * it returns an error, log a bad
                 * controller command.
                 */
                if (dev->write_cmd_data_ven)
                    bad = dev->write_cmd_data_ven(dev, dev->ib);

                if (bad) {
                    kbc_at_log("ATkbc: bad controller command %02x data %02x\n", dev->command, dev->ib);
                }
        }
    }
}

static void
kbc_at_port_1_write(uint16_t port, uint8_t val, void *priv)
{
    atkbc_t *dev = (atkbc_t *) priv;
    uint8_t kbc_ven = dev->flags & KBC_VEN_MASK;
    uint8_t fast_a20 = (kbc_ven != KBC_VEN_SIEMENS);

    kbc_at_log("ATkbc: [%04X:%08X] write(%04X) = %02X\n", CS, cpu_state.pc, port, val);

    dev->status &= ~STAT_CD;

    if (fast_a20 && dev->wantdata && (dev->command == 0xd1)) {
        kbc_at_log("ATkbc: write P2\n");

        /* Fast A20 - ignore all other bits. */
        write_p2_fast_a20(dev, (dev->p2 & 0xfd) | (val & 0x02));

        dev->wantdata  = 0;
        dev->state     = STATE_MAIN_IBF;

        /*
           Explicitly clear IBF so that any preceding
           command is not executed.
         */
        dev->status   &= ~STAT_IFULL;
        return;
    }

    dev->ib = val;
    dev->status |= STAT_IFULL;
}

static void
kbc_at_port_2_write(uint16_t port, uint8_t val, void *priv)
{
    atkbc_t *dev = (atkbc_t *) priv;
    uint8_t kbc_ven = dev->flags & KBC_VEN_MASK;
    uint8_t fast_a20 = (kbc_ven != KBC_VEN_SIEMENS);

    kbc_at_log("ATkbc: [%04X:%08X] write(%04X) = %02X\n", CS, cpu_state.pc, port, val);

    dev->status |= STAT_CD;

    if (fast_a20 && (val == 0xd1)) {
        kbc_at_log("ATkbc: write P2\n");
        dev->wantdata  = 1;
        dev->state     = STATE_KBC_PARAM;
        dev->command = 0xd1;

        /*
           Explicitly clear IBF so that any preceding
           command is not executed.
         */
        dev->status   &= ~STAT_IFULL;
        return;
    } else if (fast_reset && ((val & 0xf0) == 0xf0)) {
        pulse_output(dev, val & 0x0f);

        dev->state     = STATE_MAIN_IBF;

        /*
           Explicitly clear IBF so that any preceding
           command is not executed.
         */
        dev->status   &= ~STAT_IFULL;
        return;
    } else if (val == 0xad) {
        /* Fast track it because of the Bochs BIOS. */
        kbc_at_log("ATkbc: disable keyboard\n");
        set_enable_kbd(dev, 0);

        dev->state     = STATE_MAIN_IBF;

        /*
           Explicitly clear IBF so that any preceding
           command is not executed.
         */
        dev->status   &= ~STAT_IFULL;
        return;
    } else if (val == 0xae) {
        /* Fast track it because of the LG MultiNet. */
        kbc_at_log("ATkbc: enable keyboard\n");
        set_enable_kbd(dev, 1);

        dev->state     = STATE_MAIN_IBF;

        /*
           Explicitly clear IBF so that any preceding
           command is not executed.
         */
        dev->status   &= ~STAT_IFULL;
        return;
    }

    dev->ib = val;
    dev->status |= STAT_IFULL;
}

static uint8_t
kbc_at_port_1_read(uint16_t port, void *priv)
{
    atkbc_t *dev     = (atkbc_t *) priv;
    uint8_t  ret     = 0xff;

    if ((dev->flags & KBC_TYPE_MASK) >= KBC_TYPE_PS2_1)
        cycles -= ISA_CYCLES(8);

    ret = dev->ob;
    dev->status &= ~STAT_OFULL;
    /*
       TODO: IRQ is only tied to OBF on the AT KBC, on the PS/2 KBC, it is controlled by a P2 bit.
       This also means that in AT mode, the IRQ is level-triggered.
     */
    if (!(dev->misc_flags & FLAG_PS2) && (dev->irq[0] != 0xffff))
        picintclevel(1 << dev->irq[0], &dev->irq_state);
    if ((strstr(machine_get_internal_name(), "pb41") != NULL) && (cpu_override_dynarec == 1))
        cpu_override_dynarec = 0;

    kbc_at_log("ATkbc: [%04X:%08X] read (%04X) = %02X\n",  CS, cpu_state.pc, port, ret);

    return ret;
}

static uint8_t
kbc_at_port_2_read(uint16_t port, void *priv)
{
    atkbc_t *dev     = (atkbc_t *) priv;
    uint8_t  ret     = 0xff;

    if ((dev->flags & KBC_TYPE_MASK) >= KBC_TYPE_PS2_1)
        cycles -= ISA_CYCLES(8);

    ret = dev->status;

    kbc_at_log("ATkbc: [%04X:%08X] read (%04X) = %02X\n",  CS, cpu_state.pc, port, ret);

    return ret;
}

static void
kbc_at_reset(void *priv)
{
    atkbc_t *dev = (atkbc_t *) priv;
    uint8_t  kbc_ven = dev->flags & KBC_VEN_MASK;

    dev->status        = STAT_UNLOCKED;
    dev->mem[0x20]     = 0x01;
    dev->mem[0x20]    |= CCB_TRANSLATE;
    dev->command_phase = 0;

    /* Set up the correct Video Type bits. */
    if (!is286 || (kbc_ven == KBC_VEN_ACER))
        dev->p1 = video_is_mda() ? 0xb0 : 0xf0;
    else
        dev->p1 = video_is_mda() ? 0xf0 : 0xb0;
    kbc_at_log("ATkbc: P1 = %02x\n", dev->p1);

    /* Disabled both the keyboard and auxiliary ports. */
    set_enable_kbd(dev, 0);
    set_enable_aux(dev, 0);

    kbc_at_queue_reset(dev);

    dev->sc_or = 0;

    dev->ami_flags = ((dev->flags & KBC_TYPE_MASK) >= KBC_TYPE_PS2_1) ? 0x01 : 0x00;
    dev->misc_flags &= FLAG_PCI;

    if ((dev->flags & KBC_TYPE_MASK) >= KBC_TYPE_PS2_1) {
        dev->misc_flags |= FLAG_PS2;
        kbc_at_do_poll = kbc_at_poll_ps2;
        if (dev->irq[1] != 0xffff)
            picintc(1 << dev->irq[1]);
        if (dev->irq[0] != 0xffff)
            picintc(1 << dev->irq[0]);
    } else {
        kbc_at_do_poll = kbc_at_poll_at;
        if (dev->irq[0] != 0xffff)
            picintclevel(1 << dev->irq[0], &dev->irq_state);
        dev->irq_state = 0;
    }

    dev->misc_flags |= FLAG_CACHE;

    dev->p2 = 0xcd;
    if ((dev->flags & KBC_TYPE_MASK) >= KBC_TYPE_PS2_1) {
        write_p2(dev, 0x4b);
    } else {
        /* The real thing writes CF and then AND's it with BF. */
        write_p2(dev, 0x8f);
    }

    /* Stage 1. */
    dev->status = (dev->status & 0x0f) | (dev->p1 & 0xf0);
}

static void
kbc_at_close(void *priv)
{
    atkbc_t *dev = (atkbc_t *) priv;
#ifdef OLD_CODE
    int max_ports = ((dev->flags & KBC_TYPE_MASK) >= KBC_TYPE_PS2_1) ? 2 : 1;
#else
    int max_ports = 2;
#endif

    /* Stop timers. */
    timer_disable(&dev->kbc_dev_poll_timer);
    timer_disable(&dev->kbc_poll_timer);

    for (int i = 0; i < max_ports; i++) {
        if (kbc_at_ports[i] != NULL) {
            free(kbc_at_ports[i]);
            kbc_at_ports[i] = NULL;
        }
    }

    free(dev);
}

void
kbc_at_port_handler(int num, int set, uint16_t port, void *priv)
{
    atkbc_t *dev = (atkbc_t *) priv;

    if (dev->handler_enable[num] && (dev->base_addr[num] != 0x0000))
        io_removehandler(dev->base_addr[num], 1,
                         dev->handlers[num].read, NULL, NULL,
                         dev->handlers[num].write, NULL, NULL, priv);

    dev->handler_enable[num] = set;
    dev->base_addr[num]      = port;

    if (dev->handler_enable[num] && (dev->base_addr[num] != 0x0000))
        io_sethandler(dev->base_addr[num], 1,
                      dev->handlers[num].read, NULL, NULL,
                      dev->handlers[num].write, NULL, NULL, priv);
}

void
kbc_at_handler(int set, uint16_t port, void *priv)
{
    kbc_at_port_handler(0, set, port, priv);
    kbc_at_port_handler(1, set, port + 0x0004, priv);
}

void
kbc_at_set_irq(int num, uint16_t irq, void *priv)
{
    atkbc_t *dev = (atkbc_t *) priv;

    if (dev->irq[num] != 0xffff) {
        if ((num == 0) && ((dev->flags & KBC_TYPE_MASK) < KBC_TYPE_PS2_1))
            picintclevel(1 << dev->irq[num], &dev->irq_state);
        else
            picintc(1 << dev->irq[num]);
    }

    dev->irq[num] = irq;
}

static void *
kbc_at_init(const device_t *info)
{
    atkbc_t *dev;
    int max_ports;

    dev = (atkbc_t *) calloc(1, sizeof(atkbc_t));

    dev->flags = info->local;

    dev->is_asic = !!(info->local & KBC_FLAG_IS_ASIC);

    video_reset(gfxcard[0]);
    kbc_at_reset(dev);

    if (info->flags & DEVICE_PCI)
        dev->misc_flags |= FLAG_PCI;

    dev->handlers[0].read  = kbc_at_port_1_read;
    dev->handlers[0].write = kbc_at_port_1_write;
    dev->handlers[1].read  = kbc_at_port_2_read;
    dev->handlers[1].write = kbc_at_port_2_write;

    dev->irq[0] = 1;
    dev->irq[1] = 12;

    timer_add(&dev->kbc_poll_timer, kbc_at_poll, dev, 1);
    timer_add(&dev->pulse_cb, pulse_poll, dev, 0);

    timer_add(&dev->kbc_dev_poll_timer, kbc_at_dev_poll, dev, 1);

    dev->write_cmd_data_ven = NULL;
    dev->write_cmd_ven = NULL;

    kbc_ami_revision = '8';
    kbc_award_revision = 0x42;

    switch (dev->flags & KBC_VEN_MASK) {
        case KBC_VEN_SIEMENS:
            kbc_ami_revision = '8';
            kbc_award_revision = 0x42;
            dev->write_cmd_data_ven = write_cmd_data_ami;
            dev->write_cmd_ven = write_cmd_siemens;
            break;

        case KBC_VEN_ACER:
        case KBC_VEN_GENERIC:
        case KBC_VEN_NCR:
        case KBC_VEN_IBM_PS1:
        case KBC_VEN_IBM:
        case KBC_VEN_COMPAQ:
            dev->write_cmd_ven = write_cmd_generic;
            break;

        case KBC_VEN_OLIVETTI:
            dev->write_cmd_ven = write_cmd_olivetti;
            break;

        case KBC_VEN_ALI:
            kbc_ami_revision = 'F';
            kbc_award_revision = 0x43;
            dev->write_cmd_data_ven = write_cmd_data_ami;
            dev->write_cmd_ven = write_cmd_ami;
            break;

        case KBC_VEN_TRIGEM_AMI:
            kbc_ami_revision = 'Z';
            dev->write_cmd_data_ven = write_cmd_data_ami;
            dev->write_cmd_ven = write_cmd_ami;
            break;

        case KBC_VEN_AMI:
            if ((dev->flags & KBC_TYPE_MASK) == KBC_TYPE_GREEN)
                kbc_ami_revision = '5';
            else if ((dev->flags & KBC_TYPE_MASK) >= KBC_TYPE_PS2_1) {
                if (cpu_64bitbus)
                    kbc_ami_revision = 'R';
                else if (is486)
                    kbc_ami_revision = 'P';
                else
                    kbc_ami_revision = 'H';
            } else if (is386 && !is486) {
                if (cpu_16bitbus)
                    kbc_ami_revision = 'D';
                else
                    kbc_ami_revision = 'B';
            } else if (!is386)
                kbc_ami_revision = '8';
            else
                kbc_ami_revision = 'F';

            dev->write_cmd_data_ven = write_cmd_data_ami;
            dev->write_cmd_ven = write_cmd_ami;
            break;

        case KBC_VEN_PHOENIX:
            dev->write_cmd_data_ven = write_cmd_data_phoenix;
            dev->write_cmd_ven = write_cmd_phoenix;
            break;

        case KBC_VEN_QUADTEL:
            dev->write_cmd_data_ven = write_cmd_data_quadtel;
            dev->write_cmd_ven = write_cmd_quadtel;
            break;

        case KBC_VEN_TOSHIBA:
            dev->write_cmd_data_ven = write_cmd_data_toshiba;
            dev->write_cmd_ven = write_cmd_toshiba;
            break;

        default:
            break;
    }

#ifdef OLD_CODE
    max_ports = ((dev->flags & KBC_TYPE_MASK) >= KBC_TYPE_PS2_1) ? 2 : 1;
#else
    max_ports = 2;
#endif

    for (int i = 0; i < max_ports; i++) {
        kbc_at_ports[i] = (kbc_at_port_t *) calloc(1, sizeof(kbc_at_port_t));
        kbc_at_ports[i]->out_new = -1;
    }

    dev->ports[0] = kbc_at_ports[0];
    dev->ports[1] = kbc_at_ports[1];

    /* The actual keyboard. */
    device_add(&keyboard_at_generic_device);

    fast_reset = 0x00;

    kbc_at_handler(1, 0x0060, dev);

    return dev;
}

const device_t keyboard_at_device = {
    .name          = "PC/AT Keyboard",
    .internal_name = "keyboard_at",
    .flags         = DEVICE_KBC,
    .local         = KBC_TYPE_ISA | KBC_VEN_GENERIC,
    .init          = kbc_at_init,
    .close         = kbc_at_close,
    .reset         = kbc_at_reset,
    .available     = NULL,
    .speed_changed = NULL,
    .force_redraw  = NULL,
    .config        = NULL
};

const device_t keyboard_at_siemens_device = {
    .name          = "PC/AT Keyboard",
    .internal_name = "keyboard_at",
    .flags         = DEVICE_KBC,
    .local         = KBC_TYPE_ISA | KBC_VEN_SIEMENS,
    .init          = kbc_at_init,
    .close         = kbc_at_close,
    .reset         = kbc_at_reset,
    .available     = NULL,
    .speed_changed = NULL,
    .force_redraw  = NULL,
    .config        = NULL
};

const device_t keyboard_at_ami_device = {
    .name          = "PC/AT Keyboard (AMI)",
    .internal_name = "keyboard_at_ami",
    .flags         = DEVICE_KBC,
    .local         = KBC_TYPE_ISA | KBC_VEN_AMI,
    .init          = kbc_at_init,
    .close         = kbc_at_close,
    .reset         = kbc_at_reset,
    .available     = NULL,
    .speed_changed = NULL,
    .force_redraw  = NULL,
    .config        = NULL
};

const device_t keyboard_at_tg_ami_device = {
    .name          = "PC/AT Keyboard (TriGem AMI)",
    .internal_name = "keyboard_at_tg_ami",
    .flags         = DEVICE_KBC,
    .local         = KBC_TYPE_ISA | KBC_VEN_TRIGEM_AMI,
    .init          = kbc_at_init,
    .close         = kbc_at_close,
    .reset         = kbc_at_reset,
    .available     = NULL,
    .speed_changed = NULL,
    .force_redraw  = NULL,
    .config        = NULL
};

const device_t keyboard_at_toshiba_device = {
    .name          = "PC/AT Keyboard (Toshiba)",
    .internal_name = "keyboard_at_toshiba",
    .flags         = DEVICE_KBC,
    .local         = KBC_TYPE_ISA | KBC_VEN_TOSHIBA,
    .init          = kbc_at_init,
    .close         = kbc_at_close,
    .reset         = kbc_at_reset,
    .available     = NULL,
    .speed_changed = NULL,
    .force_redraw  = NULL,
    .config        = NULL
};

const device_t keyboard_at_olivetti_device = {
    .name          = "PC/AT Keyboard (Olivetti)",
    .internal_name = "keyboard_at_olivetti",
    .flags         = DEVICE_KBC,
    .local         = KBC_TYPE_ISA | KBC_VEN_OLIVETTI,
    .init          = kbc_at_init,
    .close         = kbc_at_close,
    .reset         = kbc_at_reset,
    .available     = NULL,
    .speed_changed = NULL,
    .force_redraw  = NULL,
    .config        = NULL
};

const device_t keyboard_at_ncr_device = {
    .name          = "PC/AT Keyboard (NCR)",
    .internal_name = "keyboard_at_ncr",
    .flags         = DEVICE_KBC,
    .local         = KBC_TYPE_ISA | KBC_VEN_NCR,
    .init          = kbc_at_init,
    .close         = kbc_at_close,
    .reset         = kbc_at_reset,
    .available     = NULL,
    .speed_changed = NULL,
    .force_redraw  = NULL,
    .config        = NULL
};

const device_t keyboard_at_compaq_device = {
    .name          = "PC/AT Keyboard (Compaq)",
    .internal_name = "keyboard_at_compaq",
    .flags         = DEVICE_KBC,
    .local         = KBC_TYPE_ISA | KBC_VEN_COMPAQ,
    .init          = kbc_at_init,
    .close         = kbc_at_close,
    .reset         = kbc_at_reset,
    .available     = NULL,
    .speed_changed = NULL,
    .force_redraw  = NULL,
    .config        = NULL
};

const device_t keyboard_at_phoenix_device = {
    .name          = "PC/AT Keyboard (Phoenix)",
    .internal_name = "keyboard_at_phoenix",
    .flags         = DEVICE_KBC,
    .local         = KBC_TYPE_ISA | KBC_VEN_PHOENIX,
    .init          = kbc_at_init,
    .close         = kbc_at_close,
    .reset         = kbc_at_reset,
    .available     = NULL,
    .speed_changed = NULL,
    .force_redraw  = NULL,
    .config        = NULL
};

const device_t keyboard_ps2_device = {
    .name          = "PS/2 Keyboard",
    .internal_name = "keyboard_ps2",
    .flags         = DEVICE_KBC,
    .local         = KBC_TYPE_PS2_1 | KBC_VEN_GENERIC,
    .init          = kbc_at_init,
    .close         = kbc_at_close,
    .reset         = kbc_at_reset,
    .available     = NULL,
    .speed_changed = NULL,
    .force_redraw  = NULL,
    .config        = NULL
};

const device_t keyboard_ps2_ps1_device = {
    .name          = "PS/2 Keyboard (IBM PS/1)",
    .internal_name = "keyboard_ps2_ps1",
    .flags         = DEVICE_KBC,
    .local         = KBC_TYPE_PS2_1 | KBC_VEN_IBM_PS1,
    .init          = kbc_at_init,
    .close         = kbc_at_close,
    .reset         = kbc_at_reset,
    .available     = NULL,
    .speed_changed = NULL,
    .force_redraw  = NULL,
    .config        = NULL
};

const device_t keyboard_ps2_ps1_pci_device = {
    .name          = "PS/2 Keyboard (IBM PS/1)",
    .internal_name = "keyboard_ps2_ps1_pci",
    .flags         = DEVICE_KBC | DEVICE_PCI,
    .local         = KBC_TYPE_PS2_1 | KBC_VEN_IBM_PS1,
    .init          = kbc_at_init,
    .close         = kbc_at_close,
    .reset         = kbc_at_reset,
    .available     = NULL,
    .speed_changed = NULL,
    .force_redraw  = NULL,
    .config        = NULL
};

const device_t keyboard_ps2_xi8088_device = {
    .name          = "PS/2 Keyboard (Xi8088)",
    .internal_name = "keyboard_ps2_xi8088",
    .flags         = DEVICE_KBC,
    .local         = KBC_TYPE_PS2_1 | KBC_VEN_GENERIC,
    .init          = kbc_at_init,
    .close         = kbc_at_close,
    .reset         = kbc_at_reset,
    .available     = NULL,
    .speed_changed = NULL,
    .force_redraw  = NULL,
    .config        = NULL
};

const device_t keyboard_ps2_ami_device = {
    .name          = "PS/2 Keyboard (AMI)",
    .internal_name = "keyboard_ps2_ami",
    .flags         = DEVICE_KBC,
    .local         = KBC_TYPE_PS2_1 | KBC_VEN_AMI,
    .init          = kbc_at_init,
    .close         = kbc_at_close,
    .reset         = kbc_at_reset,
    .available     = NULL,
    .speed_changed = NULL,
    .force_redraw  = NULL,
    .config        = NULL
};

const device_t keyboard_ps2_compaq_device = {
    .name          = "PS/2 Keyboard (Compaq)",
    .internal_name = "keyboard_at_compaq",
    .flags         = DEVICE_KBC,
    .local         = KBC_TYPE_PS2_1 | KBC_VEN_COMPAQ,
    .init          = kbc_at_init,
    .close         = kbc_at_close,
    .reset         = kbc_at_reset,
    .available     = NULL,
    .speed_changed = NULL,
    .force_redraw  = NULL,
    .config        = NULL
};

const device_t keyboard_ps2_holtek_device = {
    .name          = "PS/2 Keyboard (Holtek)",
    .internal_name = "keyboard_ps2_holtek",
    .flags         = DEVICE_KBC,
    .local         = KBC_TYPE_PS2_1 | KBC_VEN_AMI | KBC_FLAG_IS_ASIC,
    .init          = kbc_at_init,
    .close         = kbc_at_close,
    .reset         = kbc_at_reset,
    .available     = NULL,
    .speed_changed = NULL,
    .force_redraw  = NULL,
    .config        = NULL
};

const device_t keyboard_ps2_phoenix_device = {
    .name          = "PS/2 Keyboard (Phoenix)",
    .internal_name = "keyboard_ps2_phoenix",
    .flags         = DEVICE_KBC,
    .local         = KBC_TYPE_PS2_1 | KBC_VEN_PHOENIX,
    .init          = kbc_at_init,
    .close         = kbc_at_close,
    .reset         = kbc_at_reset,
    .available     = NULL,
    .speed_changed = NULL,
    .force_redraw  = NULL,
    .config        = NULL
};

const device_t keyboard_ps2_tg_ami_device = {
    .name          = "PS/2 Keyboard (TriGem AMI)",
    .internal_name = "keyboard_ps2_tg_ami",
    .flags         = DEVICE_KBC,
    .local         = KBC_TYPE_PS2_1 | KBC_VEN_TRIGEM_AMI,
    .init          = kbc_at_init,
    .close         = kbc_at_close,
    .reset         = kbc_at_reset,
    .available     = NULL,
    .speed_changed = NULL,
    .force_redraw  = NULL,
    .config        = NULL
};

const device_t keyboard_ps2_mca_1_device = {
    .name          = "PS/2 Keyboard (IBM PS/2 MCA Type 1)",
    .internal_name = "keyboard_ps2_mca_1",
    .flags         = DEVICE_KBC,
    .local         = KBC_TYPE_PS2_1 | KBC_VEN_IBM,
    .init          = kbc_at_init,
    .close         = kbc_at_close,
    .reset         = kbc_at_reset,
    .available     = NULL,
    .speed_changed = NULL,
    .force_redraw  = NULL,
    .config        = NULL
};

const device_t keyboard_ps2_mca_2_device = {
    .name          = "PS/2 Keyboard (IBM PS/2 MCA Type 2)",
    .internal_name = "keyboard_ps2_mca_2",
    .flags         = DEVICE_KBC,
    .local         = KBC_TYPE_PS2_2 | KBC_VEN_IBM,
    .init          = kbc_at_init,
    .close         = kbc_at_close,
    .reset         = kbc_at_reset,
    .available     = NULL,
    .speed_changed = NULL,
    .force_redraw  = NULL,
    .config        = NULL
};

const device_t keyboard_ps2_quadtel_device = {
    .name          = "PS/2 Keyboard (Quadtel/MegaPC)",
    .internal_name = "keyboard_ps2_quadtel",
    .flags         = DEVICE_KBC,
    .local         = KBC_TYPE_PS2_1 | KBC_VEN_QUADTEL,
    .init          = kbc_at_init,
    .close         = kbc_at_close,
    .reset         = kbc_at_reset,
    .available     = NULL,
    .speed_changed = NULL,
    .force_redraw  = NULL,
    .config        = NULL
};

const device_t keyboard_ps2_pci_device = {
    .name          = "PS/2 Keyboard",
    .internal_name = "keyboard_ps2_pci",
    .flags         = DEVICE_KBC | DEVICE_PCI,
    .local         = KBC_TYPE_PS2_1 | KBC_VEN_GENERIC,
    .init          = kbc_at_init,
    .close         = kbc_at_close,
    .reset         = kbc_at_reset,
    .available     = NULL,
    .speed_changed = NULL,
    .force_redraw  = NULL,
    .config        = NULL
};

const device_t keyboard_ps2_ami_pci_device = {
    .name          = "PS/2 Keyboard (AMI)",
    .internal_name = "keyboard_ps2_ami_pci",
    .flags         = DEVICE_KBC | DEVICE_PCI,
    .local         = KBC_TYPE_PS2_1 | KBC_VEN_AMI,
    .init          = kbc_at_init,
    .close         = kbc_at_close,
    .reset         = kbc_at_reset,
    .available     = NULL,
    .speed_changed = NULL,
    .force_redraw  = NULL,
    .config        = NULL
};

const device_t keyboard_ps2_ali_pci_device = {
    .name          = "PS/2 Keyboard (ALi M5123/M1543C)",
    .internal_name = "keyboard_ps2_ali_pci",
    .flags         = DEVICE_KBC | DEVICE_PCI,
    .local         = KBC_TYPE_PS2_1 | KBC_VEN_ALI,
    .init          = kbc_at_init,
    .close         = kbc_at_close,
    .reset         = kbc_at_reset,
    .available     = NULL,
    .speed_changed = NULL,
    .force_redraw  = NULL,
    .config        = NULL
};

const device_t keyboard_ps2_intel_ami_pci_device = {
    .name          = "PS/2 Keyboard (AMI)",
    .internal_name = "keyboard_ps2_intel_ami_pci",
    .flags         = DEVICE_KBC | DEVICE_PCI,
    .local         = KBC_TYPE_GREEN | KBC_VEN_AMI,
    .init          = kbc_at_init,
    .close         = kbc_at_close,
    .reset         = kbc_at_reset,
    .available     = NULL,
    .speed_changed = NULL,
    .force_redraw  = NULL,
    .config        = NULL
};

const device_t keyboard_ps2_tg_ami_pci_device = {
    .name          = "PS/2 Keyboard (TriGem AMI)",
    .internal_name = "keyboard_ps2_tg_ami_pci",
    .flags         = DEVICE_KBC | DEVICE_PCI,
    .local         = KBC_TYPE_PS2_1 | KBC_VEN_TRIGEM_AMI,
    .init          = kbc_at_init,
    .close         = kbc_at_close,
    .reset         = kbc_at_reset,
    .available     = NULL,
    .speed_changed = NULL,
    .force_redraw  = NULL,
    .config        = NULL
};

const device_t keyboard_ps2_acer_pci_device = {
    .name          = "PS/2 Keyboard (Acer 90M002A)",
    .internal_name = "keyboard_ps2_acer_pci",
    .flags         = DEVICE_KBC | DEVICE_PCI,
    .local         = KBC_TYPE_PS2_1 | KBC_VEN_ACER,
    .init          = kbc_at_init,
    .close         = kbc_at_close,
    .reset         = kbc_at_reset,
    .available     = NULL,
    .speed_changed = NULL,
    .force_redraw  = NULL,
    .config        = NULL
};

const device_t keyboard_ps2_phoenix_pci_device = {
    .name          = "PS/2 Keyboard (Phoenix)",
    .internal_name = "keyboard_ps2_phoenix_pci",
    .flags         = DEVICE_KBC | DEVICE_PCI,
    .local         = KBC_TYPE_PS2_1 | KBC_VEN_PHOENIX,
    .init          = kbc_at_init,
    .close         = kbc_at_close,
    .reset         = kbc_at_reset,
    .available     = NULL,
    .speed_changed = NULL,
    .force_redraw  = NULL,
    .config        = NULL
};<|MERGE_RESOLUTION|>--- conflicted
+++ resolved
@@ -1125,8 +1125,6 @@
                      */
                     uint8_t p1 = 0x30;
                     kbc_delay_to_ob(dev, p1, 0, 0x00);
-<<<<<<< HEAD
-=======
                 } else if (!strcmp(machine_get_internal_name(), "dellplato") || !strcmp(machine_get_internal_name(), "dellhannibalp")) {
                     /*
                        Dell Dimension XPS Pxxx & Pxxxa/Mxxxa:
@@ -1135,7 +1133,6 @@
                      */
                     uint8_t p1 = 0x10;
                     kbc_delay_to_ob(dev, p1, 0, 0x00);
->>>>>>> d13facb3
                 } else {
                     /* (B0 or F0) | (0x08 or 0x0c) */
                     uint8_t p1_out = ((dev->p1 | fixed_bits) & 0xf0) |
