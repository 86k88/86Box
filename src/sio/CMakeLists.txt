--- conflicted
+++ resolved
@@ -14,21 +14,12 @@
 #
 
 add_library(sio OBJECT sio_acc3221.c sio_f82c710.c sio_82091aa.c sio_fdc37c6xx.c
-<<<<<<< HEAD
-	sio_fdc37c67x.c sio_fdc37c669.c sio_fdc37c93x.c sio_fdc37m60x.c
-	sio_it8661f.c
-	sio_pc87306.c sio_pc87307.c sio_pc87309.c sio_pc87310.c sio_pc87311.c sio_pc87332.c
-	sio_prime3b.c sio_prime3c.c
-	sio_w83627hf.c sio_w83787f.c sio_w83877f.c sio_w83977f.c sio_um8669f.c
-	sio_vt82c686.c)
-=======
     sio_fdc37c67x.c sio_fdc37c669.c sio_fdc37c93x.c sio_fdc37m60x.c
     sio_it8661f.c
     sio_pc87306.c sio_pc87307.c sio_pc87309.c sio_pc87310.c sio_pc87311.c sio_pc87332.c
     sio_prime3b.c sio_prime3c.c
-    sio_w83787f.c sio_w83877f.c sio_w83977f.c sio_um8669f.c
+    sio_w83627hf.c sio_w83787f.c sio_w83877f.c sio_w83977f.c sio_um8669f.c
     sio_vt82c686.c)
->>>>>>> 9b406b0e
 
 if(SIO_DETECT)
     target_sources(sio PRIVATE sio_detect.c)
