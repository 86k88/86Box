--- conflicted
+++ resolved
@@ -14,15 +14,9 @@
 #
 
 # WIN32 marks us as a GUI app on Windows
-<<<<<<< HEAD
 add_executable(86Box WIN32 86box.c config.c log.c random.c timer.c io.c acpi.c apm.c
 	dma.c ddma.c nmi.c pic.c pit.c port_6x.c port_92.c ppi.c pci.c mca.c usb.c
-	device.c nvr.c nvr_at.c nvr_ps2.c thread.c)
-=======
-add_executable(86Box WIN32 86box.c config.c random.c timer.c io.c acpi.c apm.c
-	dma.c ddma.c nmi.c pic.c pit.c port_92.c ppi.c pci.c mca.c usb.c
 	device.c nvr.c nvr_at.c nvr_ps2.c)
->>>>>>> c35b7e21
 
 if(NEW_DYNAREC)
 	add_compile_definitions(USE_NEW_DYNAREC)
