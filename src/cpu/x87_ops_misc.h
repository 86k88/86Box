--- conflicted
+++ resolved
@@ -33,9 +33,6 @@
     return 0;
 }
 
-static int
-<<<<<<< HEAD
-=======
 opFXTRACT(uint32_t fetchdat)
 {
     x87_conv_t test;
@@ -56,8 +53,6 @@
     return 0;
 }
 
-static int
->>>>>>> 1eaa3830
 opFCLEX(uint32_t fetchdat)
 {
     FP_ENTER();
