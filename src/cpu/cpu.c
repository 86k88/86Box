/*
 * 86Box    A hypervisor and IBM PC system emulator that specializes in
<<<<<<< HEAD
 *        running old operating systems and software designed for IBM
 *        PC systems and compatibles from 1981 through fairly recent
 *        system designs based on the PCI bus.
 *
 *        This file is part of the 86Box distribution.
 *
 *        CPU type handler.
 *
 * Authors:    Sarah Walker, <tommowalker@tommowalker.co.uk>
 *        leilei,
 *        Miran Grca, <mgrca8@gmail.com>
 *        Fred N. van Kempen, <decwiz@yahoo.com>
 *
 *        Copyright 2008-2020 Sarah Walker.
 *        Copyright 2016-2018 leilei.
 *        Copyright 2016-2020 Miran Grca.
 *        Copyright 2018-2021 Fred N. van Kempen.
=======
 *          running old operating systems and software designed for IBM
 *          PC systems and compatibles from 1981 through fairly recent
 *          system designs based on the PCI bus.
 *
 *          This file is part of the 86Box distribution.
 *
 *          CPU type handler.
 *
 * Authors: Sarah Walker, <tommowalker@tommowalker.co.uk>
 *          leilei,
 *          Miran Grca, <mgrca8@gmail.com>
 *          Fred N. van Kempen, <decwiz@yahoo.com>
 *
 *          Copyright 2008-2020 Sarah Walker.
 *          Copyright 2016-2018 leilei.
 *          Copyright 2016-2020 Miran Grca.
 *          Copyright 2018-2021 Fred N. van Kempen.
>>>>>>> 310e62e1
 */
#include <math.h>
#include <stdarg.h>
#include <stdio.h>
#include <stdint.h>
#include <string.h>
#include <wchar.h>

#define HAVE_STDARG_H
#include <86box/86box.h>
#include "cpu.h"
#include <86box/device.h>
#include <86box/machine.h>
#include <86box/io.h>
#include "x86_ops.h"
#include <86box/mem.h>
#include <86box/nmi.h>
#include <86box/pic.h>
#include <86box/pci.h>
#include <86box/gdbstub.h>
#ifdef USE_DYNAREC
#    include "codegen.h"
#endif
#include "x87_timings.h"

#define CCR1_USE_SMI  (1 << 1)
#define CCR1_SMAC     (1 << 2)
#define CCR1_SM3      (1 << 7)

#define CCR3_SMI_LOCK (1 << 0)
#define CCR3_NMI_EN   (1 << 1)

enum {
    CPUID_FPU       = (1 << 0),
    CPUID_VME       = (1 << 1),
    CPUID_PSE       = (1 << 3),
    CPUID_TSC       = (1 << 4),
    CPUID_MSR       = (1 << 5),
    CPUID_PAE       = (1 << 6),
    CPUID_MCE       = (1 << 7),
    CPUID_CMPXCHG8B = (1 << 8),
    CPUID_AMDSEP    = (1 << 10),
    CPUID_SEP       = (1 << 11),
    CPUID_MTRR      = (1 << 12),
    CPUID_MCA       = (1 << 14),
    CPUID_CMOV      = (1 << 15),
    CPUID_MMX       = (1 << 23),
    CPUID_FXSR      = (1 << 24)
};

/*Addition flags returned by CPUID function 0x80000001*/
#define CPUID_3DNOW (1UL << 31UL)

/* Make sure this is as low as possible. */
cpu_state_t cpu_state;

/* Place this immediately after. */
uint32_t abrt_error;

#ifdef USE_DYNAREC
const OpFn *x86_dynarec_opcodes, *x86_dynarec_opcodes_0f,
    *x86_dynarec_opcodes_d8_a16, *x86_dynarec_opcodes_d8_a32,
    *x86_dynarec_opcodes_d9_a16, *x86_dynarec_opcodes_d9_a32,
    *x86_dynarec_opcodes_da_a16, *x86_dynarec_opcodes_da_a32,
    *x86_dynarec_opcodes_db_a16, *x86_dynarec_opcodes_db_a32,
    *x86_dynarec_opcodes_dc_a16, *x86_dynarec_opcodes_dc_a32,
    *x86_dynarec_opcodes_dd_a16, *x86_dynarec_opcodes_dd_a32,
    *x86_dynarec_opcodes_de_a16, *x86_dynarec_opcodes_de_a32,
    *x86_dynarec_opcodes_df_a16, *x86_dynarec_opcodes_df_a32,
    *x86_dynarec_opcodes_REPE, *x86_dynarec_opcodes_REPNE,
    *x86_dynarec_opcodes_3DNOW;
#endif

const OpFn *x86_opcodes, *x86_opcodes_0f,
    *x86_opcodes_d8_a16, *x86_opcodes_d8_a32,
    *x86_opcodes_d9_a16, *x86_opcodes_d9_a32,
    *x86_opcodes_da_a16, *x86_opcodes_da_a32,
    *x86_opcodes_db_a16, *x86_opcodes_db_a32,
    *x86_opcodes_dc_a16, *x86_opcodes_dc_a32,
    *x86_opcodes_dd_a16, *x86_opcodes_dd_a32,
    *x86_opcodes_de_a16, *x86_opcodes_de_a32,
    *x86_opcodes_df_a16, *x86_opcodes_df_a32,
    *x86_opcodes_REPE, *x86_opcodes_REPNE,
    *x86_opcodes_3DNOW;

uint16_t cpu_fast_off_count, cpu_fast_off_val;
uint16_t temp_seg_data[4] = { 0, 0, 0, 0 };

int isa_cycles, cpu_inited,

    cpu_cycles_read, cpu_cycles_read_l, cpu_cycles_write, cpu_cycles_write_l,
    cpu_prefetch_cycles, cpu_prefetch_width, cpu_mem_prefetch_cycles, cpu_rom_prefetch_cycles,
    cpu_waitstates, cpu_cache_int_enabled, cpu_cache_ext_enabled,
    cpu_isa_speed, cpu_pci_speed, cpu_isa_pci_div, cpu_agp_speed, cpu_alt_reset,

    cpu_override, cpu_effective, cpu_multi, cpu_16bitbus, cpu_64bitbus, cpu_busspeed,
    cpu_cyrix_alignment, CPUID,

    is186, is_nec,
    is286, is386, is6117, is486 = 1,
                          cpu_isintel, cpu_iscyrix, hascache, isibm486, israpidcad, is_vpc,
                          is_am486, is_am486dxl, is_pentium, is_k5, is_k6, is_p6, is_cxsmm, hasfpu,

                          timing_rr, timing_mr, timing_mrl, timing_rm, timing_rml,
                          timing_mm, timing_mml, timing_bt, timing_bnt,
                          timing_int, timing_int_rm, timing_int_v86, timing_int_pm,
                          timing_int_pm_outer, timing_iret_rm, timing_iret_v86, timing_iret_pm,
                          timing_iret_pm_outer, timing_call_rm, timing_call_pm, timing_call_pm_gate,
                          timing_call_pm_gate_inner, timing_retf_rm, timing_retf_pm, timing_retf_pm_outer,
                          timing_jmp_rm, timing_jmp_pm, timing_jmp_pm_gate, timing_misaligned;
uint32_t cpu_features, cpu_fast_off_flags;

uint32_t _tr[8]      = { 0, 0, 0, 0, 0, 0, 0, 0 };
uint32_t cache_index = 0;
uint8_t  _cache[2048];

uint64_t cpu_CR4_mask, tsc = 0;
uint64_t pmc[2] = { 0, 0 };

double cpu_dmulti;

msr_t msr;

cyrix_t cyrix;

cpu_family_t *cpu_f;
CPU          *cpu_s;

uint8_t do_translate = 0, do_translate2 = 0;

void (*cpu_exec)(int cycs);

static uint8_t ccr0, ccr1, ccr2, ccr3, ccr4, ccr5, ccr6;

static int cyrix_addr;

static void    cpu_write(uint16_t addr, uint8_t val, void *priv);
static uint8_t cpu_read(uint16_t addr, void *priv);

#ifdef ENABLE_CPU_LOG
int cpu_do_log = ENABLE_CPU_LOG;

void
cpu_log(const char *fmt, ...)
{
    va_list ap;

    if (cpu_do_log) {
        va_start(ap, fmt);
        pclog_ex(fmt, ap);
        va_end(ap);
    }
}
#else
#    define cpu_log(fmt, ...)
#endif

int
cpu_has_feature(int feature)
{
    return cpu_features & feature;
}

void
cpu_dynamic_switch(int new_cpu)
{
    int c;

    if (cpu_effective == new_cpu)
        return;

    c   = cpu;
    cpu = new_cpu;
    cpu_set();
    pc_speed_changed();
    cpu = c;
}

void
cpu_set_edx(void)
{
    EDX = cpu_s->edx_reset;
}

cpu_family_t *
cpu_get_family(const char *internal_name)
{
    int c = 0;

    while (cpu_families[c].package) {
        if (!strcmp(internal_name, cpu_families[c].internal_name))
            return (cpu_family_t *) &cpu_families[c];
        c++;
    }

    return NULL;
}

uint8_t
cpu_is_eligible(const cpu_family_t *cpu_family, int cpu, int machine)
{
    const machine_t *machine_s = &machines[machine];
    const CPU       *cpu_s     = &cpu_family->cpus[cpu];
    uint32_t         packages, bus_speed;
    uint8_t          i;
    double           multi;

    /* Full override. */
    if (cpu_override > 1)
        return 1;

    /* Add implicit CPU package compatibility. */
    packages = machine_s->cpu.package;
    if (packages & CPU_PKG_SOCKET3)
        packages |= CPU_PKG_SOCKET1;
    else if (packages & CPU_PKG_SLOT1)
        packages |= CPU_PKG_SOCKET370;

    /* Package type. */
    if (!(cpu_family->package & packages))
        return 0;

    /* Partial override. */
    if (cpu_override)
        return 1;

    /* Check CPU blocklist. */
    if (machine_s->cpu.block) {
        i = 0;

        while (machine_s->cpu.block[i]) {
            if (machine_s->cpu.block[i++] == cpu_s->cpu_type)
                return 0;
        }
    }

    bus_speed = cpu_s->rspeed / cpu_s->multi;

    /* Minimum bus speed with ~0.84 MHz (for 8086) tolerance. */
    if (machine_s->cpu.min_bus && (bus_speed < (machine_s->cpu.min_bus - 840907)))
        return 0;

    /* Maximum bus speed with ~0.84 MHz (for 8086) tolerance. */
    if (machine_s->cpu.max_bus && (bus_speed > (machine_s->cpu.max_bus + 840907)))
        return 0;

    /* Minimum voltage with 0.1V tolerance. */
    if (machine_s->cpu.min_voltage && (cpu_s->voltage < (machine_s->cpu.min_voltage - 100)))
        return 0;

    /* Maximum voltage with 0.1V tolerance. */
    if (machine_s->cpu.max_voltage && (cpu_s->voltage > (machine_s->cpu.max_voltage + 100)))
        return 0;

    /* Account for CPUs which use a different internal multiplier than specified by jumpers. */
    multi = cpu_s->multi;

    /* Don't care about multiplier compatibility on fixed multiplier CPUs. */
    if (cpu_s->cpu_flags & CPU_FIXED_MULTIPLIER)
        return 1;
    else if (cpu_family->package & CPU_PKG_SOCKET5_7) {
        if ((multi == 1.5) && (cpu_s->cpu_type == CPU_5K86) && (machine_s->cpu.min_multi > 1.5)) /* K5 5k86 */
            multi = 2.0;
        else if (multi == 1.75) /* K5 5k86 */
            multi = 2.5;
        else if (multi == 2.0) {
            if (cpu_s->cpu_type == CPU_5K86) /* K5 5k86 */
                multi = 3.0;
            /* K6-2+ / K6-3+ */
            else if ((cpu_s->cpu_type == CPU_K6_2P) || (cpu_s->cpu_type == CPU_K6_3P))
                multi = 2.5;
            else if (((cpu_s->cpu_type == CPU_WINCHIP) || (cpu_s->cpu_type == CPU_WINCHIP2)) && (machine_s->cpu.min_multi > 2.0)) /* WinChip (2) */
                multi = 2.5;
        } else if (multi == (7.0 / 3.0)) /* WinChip 2A - 2.33x */
            multi = 5.0;
        else if (multi == (8.0 / 3.0)) /* WinChip 2A - 2.66x */
            multi = 5.5;
        else if ((multi == 3.0) && (cpu_s->cpu_type == CPU_Cx6x86 || cpu_s->cpu_type == CPU_Cx6x86L)) /* 6x86(L) */
            multi = 1.5;
        else if (multi == (10.0 / 3.0)) /* WinChip 2A - 3.33x */
            multi = 2.0;
        else if (multi == 3.5) /* standard set by the Pentium MMX */
            multi = 1.5;
        else if (multi == 4.0) {
            /* WinChip (2) */
            if ((cpu_s->cpu_type == CPU_WINCHIP) || (cpu_s->cpu_type == CPU_WINCHIP2)) {
                if (machine_s->cpu.min_multi >= 1.5)
                    multi = 1.5;
                else if (machine_s->cpu.min_multi >= 3.5)
                    multi = 3.5;
                else if (machine_s->cpu.min_multi >= 4.5)
                    multi = 4.5;
            } else if ((cpu_s->cpu_type == CPU_Cx6x86) || (cpu_s->cpu_type == CPU_Cx6x86L)) /* 6x86(L) */
                multi = 3.0;
        } else if ((multi == 5.0) && ((cpu_s->cpu_type == CPU_WINCHIP) || (cpu_s->cpu_type == CPU_WINCHIP2)) && (machine_s->cpu.min_multi > 5.0)) /* WinChip (2) */
            multi = 5.5;
        else if (multi == 6.0) /* K6-2(+) / K6-3(+) */
            multi = 2.0;
    }

    /* Minimum multiplier, */
    if (multi < machine_s->cpu.min_multi)
        return 0;

    /* Maximum multiplier. */
    if (machine_s->cpu.max_multi && (multi > machine_s->cpu.max_multi))
        return 0;

    return 1;
}

uint8_t
cpu_family_is_eligible(const cpu_family_t *cpu_family, int machine)
{
    int c = 0;

    while (cpu_family->cpus[c].cpu_type) {
        if (cpu_is_eligible(cpu_family, c, machine))
            return 1;
        c++;
    }

    return 0;
}

void
cpu_set(void)
{
    cpu_inited = 1;

    cpu_effective = cpu;
    cpu_s         = (CPU *) &cpu_f->cpus[cpu_effective];

#ifdef USE_ACYCS
    acycs = 0;
#endif

    soft_reset_pci = 0;

    cpu_alt_reset     = 0;
    unmask_a20_in_smm = 0;

    CPUID       = cpu_s->cpuid_model;
    is8086      = (cpu_s->cpu_type > CPU_8088) && (cpu_s->cpu_type != CPU_V20) && (cpu_s->cpu_type != CPU_188);
    is_nec      = (cpu_s->cpu_type == CPU_V20) || (cpu_s->cpu_type == CPU_V30);
    is186       = (cpu_s->cpu_type == CPU_186) || (cpu_s->cpu_type == CPU_188) || (cpu_s->cpu_type == CPU_V20) || (cpu_s->cpu_type == CPU_V30);
    is286       = (cpu_s->cpu_type >= CPU_286);
    is386       = (cpu_s->cpu_type >= CPU_386SX);
    israpidcad  = (cpu_s->cpu_type == CPU_RAPIDCAD);
    isibm486    = (cpu_s->cpu_type == CPU_IBM386SLC) || (cpu_s->cpu_type == CPU_IBM486SLC) || (cpu_s->cpu_type == CPU_IBM486BL);
    is486       = (cpu_s->cpu_type >= CPU_RAPIDCAD);
    is_am486    = (cpu_s->cpu_type == CPU_ENH_Am486DX);
    is_am486dxl = (cpu_s->cpu_type == CPU_Am486DXL);

    is6117 = !strcmp(cpu_f->manufacturer, "ALi");

    cpu_isintel = !strcmp(cpu_f->manufacturer, "Intel");
    cpu_iscyrix = !strcmp(cpu_f->manufacturer, "Cyrix") || !strcmp(cpu_f->manufacturer, "ST");

    /* SL-Enhanced Intel 486s have the same SMM save state table layout as Pentiums,
       and the WinChip datasheet claims those are Pentium-compatible as well. AMD Am486DXL/DXL2 also has compatible SMM, or would if not for it's different SMBase*/
    is_pentium = (cpu_isintel && (cpu_s->cpu_type >= CPU_i486SX_SLENH) && (cpu_s->cpu_type < CPU_PENTIUMPRO)) || !strcmp(cpu_f->manufacturer, "IDT") || (cpu_s->cpu_type == CPU_Am486DXL);
    is_k5      = !strcmp(cpu_f->manufacturer, "AMD") && (cpu_s->cpu_type > CPU_ENH_Am486DX) && (cpu_s->cpu_type < CPU_K6);
    is_k6      = (cpu_s->cpu_type >= CPU_K6) && !strcmp(cpu_f->manufacturer, "AMD");
    /* The Samuel 2 datasheet claims it's Celeron-compatible. */
    is_p6    = (cpu_isintel && (cpu_s->cpu_type >= CPU_PENTIUMPRO)) || !strcmp(cpu_f->manufacturer, "VIA");
    is_cxsmm = (!strcmp(cpu_f->manufacturer, "Cyrix") || !strcmp(cpu_f->manufacturer, "ST")) && (cpu_s->cpu_type >= CPU_Cx486S);

    cpu_isintel = cpu_isintel || !strcmp(cpu_f->manufacturer, "AMD");

    hasfpu   = (fpu_type != FPU_NONE);
    hascache = (cpu_s->cpu_type >= CPU_486SLC) || (cpu_s->cpu_type == CPU_IBM386SLC) || (cpu_s->cpu_type == CPU_IBM486SLC) || (cpu_s->cpu_type == CPU_IBM486BL);

    cpu_16bitbus = (cpu_s->cpu_type == CPU_286) || (cpu_s->cpu_type == CPU_386SX) || (cpu_s->cpu_type == CPU_486SLC) || (cpu_s->cpu_type == CPU_IBM386SLC) || (cpu_s->cpu_type == CPU_IBM486SLC);
    cpu_64bitbus = (cpu_s->cpu_type >= CPU_WINCHIP);

    if (cpu_s->multi)
        cpu_busspeed = cpu_s->rspeed / cpu_s->multi;
    else
        cpu_busspeed = cpu_s->rspeed;
    cpu_multi  = (int) ceil(cpu_s->multi);
    cpu_dmulti = cpu_s->multi;
    ccr0 = ccr1 = ccr2 = ccr3 = ccr4 = ccr5 = ccr6 = 0;

    cpu_update_waitstates();

    isa_cycles = cpu_s->atclk_div;

    if (cpu_s->rspeed <= 8000000)
        cpu_rom_prefetch_cycles = cpu_mem_prefetch_cycles;
    else
        cpu_rom_prefetch_cycles = cpu_s->rspeed / 1000000;

    cpu_set_isa_pci_div(0);
    cpu_set_pci_speed(0);
    cpu_set_agp_speed(0);

    io_handler(cpu_iscyrix, 0x0022, 0x0002, cpu_read, NULL, NULL, cpu_write, NULL, NULL, NULL);

    io_handler(hasfpu, 0x00f0, 0x000f, cpu_read, NULL, NULL, cpu_write, NULL, NULL, NULL);
    io_handler(hasfpu, 0xf007, 0x0001, cpu_read, NULL, NULL, cpu_write, NULL, NULL, NULL);

#ifdef USE_DYNAREC
    x86_setopcodes(ops_386, ops_386_0f, dynarec_ops_386, dynarec_ops_386_0f);
#else
    x86_setopcodes(ops_386, ops_386_0f);
#endif
    x86_opcodes_REPE  = ops_REPE;
    x86_opcodes_REPNE = ops_REPNE;
    x86_opcodes_3DNOW = ops_3DNOW;
#ifdef USE_DYNAREC
    x86_dynarec_opcodes_REPE  = dynarec_ops_REPE;
    x86_dynarec_opcodes_REPNE = dynarec_ops_REPNE;
    x86_dynarec_opcodes_3DNOW = dynarec_ops_3DNOW;
#endif

    if (hasfpu) {
#ifdef USE_DYNAREC
        x86_dynarec_opcodes_d8_a16 = dynarec_ops_fpu_d8_a16;
        x86_dynarec_opcodes_d8_a32 = dynarec_ops_fpu_d8_a32;
        x86_dynarec_opcodes_d9_a16 = dynarec_ops_fpu_d9_a16;
        x86_dynarec_opcodes_d9_a32 = dynarec_ops_fpu_d9_a32;
        x86_dynarec_opcodes_da_a16 = dynarec_ops_fpu_da_a16;
        x86_dynarec_opcodes_da_a32 = dynarec_ops_fpu_da_a32;
        x86_dynarec_opcodes_db_a16 = dynarec_ops_fpu_db_a16;
        x86_dynarec_opcodes_db_a32 = dynarec_ops_fpu_db_a32;
        x86_dynarec_opcodes_dc_a16 = dynarec_ops_fpu_dc_a16;
        x86_dynarec_opcodes_dc_a32 = dynarec_ops_fpu_dc_a32;
        x86_dynarec_opcodes_dd_a16 = dynarec_ops_fpu_dd_a16;
        x86_dynarec_opcodes_dd_a32 = dynarec_ops_fpu_dd_a32;
        x86_dynarec_opcodes_de_a16 = dynarec_ops_fpu_de_a16;
        x86_dynarec_opcodes_de_a32 = dynarec_ops_fpu_de_a32;
        x86_dynarec_opcodes_df_a16 = dynarec_ops_fpu_df_a16;
        x86_dynarec_opcodes_df_a32 = dynarec_ops_fpu_df_a32;
#endif
        x86_opcodes_d8_a16 = ops_fpu_d8_a16;
        x86_opcodes_d8_a32 = ops_fpu_d8_a32;
        x86_opcodes_d9_a16 = ops_fpu_d9_a16;
        x86_opcodes_d9_a32 = ops_fpu_d9_a32;
        x86_opcodes_da_a16 = ops_fpu_da_a16;
        x86_opcodes_da_a32 = ops_fpu_da_a32;
        x86_opcodes_db_a16 = ops_fpu_db_a16;
        x86_opcodes_db_a32 = ops_fpu_db_a32;
        x86_opcodes_dc_a16 = ops_fpu_dc_a16;
        x86_opcodes_dc_a32 = ops_fpu_dc_a32;
        x86_opcodes_dd_a16 = ops_fpu_dd_a16;
        x86_opcodes_dd_a32 = ops_fpu_dd_a32;
        x86_opcodes_de_a16 = ops_fpu_de_a16;
        x86_opcodes_de_a32 = ops_fpu_de_a32;
        x86_opcodes_df_a16 = ops_fpu_df_a16;
        x86_opcodes_df_a32 = ops_fpu_df_a32;
    } else {
#ifdef USE_DYNAREC
        x86_dynarec_opcodes_d8_a16 = dynarec_ops_nofpu_a16;
        x86_dynarec_opcodes_d8_a32 = dynarec_ops_nofpu_a32;
        x86_dynarec_opcodes_d9_a16 = dynarec_ops_nofpu_a16;
        x86_dynarec_opcodes_d9_a32 = dynarec_ops_nofpu_a32;
        x86_dynarec_opcodes_da_a16 = dynarec_ops_nofpu_a16;
        x86_dynarec_opcodes_da_a32 = dynarec_ops_nofpu_a32;
        x86_dynarec_opcodes_db_a16 = dynarec_ops_nofpu_a16;
        x86_dynarec_opcodes_db_a32 = dynarec_ops_nofpu_a32;
        x86_dynarec_opcodes_dc_a16 = dynarec_ops_nofpu_a16;
        x86_dynarec_opcodes_dc_a32 = dynarec_ops_nofpu_a32;
        x86_dynarec_opcodes_dd_a16 = dynarec_ops_nofpu_a16;
        x86_dynarec_opcodes_dd_a32 = dynarec_ops_nofpu_a32;
        x86_dynarec_opcodes_de_a16 = dynarec_ops_nofpu_a16;
        x86_dynarec_opcodes_de_a32 = dynarec_ops_nofpu_a32;
        x86_dynarec_opcodes_df_a16 = dynarec_ops_nofpu_a16;
        x86_dynarec_opcodes_df_a32 = dynarec_ops_nofpu_a32;
#endif
        x86_opcodes_d8_a16 = ops_nofpu_a16;
        x86_opcodes_d8_a32 = ops_nofpu_a32;
        x86_opcodes_d9_a16 = ops_nofpu_a16;
        x86_opcodes_d9_a32 = ops_nofpu_a32;
        x86_opcodes_da_a16 = ops_nofpu_a16;
        x86_opcodes_da_a32 = ops_nofpu_a32;
        x86_opcodes_db_a16 = ops_nofpu_a16;
        x86_opcodes_db_a32 = ops_nofpu_a32;
        x86_opcodes_dc_a16 = ops_nofpu_a16;
        x86_opcodes_dc_a32 = ops_nofpu_a32;
        x86_opcodes_dd_a16 = ops_nofpu_a16;
        x86_opcodes_dd_a32 = ops_nofpu_a32;
        x86_opcodes_de_a16 = ops_nofpu_a16;
        x86_opcodes_de_a32 = ops_nofpu_a32;
        x86_opcodes_df_a16 = ops_nofpu_a16;
        x86_opcodes_df_a32 = ops_nofpu_a32;
    }

#ifdef USE_DYNAREC
    codegen_timing_set(&codegen_timing_486);
#endif

    memset(&msr, 0, sizeof(msr));

    timing_misaligned   = 0;
    cpu_cyrix_alignment = 0;
    cpu_CR4_mask        = 0;

    switch (cpu_s->cpu_type) {
        case CPU_8088:
        case CPU_8086:
            break;

        case CPU_V20:
        case CPU_V30:
        case CPU_186:
        case CPU_188:
#ifdef USE_DYNAREC
            x86_setopcodes(ops_186, ops_186_0f, dynarec_ops_186, dynarec_ops_186_0f);
#else
            x86_setopcodes(ops_186, ops_186_0f);
#endif
            break;

        case CPU_286:
#ifdef USE_DYNAREC
            x86_setopcodes(ops_286, ops_286_0f, dynarec_ops_286, dynarec_ops_286_0f);
#else
            x86_setopcodes(ops_286, ops_286_0f);
#endif

            if (fpu_type == FPU_287) {
#ifdef USE_DYNAREC
                x86_dynarec_opcodes_d9_a16 = dynarec_ops_fpu_287_d9_a16;
                x86_dynarec_opcodes_d9_a32 = dynarec_ops_fpu_287_d9_a32;
                x86_dynarec_opcodes_da_a16 = dynarec_ops_fpu_287_da_a16;
                x86_dynarec_opcodes_da_a32 = dynarec_ops_fpu_287_da_a32;
                x86_dynarec_opcodes_db_a16 = dynarec_ops_fpu_287_db_a16;
                x86_dynarec_opcodes_db_a32 = dynarec_ops_fpu_287_db_a32;
                x86_dynarec_opcodes_dc_a16 = dynarec_ops_fpu_287_dc_a16;
                x86_dynarec_opcodes_dc_a32 = dynarec_ops_fpu_287_dc_a32;
                x86_dynarec_opcodes_dd_a16 = dynarec_ops_fpu_287_dd_a16;
                x86_dynarec_opcodes_dd_a32 = dynarec_ops_fpu_287_dd_a32;
                x86_dynarec_opcodes_de_a16 = dynarec_ops_fpu_287_de_a16;
                x86_dynarec_opcodes_de_a32 = dynarec_ops_fpu_287_de_a32;
                x86_dynarec_opcodes_df_a16 = dynarec_ops_fpu_287_df_a16;
                x86_dynarec_opcodes_df_a32 = dynarec_ops_fpu_287_df_a32;
#endif
                x86_opcodes_d9_a16 = ops_fpu_287_d9_a16;
                x86_opcodes_d9_a32 = ops_fpu_287_d9_a32;
                x86_opcodes_da_a16 = ops_fpu_287_da_a16;
                x86_opcodes_da_a32 = ops_fpu_287_da_a32;
                x86_opcodes_db_a16 = ops_fpu_287_db_a16;
                x86_opcodes_db_a32 = ops_fpu_287_db_a32;
                x86_opcodes_dc_a16 = ops_fpu_287_dc_a16;
                x86_opcodes_dc_a32 = ops_fpu_287_dc_a32;
                x86_opcodes_dd_a16 = ops_fpu_287_dd_a16;
                x86_opcodes_dd_a32 = ops_fpu_287_dd_a32;
                x86_opcodes_de_a16 = ops_fpu_287_de_a16;
                x86_opcodes_de_a32 = ops_fpu_287_de_a32;
                x86_opcodes_df_a16 = ops_fpu_287_df_a16;
                x86_opcodes_df_a32 = ops_fpu_287_df_a32;
            }

            timing_rr  = 2;  /* register dest - register src */
            timing_rm  = 7;  /* register dest - memory src */
            timing_mr  = 7;  /* memory dest   - register src */
            timing_mm  = 7;  /* memory dest   - memory src */
            timing_rml = 9;  /* register dest - memory src long */
            timing_mrl = 11; /* memory dest   - register src long */
            timing_mml = 11; /* memory dest   - memory src */
            timing_bt  = 4;  /* branch taken */
            timing_bnt = 3;  /* branch not taken */

            timing_int                = 0;
            timing_int_rm             = 23;
            timing_int_v86            = 0;
            timing_int_pm             = 40;
            timing_int_pm_outer       = 78;
            timing_iret_rm            = 17;
            timing_iret_v86           = 0;
            timing_iret_pm            = 31;
            timing_iret_pm_outer      = 55;
            timing_call_rm            = 13;
            timing_call_pm            = 26;
            timing_call_pm_gate       = 52;
            timing_call_pm_gate_inner = 82;
            timing_retf_rm            = 15;
            timing_retf_pm            = 25;
            timing_retf_pm_outer      = 55;
            timing_jmp_rm             = 11;
            timing_jmp_pm             = 23;
            timing_jmp_pm_gate        = 38;
            break;

        case CPU_IBM486SLC:
        case CPU_IBM386SLC:
        case CPU_IBM486BL:
#ifdef USE_DYNAREC
            x86_setopcodes(ops_386, ops_ibm486_0f, dynarec_ops_386, dynarec_ops_ibm486_0f);
#else
            x86_setopcodes(ops_386, ops_ibm486_0f);
#endif
            cpu_features = CPU_FEATURE_MSR;
            /* FALLTHROUGH */
        case CPU_386SX:
        case CPU_386DX:
            if (fpu_type == FPU_287) { /* In case we get Deskpro 386 emulation */
#ifdef USE_DYNAREC
                x86_dynarec_opcodes_d9_a16 = dynarec_ops_fpu_287_d9_a16;
                x86_dynarec_opcodes_d9_a32 = dynarec_ops_fpu_287_d9_a32;
                x86_dynarec_opcodes_da_a16 = dynarec_ops_fpu_287_da_a16;
                x86_dynarec_opcodes_da_a32 = dynarec_ops_fpu_287_da_a32;
                x86_dynarec_opcodes_db_a16 = dynarec_ops_fpu_287_db_a16;
                x86_dynarec_opcodes_db_a32 = dynarec_ops_fpu_287_db_a32;
                x86_dynarec_opcodes_dc_a16 = dynarec_ops_fpu_287_dc_a16;
                x86_dynarec_opcodes_dc_a32 = dynarec_ops_fpu_287_dc_a32;
                x86_dynarec_opcodes_dd_a16 = dynarec_ops_fpu_287_dd_a16;
                x86_dynarec_opcodes_dd_a32 = dynarec_ops_fpu_287_dd_a32;
                x86_dynarec_opcodes_de_a16 = dynarec_ops_fpu_287_de_a16;
                x86_dynarec_opcodes_de_a32 = dynarec_ops_fpu_287_de_a32;
                x86_dynarec_opcodes_df_a16 = dynarec_ops_fpu_287_df_a16;
                x86_dynarec_opcodes_df_a32 = dynarec_ops_fpu_287_df_a32;
#endif
                x86_opcodes_d9_a16 = ops_fpu_287_d9_a16;
                x86_opcodes_d9_a32 = ops_fpu_287_d9_a32;
                x86_opcodes_da_a16 = ops_fpu_287_da_a16;
                x86_opcodes_da_a32 = ops_fpu_287_da_a32;
                x86_opcodes_db_a16 = ops_fpu_287_db_a16;
                x86_opcodes_db_a32 = ops_fpu_287_db_a32;
                x86_opcodes_dc_a16 = ops_fpu_287_dc_a16;
                x86_opcodes_dc_a32 = ops_fpu_287_dc_a32;
                x86_opcodes_dd_a16 = ops_fpu_287_dd_a16;
                x86_opcodes_dd_a32 = ops_fpu_287_dd_a32;
                x86_opcodes_de_a16 = ops_fpu_287_de_a16;
                x86_opcodes_de_a32 = ops_fpu_287_de_a32;
                x86_opcodes_df_a16 = ops_fpu_287_df_a16;
                x86_opcodes_df_a32 = ops_fpu_287_df_a32;
            }

            timing_rr = 2; /* register dest - register src */
            timing_rm = 6; /* register dest - memory src */
            timing_mr = 7; /* memory dest   - register src */
            timing_mm = 6; /* memory dest   - memory src */
            if (cpu_s->cpu_type >= CPU_386DX) {
                timing_rml = 6; /* register dest - memory src long */
                timing_mrl = 7; /* memory dest   - register src long */
                timing_mml = 6; /* memory dest   - memory src */
            } else {
                timing_rml = 8;  /* register dest - memory src long */
                timing_mrl = 11; /* memory dest   - register src long */
                timing_mml = 10; /* memory dest   - memory src */
            }
            timing_bt  = 4; /* branch taken */
            timing_bnt = 3; /* branch not taken */

            timing_int                = 0;
            timing_int_rm             = 37;
            timing_int_v86            = 59;
            timing_int_pm             = 99;
            timing_int_pm_outer       = 119;
            timing_iret_rm            = 22;
            timing_iret_v86           = 60;
            timing_iret_pm            = 38;
            timing_iret_pm_outer      = 82;
            timing_call_rm            = 17;
            timing_call_pm            = 34;
            timing_call_pm_gate       = 52;
            timing_call_pm_gate_inner = 86;
            timing_retf_rm            = 18;
            timing_retf_pm            = 32;
            timing_retf_pm_outer      = 68;
            timing_jmp_rm             = 12;
            timing_jmp_pm             = 27;
            timing_jmp_pm_gate        = 45;
            break;

        case CPU_486SLC:
#ifdef USE_DYNAREC
            x86_setopcodes(ops_386, ops_486_0f, dynarec_ops_386, dynarec_ops_486_0f);
#else
            x86_setopcodes(ops_386, ops_486_0f);
#endif

            timing_rr  = 1; /* register dest - register src */
            timing_rm  = 3; /* register dest - memory src */
            timing_mr  = 5; /* memory dest   - register src */
            timing_mm  = 3;
            timing_rml = 5; /* register dest - memory src long */
            timing_mrl = 7; /* memory dest   - register src long */
            timing_mml = 7;
            timing_bt  = 5; /* branch taken */
            timing_bnt = 1; /* branch not taken */

            timing_int                = 4; /* unknown */
            timing_int_rm             = 14;
            timing_int_v86            = 82;
            timing_int_pm             = 49;
            timing_int_pm_outer       = 77;
            timing_iret_rm            = 14;
            timing_iret_v86           = 66;
            timing_iret_pm            = 31;
            timing_iret_pm_outer      = 66;
            timing_call_rm            = 12;
            timing_call_pm            = 30;
            timing_call_pm_gate       = 41;
            timing_call_pm_gate_inner = 83;
            timing_retf_rm            = 13;
            timing_retf_pm            = 26;
            timing_retf_pm_outer      = 61;
            timing_jmp_rm             = 9;
            timing_jmp_pm             = 26;
            timing_jmp_pm_gate        = 37;
            timing_misaligned         = 3;
            break;

        case CPU_486DLC:
#ifdef USE_DYNAREC
            x86_setopcodes(ops_386, ops_486_0f, dynarec_ops_386, dynarec_ops_486_0f);
#else
            x86_setopcodes(ops_386, ops_486_0f);
#endif

            timing_rr  = 1; /* register dest - register src */
            timing_rm  = 3; /* register dest - memory src */
            timing_mr  = 3; /* memory dest   - register src */
            timing_mm  = 3;
            timing_rml = 3; /* register dest - memory src long */
            timing_mrl = 3; /* memory dest   - register src long */
            timing_mml = 3;
            timing_bt  = 5; /* branch taken */
            timing_bnt = 1; /* branch not taken */

            timing_int                = 4; /* unknown */
            timing_int_rm             = 14;
            timing_int_v86            = 82;
            timing_int_pm             = 49;
            timing_int_pm_outer       = 77;
            timing_iret_rm            = 14;
            timing_iret_v86           = 66;
            timing_iret_pm            = 31;
            timing_iret_pm_outer      = 66;
            timing_call_rm            = 12;
            timing_call_pm            = 30;
            timing_call_pm_gate       = 41;
            timing_call_pm_gate_inner = 83;
            timing_retf_rm            = 13;
            timing_retf_pm            = 26;
            timing_retf_pm_outer      = 61;
            timing_jmp_rm             = 9;
            timing_jmp_pm             = 26;
            timing_jmp_pm_gate        = 37;

            timing_misaligned = 3;
            break;

        case CPU_i486SX_SLENH:
        case CPU_i486DX_SLENH:
            cpu_features = CPU_FEATURE_CR4 | CPU_FEATURE_VME;
            cpu_CR4_mask = CR4_VME | CR4_PVI | CR4_VME;
            /* FALLTHROUGH */
        case CPU_RAPIDCAD:
        case CPU_i486SX:
        case CPU_i486DX:
        case CPU_Am486SX:
        case CPU_Am486DX:
        case CPU_Am486DXL:
        case CPU_ENH_Am486DX:
            /*AMD timing identical to Intel*/
#ifdef USE_DYNAREC
            x86_setopcodes(ops_386, ops_486_0f, dynarec_ops_386, dynarec_ops_486_0f);
#else
            x86_setopcodes(ops_386, ops_486_0f);
#endif

            timing_rr  = 1; /* register dest - register src */
            timing_rm  = 2; /* register dest - memory src */
            timing_mr  = 3; /* memory dest   - register src */
            timing_mm  = 3;
            timing_rml = 2; /* register dest - memory src long */
            timing_mrl = 3; /* memory dest   - register src long */
            timing_mml = 3;
            timing_bt  = 2; /* branch taken */
            timing_bnt = 1; /* branch not taken */

            timing_int                = 4;
            timing_int_rm             = 26;
            timing_int_v86            = 82;
            timing_int_pm             = 44;
            timing_int_pm_outer       = 71;
            timing_iret_rm            = 15;
            timing_iret_v86           = 36; /* unknown */
            timing_iret_pm            = 20;
            timing_iret_pm_outer      = 36;
            timing_call_rm            = 18;
            timing_call_pm            = 20;
            timing_call_pm_gate       = 35;
            timing_call_pm_gate_inner = 69;
            timing_retf_rm            = 13;
            timing_retf_pm            = 17;
            timing_retf_pm_outer      = 35;
            timing_jmp_rm             = 17;
            timing_jmp_pm             = 19;
            timing_jmp_pm_gate        = 32;

            timing_misaligned = 3;
            break;

        case CPU_Cx486S:
        case CPU_Cx486DX:
        case CPU_STPC:
#ifdef USE_DYNAREC
            if (cpu_s->cpu_type == CPU_STPC)
                x86_setopcodes(ops_386, ops_stpc_0f, dynarec_ops_386, dynarec_ops_stpc_0f);
            else
                x86_setopcodes(ops_386, ops_c486_0f, dynarec_ops_386, dynarec_ops_c486_0f);
#else
            if (cpu_s->cpu_type == CPU_STPC)
                x86_setopcodes(ops_386, ops_stpc_0f);
            else
                x86_setopcodes(ops_386, ops_c486_0f);
#endif

            timing_rr  = 1; /* register dest - register src */
            timing_rm  = 3; /* register dest - memory src */
            timing_mr  = 3; /* memory dest   - register src */
            timing_mm  = 3;
            timing_rml = 3; /* register dest - memory src long */
            timing_mrl = 3; /* memory dest   - register src long */
            timing_mml = 3;
            timing_bt  = 3; /* branch taken */
            timing_bnt = 1; /* branch not taken */

            timing_int                = 4;
            timing_int_rm             = 14;
            timing_int_v86            = 82;
            timing_int_pm             = 49;
            timing_int_pm_outer       = 77;
            timing_iret_rm            = 14;
            timing_iret_v86           = 66; /* unknown */
            timing_iret_pm            = 31;
            timing_iret_pm_outer      = 66;
            timing_call_rm            = 12;
            timing_call_pm            = 30;
            timing_call_pm_gate       = 41;
            timing_call_pm_gate_inner = 83;
            timing_retf_rm            = 13;
            timing_retf_pm            = 26;
            timing_retf_pm_outer      = 61;
            timing_jmp_rm             = 9;
            timing_jmp_pm             = 26;
            timing_jmp_pm_gate        = 37;

            timing_misaligned = 3;

            if (cpu_s->cpu_type == CPU_STPC)
                cpu_features = CPU_FEATURE_RDTSC;
            break;

        case CPU_Cx5x86:
#ifdef USE_DYNAREC
            x86_setopcodes(ops_386, ops_c486_0f, dynarec_ops_386, dynarec_ops_c486_0f);
#else
            x86_setopcodes(ops_386, ops_c486_0f);
#endif

            timing_rr  = 1; /* register dest - register src */
            timing_rm  = 1; /* register dest - memory src */
            timing_mr  = 2; /* memory dest   - register src */
            timing_mm  = 2;
            timing_rml = 1; /* register dest - memory src long */
            timing_mrl = 2; /* memory dest   - register src long */
            timing_mml = 2;
            timing_bt  = 4; /* branch taken */
            timing_bnt = 1; /* branch not taken */

            timing_int                = 0;
            timing_int_rm             = 9;
            timing_int_v86            = 82; /* unknown */
            timing_int_pm             = 21;
            timing_int_pm_outer       = 32;
            timing_iret_rm            = 7;
            timing_iret_v86           = 26; /* unknown */
            timing_iret_pm            = 10;
            timing_iret_pm_outer      = 26;
            timing_call_rm            = 4;
            timing_call_pm            = 15;
            timing_call_pm_gate       = 26;
            timing_call_pm_gate_inner = 35;
            timing_retf_rm            = 4;
            timing_retf_pm            = 7;
            timing_retf_pm_outer      = 23;
            timing_jmp_rm             = 5;
            timing_jmp_pm             = 7;
            timing_jmp_pm_gate        = 17;

            timing_misaligned = 2;

            cpu_cyrix_alignment = 1;
            break;

        case CPU_WINCHIP:
        case CPU_WINCHIP2:
#ifdef USE_DYNAREC
            if (cpu_s->cpu_type == CPU_WINCHIP2)
                x86_setopcodes(ops_386, ops_winchip2_0f, dynarec_ops_386, dynarec_ops_winchip2_0f);
            else
                x86_setopcodes(ops_386, ops_winchip_0f, dynarec_ops_386, dynarec_ops_winchip_0f);
#else
            if (cpu_s->cpu_type == CPU_WINCHIP2)
                x86_setopcodes(ops_386, ops_winchip2_0f);
            else
                x86_setopcodes(ops_386, ops_winchip_0f);
#endif

            timing_rr  = 1; /* register dest - register src */
            timing_rm  = 2; /* register dest - memory src */
            timing_mr  = 2; /* memory dest   - register src */
            timing_mm  = 3;
            timing_rml = 2; /* register dest - memory src long */
            timing_mrl = 2; /* memory dest   - register src long */
            timing_mml = 3;
            timing_bt  = 2; /* branch taken */
            timing_bnt = 1; /* branch not taken */

            /*unknown*/
            timing_int_rm             = 26;
            timing_int_v86            = 82;
            timing_int_pm             = 44;
            timing_int_pm_outer       = 71;
            timing_iret_rm            = 7;
            timing_iret_v86           = 26;
            timing_iret_pm            = 10;
            timing_iret_pm_outer      = 26;
            timing_call_rm            = 4;
            timing_call_pm            = 15;
            timing_call_pm_gate       = 26;
            timing_call_pm_gate_inner = 35;
            timing_retf_rm            = 4;
            timing_retf_pm            = 7;
            timing_retf_pm_outer      = 23;
            timing_jmp_rm             = 5;
            timing_jmp_pm             = 7;
            timing_jmp_pm_gate        = 17;

            timing_misaligned = 2;

            cpu_cyrix_alignment = 1;

            cpu_features = CPU_FEATURE_RDTSC | CPU_FEATURE_MMX | CPU_FEATURE_MSR | CPU_FEATURE_CR4;
            if (cpu_s->cpu_type == CPU_WINCHIP2)
                cpu_features |= CPU_FEATURE_3DNOW;
            msr.fcr = (1 << 8) | (1 << 9) | (1 << 12) | (1 << 16) | (1 << 19) | (1 << 21);
            if (cpu_s->cpu_type == CPU_WINCHIP2)
                msr.fcr |= (1 << 18) | (1 << 20);
            cpu_CR4_mask = CR4_TSD | CR4_DE | CR4_MCE | CR4_PCE;

#ifdef USE_DYNAREC
            if (cpu_s->cpu_type == CPU_WINCHIP2)
                codegen_timing_set(&codegen_timing_winchip2);
            else
                codegen_timing_set(&codegen_timing_winchip);
#endif
            break;

        case CPU_P24T:
        case CPU_PENTIUM:
        case CPU_PENTIUMMMX:
#ifdef USE_DYNAREC
            if (cpu_s->cpu_type == CPU_PENTIUMMMX)
                x86_setopcodes(ops_386, ops_pentiummmx_0f, dynarec_ops_386, dynarec_ops_pentiummmx_0f);
            else
                x86_setopcodes(ops_386, ops_pentium_0f, dynarec_ops_386, dynarec_ops_pentium_0f);
#else
            if (cpu_s->cpu_type == CPU_PENTIUMMMX)
                x86_setopcodes(ops_386, ops_pentiummmx_0f);
            else
                x86_setopcodes(ops_386, ops_pentium_0f);
#endif

            timing_rr  = 1; /* register dest - register src */
            timing_rm  = 2; /* register dest - memory src */
            timing_mr  = 3; /* memory dest   - register src */
            timing_mm  = 3;
            timing_rml = 2; /* register dest - memory src long */
            timing_mrl = 3; /* memory dest   - register src long */
            timing_mml = 3;
            timing_bt  = 0; /* branch taken */
            if (cpu_s->cpu_type == CPU_PENTIUMMMX)
                timing_bnt = 1; /* branch not taken */
            else
                timing_bnt = 2; /* branch not taken */

            timing_int                = 6;
            timing_int_rm             = 11;
            timing_int_v86            = 54;
            timing_int_pm             = 25;
            timing_int_pm_outer       = 42;
            timing_iret_rm            = 7;
            timing_iret_v86           = 27; /* unknown */
            timing_iret_pm            = 10;
            timing_iret_pm_outer      = 27;
            timing_call_rm            = 4;
            timing_call_pm            = 4;
            timing_call_pm_gate       = 22;
            timing_call_pm_gate_inner = 44;
            timing_retf_rm            = 4;
            timing_retf_pm            = 4;
            timing_retf_pm_outer      = 23;
            timing_jmp_rm             = 3;
            timing_jmp_pm             = 3;
            timing_jmp_pm_gate        = 18;

            timing_misaligned = 3;

            cpu_features = CPU_FEATURE_RDTSC | CPU_FEATURE_MSR | CPU_FEATURE_CR4 | CPU_FEATURE_VME;
            if (cpu_s->cpu_type == CPU_PENTIUMMMX)
                cpu_features |= CPU_FEATURE_MMX;
            msr.fcr      = (1 << 8) | (1 << 9) | (1 << 12) | (1 << 16) | (1 << 19) | (1 << 21);
            cpu_CR4_mask = CR4_VME | CR4_PVI | CR4_TSD | CR4_DE | CR4_PSE | CR4_MCE | CR4_PCE;
#ifdef USE_DYNAREC
            codegen_timing_set(&codegen_timing_pentium);
#endif
            break;

#if defined(DEV_BRANCH) && defined(USE_CYRIX_6X86)
        case CPU_Cx6x86:
        case CPU_Cx6x86L:
        case CPU_CxGX1:
        case CPU_Cx6x86MX:
            if (cpu_s->cpu_type == CPU_Cx6x86MX) {
#    ifdef USE_DYNAREC
                x86_dynarec_opcodes_da_a16 = dynarec_ops_fpu_686_da_a16;
                x86_dynarec_opcodes_da_a32 = dynarec_ops_fpu_686_da_a32;
                x86_dynarec_opcodes_db_a16 = dynarec_ops_fpu_686_db_a16;
                x86_dynarec_opcodes_db_a32 = dynarec_ops_fpu_686_db_a32;
                x86_dynarec_opcodes_df_a16 = dynarec_ops_fpu_686_df_a16;
                x86_dynarec_opcodes_df_a32 = dynarec_ops_fpu_686_df_a32;
#    endif
                x86_opcodes_da_a16 = ops_fpu_686_da_a16;
                x86_opcodes_da_a32 = ops_fpu_686_da_a32;
                x86_opcodes_db_a16 = ops_fpu_686_db_a16;
                x86_opcodes_db_a32 = ops_fpu_686_db_a32;
                x86_opcodes_df_a16 = ops_fpu_686_df_a16;
                x86_opcodes_df_a32 = ops_fpu_686_df_a32;
            }

#    ifdef USE_DYNAREC
            if (cpu_s->cpu_type == CPU_Cx6x86MX)
                x86_setopcodes(ops_386, ops_c6x86mx_0f, dynarec_ops_386, dynarec_ops_c6x86mx_0f);
            else if (cpu_s->cpu_type == CPU_Cx6x86L)
                x86_setopcodes(ops_386, ops_pentium_0f, dynarec_ops_386, dynarec_ops_pentium_0f);
            else
                x86_setopcodes(ops_386, ops_c6x86mx_0f, dynarec_ops_386, dynarec_ops_c6x86mx_0f);
                // x86_setopcodes(ops_386, ops_c6x86_0f, dynarec_ops_386, dynarec_ops_c6x86_0f);
#    else
            if (cpu_s->cpu_type == CPU_Cx6x86MX)
                x86_setopcodes(ops_386, ops_c6x86mx_0f);
            else if (cpu_s->cpu_type == CPU_Cx6x86L)
                x86_setopcodes(ops_386, ops_pentium_0f);
            else
                x86_setopcodes(ops_386, ops_c6x86_0f);
#    endif

            timing_rr  = 1; /* register dest - register src */
            timing_rm  = 1; /* register dest - memory src */
            timing_mr  = 2; /* memory dest   - register src */
            timing_mm  = 2;
            timing_rml = 1; /* register dest - memory src long */
            timing_mrl = 2; /* memory dest   - register src long */
            timing_mml = 2;
            if (cpu_s->cpu_type == CPU_CxGX1) {
                timing_bt  = 4; /* branch taken */
                timing_bnt = 1; /* branch not taken */
            } else {
                timing_bt  = 0; /* branch taken */
                timing_bnt = 2; /* branch not taken */
            }

            /* Make the CxGX1 share the timings with most other Cyrix C6x86's due to the real
               ones still being unknown. */
            timing_int_rm             = 9;
            timing_int_v86            = 46;
            timing_int_pm             = 21;
            timing_int_pm_outer       = 32;
            timing_iret_rm            = 7;
            timing_iret_v86           = 26;
            timing_iret_pm            = 10;
            timing_iret_pm_outer      = 26;
            timing_call_rm            = 3;
            timing_call_pm            = 4;
            timing_call_pm_gate       = 15;
            timing_call_pm_gate_inner = 26;
            timing_retf_rm            = 4;
            timing_retf_pm            = 4;
            timing_retf_pm_outer      = 23;
            timing_jmp_rm             = 1;
            timing_jmp_pm             = 4;
            timing_jmp_pm_gate        = 14;

            timing_misaligned = 2;

            cpu_cyrix_alignment = 1;

            cpu_features = CPU_FEATURE_RDTSC;
            if (cpu_s->cpu_type >= CPU_CxGX1)
                cpu_features |= CPU_FEATURE_MSR | CPU_FEATURE_CR4;
            if (cpu_s->cpu_type == CPU_Cx6x86MX)
                cpu_features |= CPU_FEATURE_MMX;
            msr.fcr = (1 << 8) | (1 << 9) | (1 << 12) | (1 << 16) | (1 << 19) | (1 << 21);
            if (cpu_s->cpu_type >= CPU_CxGX1)
                cpu_CR4_mask = CR4_TSD | CR4_DE | CR4_PCE;

#    ifdef USE_DYNAREC
            codegen_timing_set(&codegen_timing_686);
#    endif

            if ((cpu_s->cpu_type == CPU_Cx6x86L) || (cpu_s->cpu_type == CPU_Cx6x86MX))
                ccr4 = 0x80;
            else if (CPU_Cx6x86)
                CPUID = 0; /* Disabled on powerup by default */
            break;
#endif

#if defined(DEV_BRANCH) && defined(USE_AMD_K5)
        case CPU_K5:
        case CPU_5K86:
#endif
        case CPU_K6:
        case CPU_K6_2:
        case CPU_K6_2C:
        case CPU_K6_3:
        case CPU_K6_2P:
        case CPU_K6_3P:
#ifdef USE_DYNAREC
            if (cpu_s->cpu_type >= CPU_K6_2)
                x86_setopcodes(ops_386, ops_k62_0f, dynarec_ops_386, dynarec_ops_k62_0f);
#    if defined(DEV_BRANCH) && defined(USE_AMD_K5)
            else if (cpu_s->cpu_type == CPU_K6)
                x86_setopcodes(ops_386, ops_k6_0f, dynarec_ops_386, dynarec_ops_k6_0f);
            else
                x86_setopcodes(ops_386, ops_pentiummmx_0f, dynarec_ops_386, dynarec_ops_pentiummmx_0f);
#    else
            else
                x86_setopcodes(ops_386, ops_k6_0f, dynarec_ops_386, dynarec_ops_k6_0f);
#    endif
#else
            if (cpu_s->cpu_type >= CPU_K6_2)
                x86_setopcodes(ops_386, ops_k62_0f);
#    if defined(DEV_BRANCH) && defined(USE_AMD_K5)
            else if (cpu_s->cpu_type = CPU_K6)
                x86_setopcodes(ops_386, ops_k6_0f);
            else
                x86_setopcodes(ops_386, ops_pentiummmx_0f);
#    else
            else
                x86_setopcodes(ops_386, ops_k6_0f);
#    endif
#endif

            timing_rr  = 1; /* register dest - register src */
            timing_rm  = 2; /* register dest - memory src */
            timing_mr  = 3; /* memory dest   - register src */
            timing_mm  = 3;
            timing_rml = 2; /* register dest - memory src long */
            timing_mrl = 3; /* memory dest   - register src long */
            timing_mml = 3;
            timing_bt  = 0; /* branch taken */
            timing_bnt = 1; /* branch not taken */

            timing_int                = 6;
            timing_int_rm             = 11;
            timing_int_v86            = 54;
            timing_int_pm             = 25;
            timing_int_pm_outer       = 42;
            timing_iret_rm            = 7;
            timing_iret_v86           = 27; /* unknown */
            timing_iret_pm            = 10;
            timing_iret_pm_outer      = 27;
            timing_call_rm            = 4;
            timing_call_pm            = 4;
            timing_call_pm_gate       = 22;
            timing_call_pm_gate_inner = 44;
            timing_retf_rm            = 4;
            timing_retf_pm            = 4;
            timing_retf_pm_outer      = 23;
            timing_jmp_rm             = 3;
            timing_jmp_pm             = 3;
            timing_jmp_pm_gate        = 18;

            timing_misaligned = 3;

            cpu_features = CPU_FEATURE_RDTSC | CPU_FEATURE_MSR | CPU_FEATURE_CR4 | CPU_FEATURE_VME | CPU_FEATURE_MMX;
            if (cpu_s->cpu_type >= CPU_K6_2)
                cpu_features |= CPU_FEATURE_3DNOW;
            msr.fcr = (1 << 8) | (1 << 9) | (1 << 12) | (1 << 16) | (1 << 19) | (1 << 21);
#if defined(DEV_BRANCH) && defined(USE_AMD_K5)
            cpu_CR4_mask = CR4_TSD | CR4_DE | CR4_MCE;
            if (cpu_s->cpu_type >= CPU_K6) {
                cpu_CR4_mask |= (CR4_VME | CR4_PVI | CR4_PSE);
                if (cpu_s->cpu_type <= CPU_K6)
                    cpu_CR4_mask |= CR4_PCE;
            }
#else
            cpu_CR4_mask = CR4_VME | CR4_PVI | CR4_TSD | CR4_DE | CR4_PSE | CR4_MCE;
            if (cpu_s->cpu_type == CPU_K6)
                cpu_CR4_mask |= CR4_PCE;
#endif

#ifdef USE_DYNAREC
            codegen_timing_set(&codegen_timing_k6);
#endif
            break;

        case CPU_PENTIUMPRO:
        case CPU_PENTIUM2:
        case CPU_PENTIUM2D:
#ifdef USE_DYNAREC
            /* TODO: Perhaps merge the three opcode tables with some instructions UD#'ing depending on
                     CPU type. */
            if (cpu_s->cpu_type == CPU_PENTIUM2D)
                x86_setopcodes(ops_386, ops_pentium2d_0f, dynarec_ops_386, dynarec_ops_pentium2d_0f);
            else if (cpu_s->cpu_type == CPU_PENTIUM2)
                x86_setopcodes(ops_386, ops_pentium2_0f, dynarec_ops_386, dynarec_ops_pentium2_0f);
            else
                x86_setopcodes(ops_386, ops_pentiumpro_0f, dynarec_ops_386, dynarec_ops_pentiumpro_0f);
            x86_dynarec_opcodes_da_a16 = dynarec_ops_fpu_686_da_a16;
            x86_dynarec_opcodes_da_a32 = dynarec_ops_fpu_686_da_a32;
            x86_dynarec_opcodes_db_a16 = dynarec_ops_fpu_686_db_a16;
            x86_dynarec_opcodes_db_a32 = dynarec_ops_fpu_686_db_a32;
            x86_dynarec_opcodes_df_a16 = dynarec_ops_fpu_686_df_a16;
            x86_dynarec_opcodes_df_a32 = dynarec_ops_fpu_686_df_a32;
#else
            if (cpu_s->cpu_type == CPU_PENTIUM2D)
                x86_setopcodes(ops_386, ops_pentium2d_0f);
            else
                x86_setopcodes(ops_386, ops_pentium2_0f);
#endif
            x86_opcodes_da_a16 = ops_fpu_686_da_a16;
            x86_opcodes_da_a32 = ops_fpu_686_da_a32;
            x86_opcodes_db_a16 = ops_fpu_686_db_a16;
            x86_opcodes_db_a32 = ops_fpu_686_db_a32;
            x86_opcodes_df_a16 = ops_fpu_686_df_a16;
            x86_opcodes_df_a32 = ops_fpu_686_df_a32;

            timing_rr  = 1; /* register dest - register src */
            timing_rm  = 2; /* register dest - memory src */
            timing_mr  = 3; /* memory dest   - register src */
            timing_mm  = 3;
            timing_rml = 2; /* register dest - memory src long */
            timing_mrl = 3; /* memory dest   - register src long */
            timing_mml = 3;
            timing_bt  = 0; /* branch taken */
            timing_bnt = 1; /* branch not taken */

            timing_int                = 6;
            timing_int_rm             = 11;
            timing_int_v86            = 54;
            timing_int_pm             = 25;
            timing_int_pm_outer       = 42;
            timing_iret_rm            = 7;
            timing_iret_v86           = 27; /* unknown */
            timing_iret_pm            = 10;
            timing_iret_pm_outer      = 27;
            timing_call_rm            = 4;
            timing_call_pm            = 4;
            timing_call_pm_gate       = 22;
            timing_call_pm_gate_inner = 44;
            timing_retf_rm            = 4;
            timing_retf_pm            = 4;
            timing_retf_pm_outer      = 23;
            timing_jmp_rm             = 3;
            timing_jmp_pm             = 3;
            timing_jmp_pm_gate        = 18;

            timing_misaligned = 3;

            cpu_features = CPU_FEATURE_RDTSC | CPU_FEATURE_MSR | CPU_FEATURE_CR4 | CPU_FEATURE_VME;
            if (cpu_s->cpu_type >= CPU_PENTIUM2)
                cpu_features |= CPU_FEATURE_MMX;
            msr.fcr      = (1 << 8) | (1 << 9) | (1 << 12) | (1 << 16) | (1 << 19) | (1 << 21);
            cpu_CR4_mask = CR4_VME | CR4_PVI | CR4_TSD | CR4_DE | CR4_PSE | CR4_MCE | CR4_PAE | CR4_PCE;
            if (cpu_s->cpu_type == CPU_PENTIUM2D)
                cpu_CR4_mask |= CR4_OSFXSR;

#ifdef USE_DYNAREC
            codegen_timing_set(&codegen_timing_p6);
#endif
            break;

        case CPU_CYRIX3S:
#ifdef USE_DYNAREC
            x86_setopcodes(ops_386, ops_winchip2_0f, dynarec_ops_386, dynarec_ops_winchip2_0f);
#else
            x86_setopcodes(ops_386, ops_winchip2_0f);
#endif
            timing_rr  = 1; /* register dest - register src */
            timing_rm  = 2; /* register dest - memory src */
            timing_mr  = 2; /* memory dest   - register src */
            timing_mm  = 3;
            timing_rml = 2; /* register dest - memory src long */
            timing_mrl = 2; /* memory dest   - register src long */
            timing_mml = 3;
            timing_bt  = 2; /* branch taken */
            timing_bnt = 1; /* branch not taken */

            timing_int_rm             = 26; /* unknown */
            timing_int_v86            = 82;
            timing_int_pm             = 44;
            timing_int_pm_outer       = 71;
            timing_iret_rm            = 7;
            timing_iret_v86           = 26;
            timing_iret_pm            = 10;
            timing_iret_pm_outer      = 26;
            timing_call_rm            = 4;
            timing_call_pm            = 15;
            timing_call_pm_gate       = 26;
            timing_call_pm_gate_inner = 35;
            timing_retf_rm            = 4;
            timing_retf_pm            = 7;
            timing_retf_pm_outer      = 23;
            timing_jmp_rm             = 5;
            timing_jmp_pm             = 7;
            timing_jmp_pm_gate        = 17;

            timing_misaligned = 2;

            cpu_features = CPU_FEATURE_RDTSC | CPU_FEATURE_MMX | CPU_FEATURE_MSR | CPU_FEATURE_CR4 | CPU_FEATURE_3DNOW;
            msr.fcr      = (1 << 8) | (1 << 9) | (1 << 12) | (1 << 16) | (1 << 18) | (1 << 19) | (1 << 20) | (1 << 21);
            cpu_CR4_mask = CR4_TSD | CR4_DE | CR4_MCE | CR4_PCE;

            cpu_cyrix_alignment = 1;

#ifdef USE_DYNAREC
            codegen_timing_set(&codegen_timing_winchip);
#endif
            break;

        default:
            fatal("cpu_set : unknown CPU type %i\n", cpu_s->cpu_type);
    }

    switch (fpu_type) {
        case FPU_NONE:
            break;

        case FPU_8087:
            x87_timings = x87_timings_8087;
            break;

        case FPU_287:
            x87_timings = x87_timings_287;
            break;

        case FPU_287XL:
        case FPU_387:
            x87_timings = x87_timings_387;
            break;

        case FPU_487SX:
        default:
            x87_timings     = x87_timings_486;
            x87_concurrency = x87_concurrency_486;
    }

    if (is386) {
#if defined(USE_DYNAREC) && !defined(USE_GDBSTUB)
        if (cpu_use_dynarec)
            cpu_exec = exec386_dynarec;
        else
#endif
            cpu_exec = exec386;
    } else if (cpu_s->cpu_type >= CPU_286)
        cpu_exec = exec386;
    else
        cpu_exec = execx86;
    gdbstub_cpu_init();
}

void
cpu_close(void)
{
    cpu_inited = 0;
}

void
cpu_set_isa_speed(int speed)
{
    if (speed) {
        cpu_isa_speed = speed;
        pc_speed_changed();
    } else if (cpu_busspeed >= 8000000)
        cpu_isa_speed = 8000000;
    else
        cpu_isa_speed = cpu_busspeed;

    cpu_log("cpu_set_isa_speed(%d) = %d\n", speed, cpu_isa_speed);
}

void
cpu_set_pci_speed(int speed)
{
    if (speed)
        cpu_pci_speed = speed;
    else if (cpu_busspeed < 42500000)
        cpu_pci_speed = cpu_busspeed;
    else if (cpu_busspeed < 84000000)
        cpu_pci_speed = cpu_busspeed / 2;
    else if (cpu_busspeed < 120000000)
        cpu_pci_speed = cpu_busspeed / 3;
    else
        cpu_pci_speed = cpu_busspeed / 4;

    if (cpu_isa_pci_div)
        cpu_set_isa_pci_div(cpu_isa_pci_div);
    else if (speed)
        pc_speed_changed();

    pci_burst_time    = cpu_s->rspeed / cpu_pci_speed;
    pci_nonburst_time = 4 * pci_burst_time;

    cpu_log("cpu_set_pci_speed(%d) = %d\n", speed, cpu_pci_speed);
}

void
cpu_set_isa_pci_div(int div)
{
    cpu_isa_pci_div = div;

    cpu_log("cpu_set_isa_pci_div(%d)\n", cpu_isa_pci_div);

    if (cpu_isa_pci_div)
        cpu_set_isa_speed(cpu_pci_speed / cpu_isa_pci_div);
    else
        cpu_set_isa_speed(0);
}

void
cpu_set_agp_speed(int speed)
{
    if (speed) {
        cpu_agp_speed = speed;
        pc_speed_changed();
    } else if (cpu_busspeed < 84000000)
        cpu_agp_speed = cpu_busspeed;
    else if (cpu_busspeed < 120000000)
        cpu_agp_speed = cpu_busspeed / 1.5;
    else
        cpu_agp_speed = cpu_busspeed / 2;

    agp_burst_time    = cpu_s->rspeed / cpu_agp_speed;
    agp_nonburst_time = 4 * agp_burst_time;

    cpu_log("cpu_set_agp_speed(%d) = %d\n", speed, cpu_agp_speed);
}

char *
cpu_current_pc(char *bufp)
{
    static char buff[10];

    if (bufp == NULL)
        bufp = buff;

    sprintf(bufp, "%04X:%04X", CS, cpu_state.pc);

    return (bufp);
}

void
cpu_CPUID(void)
{
    switch (cpu_s->cpu_type) {
        case CPU_i486SX_SLENH:
            if (!EAX) {
                EAX = 0x00000001;
                EBX = 0x756e6547;
                EDX = 0x49656e69;
                ECX = 0x6c65746e;
            } else if (EAX == 1) {
                EAX = CPUID;
                EBX = ECX = 0;
                EDX       = CPUID_VME;
            } else
                EAX = EBX = ECX = EDX = 0;
            break;

        case CPU_i486DX_SLENH:
            if (!EAX) {
                EAX = 0x00000001;
                EBX = 0x756e6547;
                EDX = 0x49656e69;
                ECX = 0x6c65746e;
            } else if (EAX == 1) {
                EAX = CPUID;
                EBX = ECX = 0;
                EDX       = CPUID_FPU | CPUID_VME;
            } else
                EAX = EBX = ECX = EDX = 0;
            break;

        case CPU_ENH_Am486DX:
            if (!EAX) {
                EAX = 1;
                EBX = 0x68747541;
                ECX = 0x444D4163;
                EDX = 0x69746E65;
            } else if (EAX == 1) {
                EAX = CPUID;
                EBX = ECX = 0;
                EDX       = CPUID_FPU; /*FPU*/
            } else
                EAX = EBX = ECX = EDX = 0;
            break;

        case CPU_WINCHIP:
            if (!EAX) {
                EAX = 1;
                if (msr.fcr2 & (1 << 14)) {
                    EBX = msr.fcr3 >> 32;
                    ECX = msr.fcr3 & 0xffffffff;
                    EDX = msr.fcr2 >> 32;
                } else {
                    EBX = 0x746e6543; /* CentaurHauls */
                    ECX = 0x736c7561;
                    EDX = 0x48727561;
                }
            } else if (EAX == 1) {
                EAX = 0x540;
                EBX = ECX = 0;
                EDX       = CPUID_FPU | CPUID_TSC | CPUID_MSR;
                if (cpu_has_feature(CPU_FEATURE_CX8))
                    EDX |= CPUID_CMPXCHG8B;
                if (msr.fcr & (1 << 9))
                    EDX |= CPUID_MMX;
            } else
                EAX = EBX = ECX = EDX = 0;
            break;

        case CPU_WINCHIP2:
            switch (EAX) {
                case 0:
                    EAX = 1;
                    if (msr.fcr2 & (1 << 14)) {
                        EBX = msr.fcr3 >> 32;
                        ECX = msr.fcr3 & 0xffffffff;
                        EDX = msr.fcr2 >> 32;
                    } else {
                        EBX = 0x746e6543; /* CentaurHauls */
                        ECX = 0x736c7561;
                        EDX = 0x48727561;
                    }
                    break;
                case 1:
                    EAX = CPUID;
                    EBX = ECX = 0;
                    EDX       = CPUID_FPU | CPUID_TSC | CPUID_MSR;
                    if (cpu_has_feature(CPU_FEATURE_CX8))
                        EDX |= CPUID_CMPXCHG8B;
                    if (msr.fcr & (1 << 9))
                        EDX |= CPUID_MMX;
                    break;
                case 0x80000000:
                    EAX = 0x80000005;
                    break;
                case 0x80000001:
                    EAX = CPUID;
                    EDX = CPUID_FPU | CPUID_TSC | CPUID_MSR;
                    if (cpu_has_feature(CPU_FEATURE_CX8))
                        EDX |= CPUID_CMPXCHG8B;
                    if (msr.fcr & (1 << 9))
                        EDX |= CPUID_MMX;
                    if (cpu_has_feature(CPU_FEATURE_3DNOW))
                        EDX |= CPUID_3DNOW;
                    break;

                case 0x80000002:      /* Processor name string */
                    EAX = 0x20544449; /* IDT WinChip 2-3D */
                    EBX = 0x436e6957;
                    ECX = 0x20706968;
                    EDX = 0x44332d32;
                    break;

                case 0x80000005:      /*Cache information*/
                    EBX = 0x08800880; /*TLBs*/
                    ECX = 0x20040120; /*L1 data cache*/
                    EDX = 0x20020120; /*L1 instruction cache*/
                    break;

                default:
                    EAX = EBX = ECX = EDX = 0;
                    break;
            }
            break;

        case CPU_P24T:
        case CPU_PENTIUM:
            if (!EAX) {
                EAX = 0x00000001;
                EBX = 0x756e6547;
                EDX = 0x49656e69;
                ECX = 0x6c65746e;
            } else if (EAX == 1) {
                EAX = CPUID;
                EBX = ECX = 0;
                EDX       = CPUID_FPU | CPUID_VME | CPUID_PSE | CPUID_TSC | CPUID_MSR | CPUID_MCE | CPUID_CMPXCHG8B;
            } else
                EAX = EBX = ECX = EDX = 0;
            break;

#if defined(DEV_BRANCH) && defined(USE_AMD_K5)
        case CPU_K5:
            if (!EAX) {
                EAX = 0x00000001;
                EBX = 0x68747541;
                EDX = 0x69746E65;
                ECX = 0x444D4163;
            } else if (EAX == 1) {
                EAX = CPUID;
                EBX = ECX = 0;
                EDX       = CPUID_FPU | CPUID_TSC | CPUID_MSR | CPUID_MCE | CPUID_CMPXCHG8B;
            } else
                EAX = EBX = ECX = EDX = 0;
            break;

        case CPU_5K86:
            if (!EAX) {
                EAX = 0x00000001;
                EBX = 0x68747541;
                EDX = 0x69746E65;
                ECX = 0x444D4163;
            } else if (EAX == 1) {
                EAX = CPUID;
                EBX = ECX = 0;
                EDX       = CPUID_FPU | CPUID_TSC | CPUID_MSR | CPUID_MCE | CPUID_CMPXCHG8B;
            } else if (EAX == 0x80000000) {
                EAX = 0x80000005;
                EBX = ECX = EDX = 0;
            } else if (EAX == 0x80000001) {
                EAX = CPUID;
                EBX = ECX = 0;
                EDX       = CPUID_FPU | CPUID_TSC | CPUID_MSR | CPUID_MCE | CPUID_CMPXCHG8B;
            } else if (EAX == 0x80000002) {
                EAX = 0x2D444D41;
                EBX = 0x7428354B;
                ECX = 0x5020296D;
                EDX = 0x65636F72;
            } else if (EAX == 0x80000003) {
                EAX = 0x726F7373;
                EBX = ECX = EDX = 0;
            } else if (EAX == 0x80000004)
                EAX = EBX = ECX = EDX = 0;
            else if (EAX == 0x80000005) {
                EAX = 0;
                EBX = 0x04800000;
                ECX = 0x08040120;
                EDX = 0x10040120;
            } else
                EAX = EBX = ECX = EDX = 0;
            break;
#endif

        case CPU_K6:
            if (!EAX) {
                EAX = 0x00000001;
                EBX = 0x68747541;
                EDX = 0x69746E65;
                ECX = 0x444D4163;
            } else if (EAX == 1) {
                EAX = CPUID;
                EBX = ECX = 0;
                EDX       = CPUID_FPU | CPUID_VME | CPUID_PSE | CPUID_TSC | CPUID_MSR | CPUID_MCE | CPUID_CMPXCHG8B | CPUID_MMX;
            } else if (EAX == 0x80000000) {
                EAX = 0x80000005;
                EBX = ECX = EDX = 0;
            } else if (EAX == 0x80000001) {
                EAX = CPUID + 0x100;
                EBX = ECX = 0;
                EDX       = CPUID_FPU | CPUID_VME | CPUID_PSE | CPUID_TSC | CPUID_MSR | CPUID_MCE | CPUID_CMPXCHG8B | CPUID_AMDSEP | CPUID_MMX;
            } else if (EAX == 0x80000002) {
                EAX = 0x2D444D41;
                EBX = 0x6D74364B;
                ECX = 0x202F7720;
                EDX = 0x746C756D;
            } else if (EAX == 0x80000003) {
                EAX = 0x64656D69;
                EBX = 0x65206169;
                ECX = 0x6E657478;
                EDX = 0x6E6F6973;
            } else if (EAX == 0x80000004) {
                EAX = 0x73;
                EBX = ECX = EDX = 0;
            } else if (EAX == 0x80000005) {
                EAX = 0;
                EBX = 0x02800140;
                ECX = 0x20020220;
                EDX = 0x20020220;
            } else if (EAX == 0x8FFFFFFF) {
                EAX = 0x4778654E;
                EBX = 0x72656E65;
                ECX = 0x6F697461;
                EDX = 0x444D416E;
            } else
                EAX = EBX = ECX = EDX = 0;
            break;

        case CPU_K6_2:
        case CPU_K6_2C:
            switch (EAX) {
                case 0:
                    EAX = 1;
                    EBX = 0x68747541; /* AuthenticAMD */
                    ECX = 0x444d4163;
                    EDX = 0x69746e65;
                    break;
                case 1:
                    EAX = CPUID;
                    EBX = ECX = 0;
                    EDX       = CPUID_FPU | CPUID_VME | CPUID_PSE | CPUID_TSC | CPUID_MSR | CPUID_MCE | CPUID_CMPXCHG8B | CPUID_MMX;
                    break;
                case 0x80000000:
                    EAX = 0x80000005;
                    EBX = ECX = EDX = 0;
                    break;
                case 0x80000001:
                    EAX = CPUID + 0x100;
                    EBX = ECX = 0;
                    EDX       = CPUID_FPU | CPUID_VME | CPUID_PSE | CPUID_TSC | CPUID_MSR | CPUID_MCE | CPUID_CMPXCHG8B | CPUID_AMDSEP | CPUID_MMX | CPUID_3DNOW;
                    break;
                case 0x80000002:      /* Processor name string */
                    EAX = 0x2d444d41; /* AMD-K6(tm) 3D pr */
                    EBX = 0x7428364b;
                    ECX = 0x3320296d;
                    EDX = 0x72702044;
                    break;
                case 0x80000003:      /* Processor name string */
                    EAX = 0x7365636f; /* ocessor */
                    EBX = 0x00726f73;
                    ECX = 0x00000000;
                    EDX = 0x00000000;
                    break;
                case 0x80000005: /*Cache information*/
                    EAX = 0;
                    EBX = 0x02800140; /*TLBs*/
                    ECX = 0x20020220; /*L1 data cache*/
                    EDX = 0x20020220; /*L1 instruction cache*/
                    break;
                default:
                    EAX = EBX = ECX = EDX = 0;
                    break;
            }
            break;

        case CPU_K6_3:
            switch (EAX) {
                case 0:
                    EAX = 1;
                    EBX = 0x68747541; /* AuthenticAMD */
                    ECX = 0x444d4163;
                    EDX = 0x69746e65;
                    break;
                case 1:
                    EAX = CPUID;
                    EBX = ECX = 0;
                    EDX       = CPUID_FPU | CPUID_VME | CPUID_PSE | CPUID_TSC | CPUID_MSR | CPUID_MCE | CPUID_CMPXCHG8B | CPUID_MMX;
                    break;
                case 0x80000000:
                    EAX = 0x80000006;
                    EBX = ECX = EDX = 0;
                    break;
                case 0x80000001:
                    EAX = CPUID + 0x100;
                    EBX = ECX = 0;
                    EDX       = CPUID_FPU | CPUID_VME | CPUID_PSE | CPUID_TSC | CPUID_MSR | CPUID_MCE | CPUID_CMPXCHG8B | CPUID_AMDSEP | CPUID_MMX | CPUID_3DNOW;
                    break;
                case 0x80000002:      /* Processor name string */
                    EAX = 0x2d444d41; /* AMD-K6(tm) 3D+ P */
                    EBX = 0x7428364b;
                    ECX = 0x3320296d;
                    EDX = 0x50202b44;
                    break;
                case 0x80000003:      /* Processor name string */
                    EAX = 0x65636f72; /* rocessor */
                    EBX = 0x726f7373;
                    ECX = 0x00000000;
                    EDX = 0x00000000;
                    break;
                case 0x80000005: /* Cache information */
                    EAX = 0;
                    EBX = 0x02800140; /* TLBs */
                    ECX = 0x20020220; /*L1 data cache*/
                    EDX = 0x20020220; /*L1 instruction cache*/
                    break;
                case 0x80000006: /* L2 Cache information */
                    EAX = EBX = EDX = 0;
                    ECX             = 0x01004220;
                    break;
                default:
                    EAX = EBX = ECX = EDX = 0;
                    break;
            }
            break;

        case CPU_K6_2P:
        case CPU_K6_3P:
            switch (EAX) {
                case 0:
                    EAX = 1;
                    EBX = 0x68747541; /* AuthenticAMD */
                    ECX = 0x444d4163;
                    EDX = 0x69746e65;
                    break;
                case 1:
                    EAX = CPUID;
                    EBX = ECX = 0;
                    EDX       = CPUID_FPU | CPUID_VME | CPUID_PSE | CPUID_TSC | CPUID_MSR | CPUID_MCE | CPUID_CMPXCHG8B | CPUID_MMX;
                    break;
                case 0x80000000:
                    EAX = 0x80000007;
                    EBX = ECX = EDX = 0;
                    break;
                case 0x80000001:
                    EAX = CPUID + 0x100;
                    EBX = ECX = 0;
                    EDX       = CPUID_FPU | CPUID_VME | CPUID_PSE | CPUID_TSC | CPUID_MSR | CPUID_MCE | CPUID_CMPXCHG8B | CPUID_AMDSEP | CPUID_MMX | CPUID_3DNOW;
                    break;
                case 0x80000002:      /* Processor name string */
                    EAX = 0x2d444d41; /* AMD-K6(tm)-III P */
                    EBX = 0x7428364b;
                    ECX = 0x492d296d;
                    EDX = 0x50204949;
                    break;
                case 0x80000003:      /* Processor name string */
                    EAX = 0x65636f72; /* rocessor */
                    EBX = 0x726f7373;
                    ECX = 0x00000000;
                    EDX = 0x00000000;
                    break;
                case 0x80000005: /* Cache information */
                    EAX = 0;
                    EBX = 0x02800140; /* TLBs */
                    ECX = 0x20020220; /* L1 data cache */
                    EDX = 0x20020220; /* L1 instruction cache */
                    break;
                case 0x80000006: /* L2 Cache information */
                    EAX = EBX = EDX = 0;
                    if (cpu_s->cpu_type == CPU_K6_3P)
                        ECX = 0x01004220;
                    else
                        ECX = 0x00804220;
                    break;
                case 0x80000007: /* PowerNow information */
                    EAX = EBX = ECX = 0;
                    EDX             = 7;
                    break;
                default:
                    EAX = EBX = ECX = EDX = 0;
                    break;
            }
            break;

        case CPU_PENTIUMMMX:
            if (!EAX) {
                EAX = 0x00000001;
                EBX = 0x756e6547;
                EDX = 0x49656e69;
                ECX = 0x6c65746e;
            } else if (EAX == 1) {
                EAX = CPUID;
                EBX = ECX = 0;
                EDX       = CPUID_FPU | CPUID_VME | CPUID_PSE | CPUID_TSC | CPUID_MSR | CPUID_MCE | CPUID_CMPXCHG8B | CPUID_MMX;
            } else
                EAX = EBX = ECX = EDX = 0;
            break;

#if defined(DEV_BRANCH) && defined(USE_CYRIX_6X86)
        case CPU_Cx6x86:
            if (!EAX) {
                EAX = 0x00000001;
                EBX = 0x69727943;
                EDX = 0x736e4978;
                ECX = 0x64616574;
            } else if (EAX == 1) {
                EAX = CPUID;
                EBX = ECX = 0;
                EDX       = CPUID_FPU;
            } else
                EAX = EBX = ECX = EDX = 0;
            break;

        case CPU_Cx6x86L:
            if (!EAX) {
                EAX = 0x00000001;
                EBX = 0x69727943;
                EDX = 0x736e4978;
                ECX = 0x64616574;
            } else if (EAX == 1) {
                EAX = CPUID;
                EBX = ECX = 0;
                EDX       = CPUID_FPU | CPUID_CMPXCHG8B;
            } else
                EAX = EBX = ECX = EDX = 0;
            break;

        case CPU_CxGX1:
            if (!EAX) {
                EAX = 0x00000001;
                EBX = 0x69727943;
                EDX = 0x736e4978;
                ECX = 0x64616574;
            } else if (EAX == 1) {
                EAX = CPUID;
                EBX = ECX = 0;
                EDX       = CPUID_FPU | CPUID_TSC | CPUID_MSR | CPUID_CMPXCHG8B;
            } else
                EAX = EBX = ECX = EDX = 0;
            break;

        case CPU_Cx6x86MX:
            if (!EAX) {
                EAX = 0x00000001;
                EBX = 0x69727943;
                EDX = 0x736e4978;
                ECX = 0x64616574;
            } else if (EAX == 1) {
                EAX = CPUID;
                EBX = ECX = 0;
                EDX       = CPUID_FPU | CPUID_TSC | CPUID_MSR | CPUID_CMPXCHG8B | CPUID_CMOV | CPUID_MMX;
            } else
                EAX = EBX = ECX = EDX = 0;
            break;
#endif

        case CPU_PENTIUMPRO:
            if (!EAX) {
                EAX = 0x00000002;
                EBX = 0x756e6547;
                EDX = 0x49656e69;
                ECX = 0x6c65746e;
            } else if (EAX == 1) {
                EAX = CPUID;
                EBX = ECX = 0;
                EDX       = CPUID_FPU | CPUID_VME | CPUID_PSE | CPUID_TSC | CPUID_MSR | CPUID_PAE | CPUID_MCE | CPUID_CMPXCHG8B | CPUID_MTRR | CPUID_MCA | CPUID_SEP | CPUID_CMOV;
            } else if (EAX == 2) {
                EAX = 0x00000001;
                EBX = ECX = 0;
                EDX       = 0x00000000;
            } else
                EAX = EBX = ECX = EDX = 0;
            break;

        case CPU_PENTIUM2:
            if (!EAX) {
                EAX = 0x00000002;
                EBX = 0x756e6547;
                EDX = 0x49656e69;
                ECX = 0x6c65746e;
            } else if (EAX == 1) {
                EAX = CPUID;
                EBX = ECX = 0;
                EDX       = CPUID_FPU | CPUID_VME | CPUID_PSE | CPUID_TSC | CPUID_MSR | CPUID_PAE | CPUID_MCE | CPUID_CMPXCHG8B | CPUID_MMX | CPUID_MTRR | CPUID_MCA | CPUID_SEP | CPUID_CMOV;
            } else if (EAX == 2) {
                EAX = 0x00000001;
                EBX = ECX = 0;
                EDX       = 0x00000000;
            } else
                EAX = EBX = ECX = EDX = 0;
            break;

        case CPU_PENTIUM2D:
            if (!EAX) {
                EAX = 0x00000002;
                EBX = 0x756e6547;
                EDX = 0x49656e69;
                ECX = 0x6c65746e;
            } else if (EAX == 1) {
                EAX = CPUID;
                EBX = ECX = 0;
                EDX       = CPUID_FPU | CPUID_VME | CPUID_PSE | CPUID_TSC | CPUID_MSR | CPUID_PAE | CPUID_MCE | CPUID_CMPXCHG8B | CPUID_MMX | CPUID_MTRR | CPUID_MCA | CPUID_SEP | CPUID_FXSR | CPUID_CMOV;
            } else if (EAX == 2) {
                EAX = 0x00000001;
                EBX = ECX = 0;
                EDX       = 0x00000000;
            } else
                EAX = EBX = ECX = EDX = 0;
            break;

        case CPU_CYRIX3S:
            switch (EAX) {
                case 0:
                    EAX = 1;
                    if (msr.fcr2 & (1 << 14)) {
                        EBX = msr.fcr3 >> 32;
                        ECX = msr.fcr3 & 0xffffffff;
                        EDX = msr.fcr2 >> 32;
                    } else {
                        EBX = 0x746e6543; /* CentaurHauls */
                        ECX = 0x736c7561;
                        EDX = 0x48727561;
                    }
                    break;
                case 1:
                    EAX = CPUID;
                    EBX = ECX = 0;
                    EDX       = CPUID_FPU | CPUID_TSC | CPUID_MSR | CPUID_MCE | CPUID_MMX | CPUID_MTRR;
                    if (cpu_has_feature(CPU_FEATURE_CX8))
                        EDX |= CPUID_CMPXCHG8B;
                    break;
                case 0x80000000:
                    EAX = 0x80000005;
                    break;
                case 0x80000001:
                    EAX = CPUID;
                    EDX = CPUID_FPU | CPUID_TSC | CPUID_MSR | CPUID_MCE | CPUID_MMX | CPUID_MTRR | CPUID_3DNOW;
                    if (cpu_has_feature(CPU_FEATURE_CX8))
                        EDX |= CPUID_CMPXCHG8B;
                    break;
                case 0x80000002:      /* Processor name string */
                    EAX = 0x20414956; /* VIA Samuel */
                    EBX = 0x756d6153;
                    ECX = 0x00006c65;
                    EDX = 0x00000000;
                    break;
                case 0x80000005:      /* Cache information */
                    EBX = 0x08800880; /* TLBs */
                    ECX = 0x40040120; /* L1 data cache */
                    EDX = 0x40020120; /* L1 instruction cache */
                    break;
                default:
                    EAX = EBX = ECX = EDX = 0;
                    break;
            }
            break;
    }
}

void
cpu_ven_reset(void)
{
    memset(&msr, 0, sizeof(msr));

    switch (cpu_s->cpu_type) {
        case CPU_K6_2P:
        case CPU_K6_3P:
        case CPU_K6_3:
        case CPU_K6_2C:
            msr.amd_psor = (cpu_s->cpu_type >= CPU_K6_3) ? 0x008cULL : 0x018cULL;
            /* FALLTHROUGH */
        case CPU_K6_2:
#if defined(DEV_BRANCH) && defined(USE_AMD_K5)
        case CPU_K5:
        case CPU_5K86:
#endif
        case CPU_K6:
            msr.amd_efer = (cpu_s->cpu_type >= CPU_K6_2C) ? 2ULL : 0ULL;
            break;

        case CPU_PENTIUMPRO:
        case CPU_PENTIUM2:
        case CPU_PENTIUM2D:
            msr.mtrr_cap = 0x00000508ULL;
            /* FALLTHROUGH */
            break;
    }
}

void
cpu_RDMSR(void)
{
    switch (cpu_s->cpu_type) {
        case CPU_IBM386SLC:
        case CPU_IBM486SLC:
        case CPU_IBM486BL:
            EAX = EDX = 0;
            switch (ECX) {
                case 0x1000:
                    EAX = msr.ibm_por & ((cpu_s->cpu_type > CPU_IBM386SLC) ? 0xffeff : 0xfeff);
                    break;

                case 0x1001:
                    EAX = msr.ibm_crcr & 0xffffffffff;
                    break;

                case 0x1002:
                    if ((cpu_s->cpu_type > CPU_IBM386SLC) && cpu_s->multi)
                        EAX = msr.ibm_por2 & 0x3f000000;
                    break;
            }
            break;

        case CPU_WINCHIP:
        case CPU_WINCHIP2:
            EAX = EDX = 0;
            switch (ECX) {
                case 0x02:
                    EAX = msr.tr1;
                    break;
                case 0x0e:
                    EAX = msr.tr12;
                    break;
                case 0x10:
                    EAX = tsc & 0xffffffff;
                    EDX = tsc >> 32;
                    break;
                case 0x11:
                    EAX = msr.cesr;
                    break;
                case 0x107:
                    EAX = msr.fcr;
                    break;
                case 0x108:
                    EAX = msr.fcr2 & 0xffffffff;
                    EDX = msr.fcr2 >> 32;
                    break;
                case 0x10a:
                    EAX = cpu_multi & 3;
                    break;
            }
            break;

        case CPU_CYRIX3S:
            EAX = EDX = 0;
            switch (ECX) {
                case 0x00:
                case 0x01:
                    break;
                case 0x10:
                    EAX = tsc & 0xffffffff;
                    EDX = tsc >> 32;
                    break;
                case 0x2a:
                    EAX = 0xc4000000;
                    EDX = 0;
                    if (cpu_dmulti == 3)
                        EAX |= ((0 << 25) | (0 << 24) | (0 << 23) | (1 << 22));
                    else if (cpu_dmulti == 3.5)
                        EAX |= ((0 << 25) | (1 << 24) | (0 << 23) | (1 << 22));
                    else if (cpu_dmulti == 4)
                        EAX |= ((0 << 25) | (0 << 24) | (1 << 23) | (0 << 22));
                    else if (cpu_dmulti == 4.5)
                        EAX |= ((0 << 25) | (1 << 24) | (1 << 23) | (0 << 22));
                    else if (cpu_dmulti == 5)
                        EAX |= 0;
                    else if (cpu_dmulti == 5.5)
                        EAX |= ((0 << 25) | (1 << 24) | (0 << 23) | (0 << 22));
                    else if (cpu_dmulti == 6)
                        EAX |= ((1 << 25) | (0 << 24) | (1 << 23) | (1 << 22));
                    else if (cpu_dmulti == 6.5)
                        EAX |= ((1 << 25) | (1 << 24) | (1 << 23) | (1 << 22));
                    else if (cpu_dmulti == 7)
                        EAX |= ((1 << 25) | (0 << 24) | (0 << 23) | (1 << 22));
                    else
                        EAX |= ((0 << 25) | (0 << 24) | (0 << 23) | (1 << 22));
                    if (cpu_busspeed >= 84000000)
                        EAX |= (1 << 19);
                    break;
                case 0x1107:
                    EAX = msr.fcr;
                    break;
                case 0x1108:
                    EAX = msr.fcr2 & 0xffffffff;
                    EDX = msr.fcr2 >> 32;
                    break;
                case 0x200:
                case 0x201:
                case 0x202:
                case 0x203:
                case 0x204:
                case 0x205:
                case 0x206:
                case 0x207:
                case 0x208:
                case 0x209:
                case 0x20a:
                case 0x20b:
                case 0x20c:
                case 0x20d:
                case 0x20e:
                case 0x20f:
                    if (ECX & 1) {
                        EAX = msr.mtrr_physmask[(ECX - 0x200) >> 1] & 0xffffffff;
                        EDX = msr.mtrr_physmask[(ECX - 0x200) >> 1] >> 32;
                    } else {
                        EAX = msr.mtrr_physbase[(ECX - 0x200) >> 1] & 0xffffffff;
                        EDX = msr.mtrr_physbase[(ECX - 0x200) >> 1] >> 32;
                    }
                    break;
                case 0x250:
                    EAX = msr.mtrr_fix64k_8000 & 0xffffffff;
                    EDX = msr.mtrr_fix64k_8000 >> 32;
                    break;
                case 0x258:
                    EAX = msr.mtrr_fix16k_8000 & 0xffffffff;
                    EDX = msr.mtrr_fix16k_8000 >> 32;
                    break;
                case 0x259:
                    EAX = msr.mtrr_fix16k_a000 & 0xffffffff;
                    EDX = msr.mtrr_fix16k_a000 >> 32;
                    break;
                case 0x268:
                case 0x269:
                case 0x26a:
                case 0x26b:
                case 0x26c:
                case 0x26d:
                case 0x26e:
                case 0x26f:
                    EAX = msr.mtrr_fix4k[ECX - 0x268] & 0xffffffff;
                    EDX = msr.mtrr_fix4k[ECX - 0x268] >> 32;
                    break;
                case 0x2ff:
                    EAX = msr.mtrr_deftype & 0xffffffff;
                    EDX = msr.mtrr_deftype >> 32;
                    break;
            }
            break;

#if defined(DEV_BRANCH) && defined(USE_AMD_K5)
        case CPU_K5:
        case CPU_5K86:
#endif
        case CPU_K6:
        case CPU_K6_2:
        case CPU_K6_2C:
        case CPU_K6_3:
        case CPU_K6_2P:
        case CPU_K6_3P:
            EAX = EDX = 0;
            switch (ECX) {
                case 0x00000000:
                case 0x00000001:
                    break;
                case 0x0000000e:
                    EAX = msr.tr12;
                    break;
                case 0x00000010:
                    EAX = tsc & 0xffffffff;
                    EDX = tsc >> 32;
                    break;
                case 0x00000083:
                    EAX = msr.ecx83 & 0xffffffff;
                    EDX = msr.ecx83 >> 32;
                    break;
                case 0xc0000080:
                    EAX = msr.amd_efer & 0xffffffff;
                    EDX = msr.amd_efer >> 32;
                    break;
                case 0xc0000081:
                    if (cpu_s->cpu_type < CPU_K6_2)
                        goto amd_k_invalid_rdmsr;

                    EAX = msr.star & 0xffffffff;
                    EDX = msr.star >> 32;
                    break;
                case 0xc0000082:
                    EAX = msr.amd_whcr & 0xffffffff;
                    EDX = msr.amd_whcr >> 32;
                    break;
                case 0xc0000085:
                    if (cpu_s->cpu_type < CPU_K6_2C)
                        goto amd_k_invalid_rdmsr;

                    EAX = msr.amd_uwccr & 0xffffffff;
                    EDX = msr.amd_uwccr >> 32;
                    break;
                case 0xc0000086:
                    if (cpu_s->cpu_type < CPU_K6_2P)
                        goto amd_k_invalid_rdmsr;

                    EAX = msr.amd_epmr & 0xffffffff;
                    EDX = msr.amd_epmr >> 32;
                    break;
                case 0xc0000087:
                    if (cpu_s->cpu_type < CPU_K6_2C)
                        goto amd_k_invalid_rdmsr;

                    EAX = msr.amd_psor & 0xffffffff;
                    EDX = msr.amd_psor >> 32;
                    break;
                case 0xc0000088:
                    if (cpu_s->cpu_type < CPU_K6_2C)
                        goto amd_k_invalid_rdmsr;

                    EAX = msr.amd_pfir & 0xffffffff;
                    EDX = msr.amd_pfir >> 32;
                    break;
                case 0xc0000089:
                    if (cpu_s->cpu_type < CPU_K6_3)
                        goto amd_k_invalid_rdmsr;

                    EAX = msr.amd_l2aar & 0xffffffff;
                    EDX = msr.amd_l2aar >> 32;
                    break;
                default:
amd_k_invalid_rdmsr:
                    x86gpf(NULL, 0);
                    break;
            }
            break;

        case CPU_P24T:
        case CPU_PENTIUM:
        case CPU_PENTIUMMMX:
#if defined(DEV_BRANCH) && defined(USE_CYRIX_6X86)
        case CPU_Cx6x86:
        case CPU_Cx6x86L:
        case CPU_CxGX1:
        case CPU_Cx6x86MX:
            if (cpu_s->cpu_type < CPU_Cx6x86)
#endif
                EAX = EDX = 0;
            switch (ECX) {
                case 0x00:
                case 0x01:
                    break;
                case 0x10:
                    EAX = tsc & 0xffffffff;
                    EDX = tsc >> 32;
                    break;
            }
            cpu_log("RDMSR: ECX = %08X, val = %08X%08X\n", ECX, EDX, EAX);
            break;

        case CPU_PENTIUMPRO:
        case CPU_PENTIUM2:
        case CPU_PENTIUM2D:
            EAX = EDX = 0;
            switch (ECX) {
                case 0x00:
                case 0x01:
                    break;
                case 0x10:
                    EAX = tsc & 0xffffffff;
                    EDX = tsc >> 32;
                    break;
                case 0x17:
                    if (cpu_s->cpu_type != CPU_PENTIUM2D)
                        goto i686_invalid_rdmsr;

                    if (cpu_f->package == CPU_PKG_SLOT2)
                        EDX |= 0x80000;
                    else if (cpu_f->package == CPU_PKG_SOCKET370)
                        EDX |= 0x100000;
                    break;
                case 0x1B:
                    EAX = msr.apic_base & 0xffffffff;
                    EDX = msr.apic_base >> 32;
                    cpu_log("APIC_BASE read : %08X%08X\n", EDX, EAX);
                    break;
                case 0x2a:
                    EAX = 0xc4000000;
                    EDX = 0;
                    if (cpu_dmulti == 2.5)
                        EAX |= ((0 << 25) | (1 << 24) | (1 << 23) | (1 << 22));
                    else if (cpu_dmulti == 3)
                        EAX |= ((0 << 25) | (0 << 24) | (0 << 23) | (1 << 22));
                    else if (cpu_dmulti == 3.5)
                        EAX |= ((0 << 25) | (1 << 24) | (0 << 23) | (1 << 22));
                    else if (cpu_dmulti == 4)
                        EAX |= ((0 << 25) | (0 << 24) | (1 << 23) | (0 << 22));
                    else if (cpu_dmulti == 4.5)
                        EAX |= ((0 << 25) | (1 << 24) | (1 << 23) | (0 << 22));
                    else if (cpu_dmulti == 5)
                        EAX |= 0;
                    else if (cpu_dmulti == 5.5)
                        EAX |= ((0 << 25) | (1 << 24) | (0 << 23) | (0 << 22));
                    else if (cpu_dmulti == 6)
                        EAX |= ((1 << 25) | (0 << 24) | (1 << 23) | (1 << 22));
                    else if (cpu_dmulti == 6.5)
                        EAX |= ((1 << 25) | (1 << 24) | (1 << 23) | (1 << 22));
                    else if (cpu_dmulti == 7)
                        EAX |= ((1 << 25) | (0 << 24) | (0 << 23) | (1 << 22));
                    else if (cpu_dmulti == 7.5)
                        EAX |= ((1 << 25) | (1 << 24) | (0 << 23) | (1 << 22));
                    else if (cpu_dmulti == 8)
                        EAX |= ((1 << 25) | (0 << 24) | (1 << 23) | (0 << 22));
                    else
                        EAX |= ((0 << 25) | (1 << 24) | (1 << 23) | (1 << 22));
                    if (cpu_s->cpu_type != CPU_PENTIUMPRO) {
                        if (cpu_busspeed >= 84000000)
                            EAX |= (1 << 19);
                    }
                    break;
                case 0x79:
                    EAX = msr.ecx79 & 0xffffffff;
                    EDX = msr.ecx79 >> 32;
                    break;
                case 0x88:
                case 0x89:
                case 0x8a:
                case 0x8b:
                    EAX = msr.ecx8x[ECX - 0x88] & 0xffffffff;
                    EDX = msr.ecx8x[ECX - 0x88] >> 32;
                    break;
                case 0xc1:
                case 0xc2:
                case 0xc3:
                case 0xc4:
                case 0xc5:
                case 0xc6:
                case 0xc7:
                case 0xc8:
                    EAX = msr.ia32_pmc[ECX - 0xC1] & 0xffffffff;
                    EDX = msr.ia32_pmc[ECX - 0xC1] >> 32;
                    break;
                case 0xfe:
                    EAX = msr.mtrr_cap & 0xffffffff;
                    EDX = msr.mtrr_cap >> 32;
                    break;
                case 0x116:
                    EAX = msr.ecx116 & 0xffffffff;
                    EDX = msr.ecx116 >> 32;
                    break;
                case 0x118:
                case 0x119:
                case 0x11a:
                case 0x11b:
                    EAX = msr.ecx11x[ECX - 0x118] & 0xffffffff;
                    EDX = msr.ecx11x[ECX - 0x118] >> 32;
                    break;
                case 0x11e:
                    EAX = msr.ecx11e & 0xffffffff;
                    EDX = msr.ecx11e >> 32;
                    break;
                case 0x174:
                    if (cpu_s->cpu_type == CPU_PENTIUMPRO)
                        goto i686_invalid_rdmsr;

                    EAX &= 0xffff0000;
                    EAX |= msr.sysenter_cs;
                    EDX = 0x00000000;
                    break;
                case 0x175:
                    if (cpu_s->cpu_type == CPU_PENTIUMPRO)
                        goto i686_invalid_rdmsr;

                    EAX = msr.sysenter_esp;
                    EDX = 0x00000000;
                    break;
                case 0x176:
                    if (cpu_s->cpu_type == CPU_PENTIUMPRO)
                        goto i686_invalid_rdmsr;

                    EAX = msr.sysenter_eip;
                    EDX = 0x00000000;
                    break;
                case 0x179:
                    EAX = 0x00000105;
                    EDX = 0x00000000;
                    break;
                case 0x17a:
                    break;
                case 0x17b:
                    EAX = msr.mcg_ctl & 0xffffffff;
                    EDX = msr.mcg_ctl >> 32;
                    break;
                case 0x186:
                    EAX = msr.ecx186 & 0xffffffff;
                    EDX = msr.ecx186 >> 32;
                    break;
                case 0x187:
                    EAX = msr.ecx187 & 0xffffffff;
                    EDX = msr.ecx187 >> 32;
                    break;
                case 0x198:
                    EAX = msr.ecx198 & 0xffffffff;
                    EDX = msr.ecx198 >> 32;
                    break;
                case 0x19a:
                    EAX = msr.ecx19a & 0xffffffff;
                    EDX = msr.ecx19a >> 32;
                    break;
                case 0x19d:
                    EAX = msr.ecx19d & 0xffffffff;
                    EDX = msr.ecx19d >> 32;
                    break;
                case 0x1a0:
                    EAX = msr.ecx1a0 & 0xffffffff;
                    EDX = msr.ecx1a0 >> 32;
                    break;
                case 0x1e0:
                    EAX = msr.ecx1e0 & 0xffffffff;
                    EDX = msr.ecx1e0 >> 32;
                    break;
                case 0x200:
                case 0x201:
                case 0x202:
                case 0x203:
                case 0x204:
                case 0x205:
                case 0x206:
                case 0x207:
                case 0x208:
                case 0x209:
                case 0x20a:
                case 0x20b:
                case 0x20c:
                case 0x20d:
                case 0x20e:
                case 0x20f:
                    if (ECX & 1) {
                        EAX = msr.mtrr_physmask[(ECX - 0x200) >> 1] & 0xffffffff;
                        EDX = msr.mtrr_physmask[(ECX - 0x200) >> 1] >> 32;
                    } else {
                        EAX = msr.mtrr_physbase[(ECX - 0x200) >> 1] & 0xffffffff;
                        EDX = msr.mtrr_physbase[(ECX - 0x200) >> 1] >> 32;
                    }
                    break;
                case 0x250:
                    EAX = msr.mtrr_fix64k_8000 & 0xffffffff;
                    EDX = msr.mtrr_fix64k_8000 >> 32;
                    break;
                case 0x258:
                    EAX = msr.mtrr_fix16k_8000 & 0xffffffff;
                    EDX = msr.mtrr_fix16k_8000 >> 32;
                    break;
                case 0x259:
                    EAX = msr.mtrr_fix16k_a000 & 0xffffffff;
                    EDX = msr.mtrr_fix16k_a000 >> 32;
                    break;
                case 0x268:
                case 0x269:
                case 0x26a:
                case 0x26b:
                case 0x26c:
                case 0x26d:
                case 0x26e:
                case 0x26f:
                    EAX = msr.mtrr_fix4k[ECX - 0x268] & 0xffffffff;
                    EDX = msr.mtrr_fix4k[ECX - 0x268] >> 32;
                    break;
                case 0x277:
                    EAX = msr.pat & 0xffffffff;
                    EDX = msr.pat >> 32;
                    break;
                case 0x2ff:
                    EAX = msr.mtrr_deftype & 0xffffffff;
                    EDX = msr.mtrr_deftype >> 32;
                    break;
                case 0x400:
                case 0x404:
                case 0x408:
                case 0x40c:
                case 0x410:
                    EAX = msr.mca_ctl[(ECX - 0x400) >> 2] & 0xffffffff;
                    EDX = msr.mca_ctl[(ECX - 0x400) >> 2] >> 32;
                    break;
                case 0x401:
                case 0x402:
                case 0x405:
                case 0x406:
                case 0x407:
                case 0x409:
                case 0x40d:
                case 0x40e:
                case 0x411:
                case 0x412:
                    break;
                case 0x570:
                    EAX = msr.ecx570 & 0xffffffff;
                    EDX = msr.ecx570 >> 32;
                    break;
                case 0x1002ff:
                    EAX = msr.ecx1002ff & 0xffffffff;
                    EDX = msr.ecx1002ff >> 32;
                    break;
                case 0xf0f00250:
                    EAX = msr.ecxf0f00250 & 0xffffffff;
                    EDX = msr.ecxf0f00250 >> 32;
                    break;
                case 0xf0f00258:
                    EAX = msr.ecxf0f00258 & 0xffffffff;
                    EDX = msr.ecxf0f00258 >> 32;
                    break;
                case 0xf0f00259:
                    EAX = msr.ecxf0f00259 & 0xffffffff;
                    EDX = msr.ecxf0f00259 >> 32;
                    break;
                default:
i686_invalid_rdmsr:
                    cpu_log("RDMSR: Invalid MSR: %08X\n", ECX);
                    x86gpf(NULL, 0);
                    break;
            }
            break;
    }

    cpu_log("RDMSR %08X %08X%08X\n", ECX, EDX, EAX);
}

void
cpu_WRMSR(void)
{
    uint64_t temp;

    cpu_log("WRMSR %08X %08X%08X\n", ECX, EDX, EAX);

    switch (cpu_s->cpu_type) {
        case CPU_IBM386SLC:
        case CPU_IBM486BL:
        case CPU_IBM486SLC:
            switch (ECX) {
                case 0x1000:
                    msr.ibm_por           = EAX & ((cpu_s->cpu_type > CPU_IBM386SLC) ? 0xffeff : 0xfeff);
                    cpu_cache_int_enabled = (EAX & (1 << 7));
                    break;
                case 0x1001:
                    msr.ibm_crcr = EAX & 0xffffffffff;
                    break;
                case 0x1002:
                    if ((cpu_s->cpu_type > CPU_IBM386SLC) && cpu_s->multi)
                        msr.ibm_por2 = EAX & 0x3f000000;
                    break;
            }
            break;

        case CPU_WINCHIP:
        case CPU_WINCHIP2:
            switch (ECX) {
                case 0x02:
                    msr.tr1 = EAX & 2;
                    break;
                case 0x0e:
                    msr.tr12 = EAX & 0x228;
                    break;
                case 0x10:
                    tsc = EAX | ((uint64_t) EDX << 32);
                    break;
                case 0x11:
                    msr.cesr = EAX & 0xff00ff;
                    break;
                case 0x107:
                    msr.fcr = EAX;
                    if (EAX & (1 << 9))
                        cpu_features |= CPU_FEATURE_MMX;
                    else
                        cpu_features &= ~CPU_FEATURE_MMX;
                    if (EAX & (1 << 1))
                        cpu_features |= CPU_FEATURE_CX8;
                    else
                        cpu_features &= ~CPU_FEATURE_CX8;
                    if ((EAX & (1 << 20)) && cpu_s->cpu_type >= CPU_WINCHIP2)
                        cpu_features |= CPU_FEATURE_3DNOW;
                    else
                        cpu_features &= ~CPU_FEATURE_3DNOW;
                    if (EAX & (1 << 29))
                        CPUID = 0;
                    else
                        CPUID = cpu_s->cpuid_model;
                    break;
                case 0x108:
                    msr.fcr2 = EAX | ((uint64_t) EDX << 32);
                    break;
                case 0x109:
                    msr.fcr3 = EAX | ((uint64_t) EDX << 32);
                    break;
            }
            break;

        case CPU_CYRIX3S:
            switch (ECX) {
                case 0x00:
                case 0x01:
                    break;
                case 0x10:
                    tsc = EAX | ((uint64_t) EDX << 32);
                    break;
                case 0x1107:
                    msr.fcr = EAX;
                    if (EAX & (1 << 1))
                        cpu_features |= CPU_FEATURE_CX8;
                    else
                        cpu_features &= ~CPU_FEATURE_CX8;
                    break;
                case 0x1108:
                    msr.fcr2 = EAX | ((uint64_t) EDX << 32);
                    break;
                case 0x1109:
                    msr.fcr3 = EAX | ((uint64_t) EDX << 32);
                    break;
                case 0x200:
                case 0x201:
                case 0x202:
                case 0x203:
                case 0x204:
                case 0x205:
                case 0x206:
                case 0x207:
                case 0x208:
                case 0x209:
                case 0x20a:
                case 0x20b:
                case 0x20c:
                case 0x20d:
                case 0x20e:
                case 0x20f:
                    if (ECX & 1)
                        msr.mtrr_physmask[(ECX - 0x200) >> 1] = EAX | ((uint64_t) EDX << 32);
                    else
                        msr.mtrr_physbase[(ECX - 0x200) >> 1] = EAX | ((uint64_t) EDX << 32);
                    break;
                case 0x250:
                    msr.mtrr_fix64k_8000 = EAX | ((uint64_t) EDX << 32);
                    break;
                case 0x258:
                    msr.mtrr_fix16k_8000 = EAX | ((uint64_t) EDX << 32);
                    break;
                case 0x259:
                    msr.mtrr_fix16k_a000 = EAX | ((uint64_t) EDX << 32);
                    break;
                case 0x268:
                case 0x269:
                case 0x26A:
                case 0x26B:
                case 0x26C:
                case 0x26D:
                case 0x26E:
                case 0x26F:
                    msr.mtrr_fix4k[ECX - 0x268] = EAX | ((uint64_t) EDX << 32);
                    break;
                case 0x2ff:
                    msr.mtrr_deftype = EAX | ((uint64_t) EDX << 32);
                    break;
            }
            break;

#if defined(DEV_BRANCH) && defined(USE_AMD_K5)
        case CPU_K5:
        case CPU_5K86:
#endif
        case CPU_K6:
        case CPU_K6_2:
        case CPU_K6_2C:
        case CPU_K6_3:
        case CPU_K6_2P:
        case CPU_K6_3P:
            switch (ECX) {
                case 0x00:
                case 0x01:
                    break;
                case 0x0e:
                    msr.tr12 = EAX & 0x228;
                    break;
                case 0x10:
                    tsc = EAX | ((uint64_t) EDX << 32);
                    break;
                case 0x83:
                    msr.ecx83 = EAX | ((uint64_t) EDX << 32);
                    break;
                case 0xc0000080:
                    temp = EAX | ((uint64_t) EDX << 32);
                    if (temp & ~1ULL)
                        x86gpf(NULL, 0);
                    else
                        msr.amd_efer = temp;
                    break;
                case 0xc0000081:
                    if (cpu_s->cpu_type < CPU_K6_2)
                        goto amd_k_invalid_wrmsr;

                    msr.star = EAX | ((uint64_t) EDX << 32);
                    break;
                case 0xc0000082:
                    msr.amd_whcr = EAX | ((uint64_t) EDX << 32);
                    break;
                case 0xc0000085:
                    if (cpu_s->cpu_type < CPU_K6_2C)
                        goto amd_k_invalid_wrmsr;

                    msr.amd_uwccr = EAX | ((uint64_t) EDX << 32);
                    break;
                case 0xc0000086:
                    if (cpu_s->cpu_type < CPU_K6_2P)
                        goto amd_k_invalid_wrmsr;

                    msr.amd_epmr = EAX | ((uint64_t) EDX << 32);
                    break;
                case 0xc0000087:
                    if (cpu_s->cpu_type < CPU_K6_2C)
                        goto amd_k_invalid_wrmsr;

                    msr.amd_psor = EAX | ((uint64_t) EDX << 32);
                    break;
                case 0xc0000088:
                    if (cpu_s->cpu_type < CPU_K6_2C)
                        goto amd_k_invalid_wrmsr;

                    msr.amd_pfir = EAX | ((uint64_t) EDX << 32);
                    break;
                case 0xc0000089:
                    if (cpu_s->cpu_type < CPU_K6_3)
                        goto amd_k_invalid_wrmsr;

                    msr.amd_l2aar = EAX | ((uint64_t) EDX << 32);
                    break;
                default:
amd_k_invalid_wrmsr:
                    x86gpf(NULL, 0);
                    break;
            }
            break;

        case CPU_P24T:
        case CPU_PENTIUM:
        case CPU_PENTIUMMMX:
#if defined(DEV_BRANCH) && defined(USE_CYRIX_6X86)
        case CPU_Cx6x86:
        case CPU_Cx6x86L:
        case CPU_CxGX1:
        case CPU_Cx6x86MX:
#endif
            cpu_log("WRMSR: ECX = %08X, val = %08X%08X\n", ECX, EDX, EAX);
            switch (ECX) {
                case 0x00:
                case 0x01:
                    break;
                case 0x10:
                    tsc = EAX | ((uint64_t) EDX << 32);
                    break;
                case 0x8b:
#if defined(DEV_BRANCH) && defined(USE_CYRIX_6X86)
                    if (cpu_s->cpu_type < CPU_Cx6x86) {
#endif
                        cpu_log("WRMSR: Invalid MSR: 0x8B\n");
                        x86gpf(NULL, 0); /* Needed for Vista to correctly break on Pentium */
#if defined(DEV_BRANCH) && defined(USE_CYRIX_6X86)
                    }
#endif
                    break;
            }
            break;

        case CPU_PENTIUMPRO:
        case CPU_PENTIUM2:
        case CPU_PENTIUM2D:
            switch (ECX) {
                case 0x00:
                case 0x01:
                    if (EAX || EDX)
                        x86gpf(NULL, 0);
                    break;
                case 0x10:
                    tsc = EAX | ((uint64_t) EDX << 32);
                    break;
                case 0x1b:
                    cpu_log("APIC_BASE write: %08X%08X\n", EDX, EAX);
                    // msr.apic_base = EAX | ((uint64_t)EDX << 32);
                    break;
                case 0x2a:
                    break;
                case 0x79:
                    msr.ecx79 = EAX | ((uint64_t) EDX << 32);
                    break;
                case 0x88:
                case 0x89:
                case 0x8a:
                case 0x8b:
                    msr.ecx8x[ECX - 0x88] = EAX | ((uint64_t) EDX << 32);
                    break;
                case 0xc1:
                case 0xc2:
                case 0xc3:
                case 0xc4:
                case 0xc5:
                case 0xc6:
                case 0xc7:
                case 0xc8:
                    msr.ia32_pmc[ECX - 0xC1] = EAX | ((uint64_t) EDX << 32);
                    break;
                case 0xfe:
                    msr.mtrr_cap = EAX | ((uint64_t) EDX << 32);
                    break;
                case 0x116:
                    msr.ecx116 = EAX | ((uint64_t) EDX << 32);
                    break;
                case 0x118:
                case 0x119:
                case 0x11a:
                case 0x11b:
                    msr.ecx11x[ECX - 0x118] = EAX | ((uint64_t) EDX << 32);
                    break;
                case 0x11e:
                    msr.ecx11e = EAX | ((uint64_t) EDX << 32);
                    break;
                case 0x174:
                    if (cpu_s->cpu_type == CPU_PENTIUMPRO)
                        goto i686_invalid_wrmsr;

                    msr.sysenter_cs = EAX & 0xFFFF;
                    break;
                case 0x175:
                    if (cpu_s->cpu_type == CPU_PENTIUMPRO)
                        goto i686_invalid_wrmsr;

                    msr.sysenter_esp = EAX;
                    break;
                case 0x176:
                    if (cpu_s->cpu_type == CPU_PENTIUMPRO)
                        goto i686_invalid_wrmsr;

                    msr.sysenter_eip = EAX;
                    break;
                case 0x179:
                    break;
                case 0x17a:
                    if (EAX || EDX)
                        x86gpf(NULL, 0);
                    break;
                case 0x17b:
                    msr.mcg_ctl = EAX | ((uint64_t) EDX << 32);
                    break;
                case 0x186:
                    msr.ecx186 = EAX | ((uint64_t) EDX << 32);
                    break;
                case 0x187:
                    msr.ecx187 = EAX | ((uint64_t) EDX << 32);
                    break;
                case 0x198:
                    msr.ecx198 = EAX | ((uint64_t)EDX << 32);
                    break;
                case 0x19a:
                    msr.ecx19a = EAX | ((uint64_t)EDX << 32);
                    break;
                case 0x19d:
                    msr.ecx19d = EAX | ((uint64_t)EDX << 32);
                    break;
                case 0x1a0:
                    msr.ecx1a0 = EAX | ((uint64_t)EDX << 32);
                    break;
                case 0x1e0:
                    msr.ecx1e0 = EAX | ((uint64_t) EDX << 32);
                    break;
                case 0x200:
                case 0x201:
                case 0x202:
                case 0x203:
                case 0x204:
                case 0x205:
                case 0x206:
                case 0x207:
                case 0x208:
                case 0x209:
                case 0x20a:
                case 0x20b:
                case 0x20c:
                case 0x20d:
                case 0x20e:
                case 0x20f:
                    if (ECX & 1)
                        msr.mtrr_physmask[(ECX - 0x200) >> 1] = EAX | ((uint64_t) EDX << 32);
                    else
                        msr.mtrr_physbase[(ECX - 0x200) >> 1] = EAX | ((uint64_t) EDX << 32);
                    break;
                case 0x250:
                    msr.mtrr_fix64k_8000 = EAX | ((uint64_t) EDX << 32);
                    break;
                case 0x258:
                    msr.mtrr_fix16k_8000 = EAX | ((uint64_t) EDX << 32);
                    break;
                case 0x259:
                    msr.mtrr_fix16k_a000 = EAX | ((uint64_t) EDX << 32);
                    break;
                case 0x268:
                case 0x269:
                case 0x26a:
                case 0x26b:
                case 0x26c:
                case 0x26d:
                case 0x26e:
                case 0x26f:
                    msr.mtrr_fix4k[ECX - 0x268] = EAX | ((uint64_t) EDX << 32);
                    break;
                case 0x277:
                    msr.pat = EAX | ((uint64_t) EDX << 32);
                    break;
                case 0x2ff:
                    msr.mtrr_deftype = EAX | ((uint64_t) EDX << 32);
                    break;
                case 0x400:
                case 0x404:
                case 0x408:
                case 0x40c:
                case 0x410:
                    msr.mca_ctl[(ECX - 0x400) >> 2] = EAX | ((uint64_t) EDX << 32);
                    break;
                case 0x401:
                case 0x402:
                case 0x405:
                case 0x406:
                case 0x407:
                case 0x409:
                case 0x40d:
                case 0x40e:
                case 0x411:
                case 0x412:
                    if (EAX || EDX)
                        x86gpf(NULL, 0);
                    break;
                case 0x570:
                    msr.ecx570 = EAX | ((uint64_t) EDX << 32);
                    break;
                case 0x1002ff:
                    msr.ecx1002ff = EAX | ((uint64_t) EDX << 32);
                    break;
                case 0xf0f00250:
                    msr.ecxf0f00250 = EAX | ((uint64_t) EDX << 32);
                    break;
                case 0xf0f00258:
                    msr.ecxf0f00258 = EAX | ((uint64_t) EDX << 32);
                    break;
                case 0xf0f00259:
                    msr.ecxf0f00259 = EAX | ((uint64_t) EDX << 32);
                    break;
                default:
i686_invalid_wrmsr:
                    cpu_log("WRMSR: Invalid MSR: %08X\n", ECX);
                    x86gpf(NULL, 0);
                    break;
            }
            break;
    }
}

static void
cpu_write(uint16_t addr, uint8_t val, void *priv)
{
    if (addr == 0xf0) {
        /* Writes to F0 clear FPU error and deassert the interrupt. */
        if (is286)
            picintc(1 << 13);
        else
            nmi = 0;
        return;
    } else if (addr >= 0xf1)
        return; /* FPU stuff */

    if (!(addr & 1))
        cyrix_addr = val;
    else
        switch (cyrix_addr) {
            case 0xc0: /* CCR0 */
                ccr0 = val;
                break;
            case 0xc1: /* CCR1 */
                if ((ccr3 & CCR3_SMI_LOCK) && !in_smm)
                    val = (val & ~(CCR1_USE_SMI | CCR1_SMAC | CCR1_SM3)) | (ccr1 & (CCR1_USE_SMI | CCR1_SMAC | CCR1_SM3));
                ccr1 = val;
                break;
            case 0xc2: /* CCR2 */
                ccr2 = val;
                break;
            case 0xc3: /* CCR3 */
                if ((ccr3 & CCR3_SMI_LOCK) && !in_smm)
                    val = (val & ~(CCR3_NMI_EN)) | (ccr3 & CCR3_NMI_EN) | CCR3_SMI_LOCK;
                ccr3 = val;
                break;
            case 0xcd:
                if (!(ccr3 & CCR3_SMI_LOCK) || in_smm) {
                    cyrix.arr[3].base = (cyrix.arr[3].base & ~0xff000000) | (val << 24);
                    cyrix.smhr &= ~SMHR_VALID;
                }
                break;
            case 0xce:
                if (!(ccr3 & CCR3_SMI_LOCK) || in_smm) {
                    cyrix.arr[3].base = (cyrix.arr[3].base & ~0x00ff0000) | (val << 16);
                    cyrix.smhr &= ~SMHR_VALID;
                }
                break;
            case 0xcf:
                if (!(ccr3 & CCR3_SMI_LOCK) || in_smm) {
                    cyrix.arr[3].base = (cyrix.arr[3].base & ~0x0000f000) | ((val & 0xf0) << 8);
                    if ((val & 0xf) == 0xf)
                        cyrix.arr[3].size = 1ull << 32; /* 4 GB */
                    else if (val & 0xf)
                        cyrix.arr[3].size = 2048 << (val & 0xf);
                    else
                        cyrix.arr[3].size = 0; /* Disabled */
                    cyrix.smhr &= ~SMHR_VALID;
                }
                break;

            case 0xe8: /* CCR4 */
                if ((ccr3 & 0xf0) == 0x10) {
                    ccr4 = val;
#if defined(DEV_BRANCH) && defined(USE_CYRIX_6X86)
                    if (cpu_s->cpu_type >= CPU_Cx6x86) {
                        if (val & 0x80)
                            CPUID = cpu_s->cpuid_model;
                        else
                            CPUID = 0;
                    }
#endif
                }
                break;
            case 0xe9: /* CCR5 */
                if ((ccr3 & 0xf0) == 0x10)
                    ccr5 = val;
                break;
            case 0xea: /* CCR6 */
                if ((ccr3 & 0xf0) == 0x10)
                    ccr6 = val;
                break;
        }
}

static uint8_t
cpu_read(uint16_t addr, void *priv)
{
    if (addr == 0xf007)
        return 0x7f;

    if (addr >= 0xf0)
        return 0xff; /* FPU stuff */

    if (addr & 1) {
        switch (cyrix_addr) {
            case 0xc0:
                return ccr0;
            case 0xc1:
                return ccr1;
            case 0xc2:
                return ccr2;
            case 0xc3:
                return ccr3;
            case 0xe8:
                return ((ccr3 & 0xf0) == 0x10) ? ccr4 : 0xff;
            case 0xe9:
                return ((ccr3 & 0xf0) == 0x10) ? ccr5 : 0xff;
            case 0xea:
                return ((ccr3 & 0xf0) == 0x10) ? ccr6 : 0xff;
            case 0xfe:
                return cpu_s->cyrix_id & 0xff;
            case 0xff:
                return cpu_s->cyrix_id >> 8;
        }

        if ((cyrix_addr & 0xf0) == 0xc0)
            return 0xff;

        if (cyrix_addr == 0x20 && (cpu_s->cpu_type == CPU_Cx5x86))
            return 0xff;
    }

    return 0xff;
}

void
#ifdef USE_DYNAREC
x86_setopcodes(const OpFn *opcodes, const OpFn *opcodes_0f,
               const OpFn *dynarec_opcodes, const OpFn *dynarec_opcodes_0f)
{
    x86_opcodes            = opcodes;
    x86_opcodes_0f         = opcodes_0f;
    x86_dynarec_opcodes    = dynarec_opcodes;
    x86_dynarec_opcodes_0f = dynarec_opcodes_0f;
}
#else
x86_setopcodes(const OpFn *opcodes, const OpFn *opcodes_0f)
{
    x86_opcodes = opcodes;
    x86_opcodes_0f = opcodes_0f;
}
#endif

void
cpu_update_waitstates(void)
{
    cpu_s = (CPU *) &cpu_f->cpus[cpu_effective];

    if (is486)
        cpu_prefetch_width = 16;
    else
        cpu_prefetch_width = cpu_16bitbus ? 2 : 4;

    if (cpu_cache_int_enabled) {
        /* Disable prefetch emulation */
        cpu_prefetch_cycles = 0;
    } else if (cpu_waitstates && (cpu_s->cpu_type >= CPU_286 && cpu_s->cpu_type <= CPU_386DX)) {
        /* Waitstates override */
        cpu_prefetch_cycles = cpu_waitstates + 1;
        cpu_cycles_read     = cpu_waitstates + 1;
        cpu_cycles_read_l   = (cpu_16bitbus ? 2 : 1) * (cpu_waitstates + 1);
        cpu_cycles_write    = cpu_waitstates + 1;
        cpu_cycles_write_l  = (cpu_16bitbus ? 2 : 1) * (cpu_waitstates + 1);
    } else if (cpu_cache_ext_enabled) {
        /* Use cache timings */
        cpu_prefetch_cycles = cpu_s->cache_read_cycles;
        cpu_cycles_read     = cpu_s->cache_read_cycles;
        cpu_cycles_read_l   = (cpu_16bitbus ? 2 : 1) * cpu_s->cache_read_cycles;
        cpu_cycles_write    = cpu_s->cache_write_cycles;
        cpu_cycles_write_l  = (cpu_16bitbus ? 2 : 1) * cpu_s->cache_write_cycles;
    } else {
        /* Use memory timings */
        cpu_prefetch_cycles = cpu_s->mem_read_cycles;
        cpu_cycles_read     = cpu_s->mem_read_cycles;
        cpu_cycles_read_l   = (cpu_16bitbus ? 2 : 1) * cpu_s->mem_read_cycles;
        cpu_cycles_write    = cpu_s->mem_write_cycles;
        cpu_cycles_write_l  = (cpu_16bitbus ? 2 : 1) * cpu_s->mem_write_cycles;
    }

    if (is486)
        cpu_prefetch_cycles = (cpu_prefetch_cycles * 11) / 16;

    cpu_mem_prefetch_cycles = cpu_prefetch_cycles;

    if (cpu_s->rspeed <= 8000000)
        cpu_rom_prefetch_cycles = cpu_mem_prefetch_cycles;
}<|MERGE_RESOLUTION|>--- conflicted
+++ resolved
@@ -1,24 +1,5 @@
 /*
  * 86Box    A hypervisor and IBM PC system emulator that specializes in
-<<<<<<< HEAD
- *        running old operating systems and software designed for IBM
- *        PC systems and compatibles from 1981 through fairly recent
- *        system designs based on the PCI bus.
- *
- *        This file is part of the 86Box distribution.
- *
- *        CPU type handler.
- *
- * Authors:    Sarah Walker, <tommowalker@tommowalker.co.uk>
- *        leilei,
- *        Miran Grca, <mgrca8@gmail.com>
- *        Fred N. van Kempen, <decwiz@yahoo.com>
- *
- *        Copyright 2008-2020 Sarah Walker.
- *        Copyright 2016-2018 leilei.
- *        Copyright 2016-2020 Miran Grca.
- *        Copyright 2018-2021 Fred N. van Kempen.
-=======
  *          running old operating systems and software designed for IBM
  *          PC systems and compatibles from 1981 through fairly recent
  *          system designs based on the PCI bus.
@@ -36,7 +17,6 @@
  *          Copyright 2016-2018 leilei.
  *          Copyright 2016-2020 Miran Grca.
  *          Copyright 2018-2021 Fred N. van Kempen.
->>>>>>> 310e62e1
  */
 #include <math.h>
 #include <stdarg.h>
