/*
 * 86Box	A hypervisor and IBM PC system emulator that specializes in
 *		running old operating systems and software designed for IBM
 *		PC systems and compatibles from 1981 through fairly recent
 *		system designs based on the PCI bus.
 *
 *		This file is part of the 86Box distribution.
 *
 *		CPU type handler.
 *
 * Authors:	Sarah Walker, <tommowalker@tommowalker.co.uk>
 *		leilei,
 *		Miran Grca, <mgrca8@gmail.com>
 *		Fred N. van Kempen, <decwiz@yahoo.com>
 *
 *		Copyright 2008-2018 Sarah Walker.
 *		Copyright 2016-2018 leilei.
 *		Copyright 2016-2018 Miran Grca.
 *		Copyright 2018 Fred N. van Kempen.
 */
#include <math.h>
#include <stdarg.h>
#include <stdio.h>
#include <stdint.h>
#include <string.h>
#include <wchar.h>

#define HAVE_STDARG_H
#include <86box/86box.h>
#include "cpu.h"
#include <86box/device.h>
#include <86box/machine.h>
#include <86box/io.h>
#include "x86_ops.h"
#include <86box/mem.h>
#include <86box/nmi.h>
#include <86box/pic.h>
#include <86box/pci.h>
#include <86box/gdbstub.h>
#ifdef USE_DYNAREC
#    include "codegen.h"
#endif
#include "x87_timings.h"

#define CCR1_USE_SMI  (1 << 1)
#define CCR1_SMAC     (1 << 2)
#define CCR1_SM3      (1 << 7)

#define CCR3_SMI_LOCK (1 << 0)
#define CCR3_NMI_EN   (1 << 1)

enum {
    CPUID_FPU       = (1 << 0),
    CPUID_VME       = (1 << 1),
    CPUID_PSE       = (1 << 3),
    CPUID_TSC       = (1 << 4),
    CPUID_MSR       = (1 << 5),
    CPUID_PAE       = (1 << 6),
    CPUID_MCE       = (1 << 7),
    CPUID_CMPXCHG8B = (1 << 8),
    CPUID_AMDSEP    = (1 << 10),
    CPUID_SEP       = (1 << 11),
    CPUID_MTRR      = (1 << 12),
    CPUID_MCA       = (1 << 14),
    CPUID_CMOV      = (1 << 15),
    CPUID_MMX       = (1 << 23),
    CPUID_FXSR      = (1 << 24)
};

/*Addition flags returned by CPUID function 0x80000001*/
#define CPUID_3DNOW (1UL << 31UL)

/* Make sure this is as low as possible. */
cpu_state_t cpu_state;

#ifdef USE_DYNAREC
const OpFn *x86_dynarec_opcodes, *x86_dynarec_opcodes_0f,
    *x86_dynarec_opcodes_d8_a16, *x86_dynarec_opcodes_d8_a32,
    *x86_dynarec_opcodes_d9_a16, *x86_dynarec_opcodes_d9_a32,
    *x86_dynarec_opcodes_da_a16, *x86_dynarec_opcodes_da_a32,
    *x86_dynarec_opcodes_db_a16, *x86_dynarec_opcodes_db_a32,
    *x86_dynarec_opcodes_dc_a16, *x86_dynarec_opcodes_dc_a32,
    *x86_dynarec_opcodes_dd_a16, *x86_dynarec_opcodes_dd_a32,
    *x86_dynarec_opcodes_de_a16, *x86_dynarec_opcodes_de_a32,
    *x86_dynarec_opcodes_df_a16, *x86_dynarec_opcodes_df_a32,
    *x86_dynarec_opcodes_REPE, *x86_dynarec_opcodes_REPNE,
    *x86_dynarec_opcodes_3DNOW;
#endif

const OpFn *x86_opcodes, *x86_opcodes_0f,
    *x86_opcodes_d8_a16, *x86_opcodes_d8_a32,
    *x86_opcodes_d9_a16, *x86_opcodes_d9_a32,
    *x86_opcodes_da_a16, *x86_opcodes_da_a32,
    *x86_opcodes_db_a16, *x86_opcodes_db_a32,
    *x86_opcodes_dc_a16, *x86_opcodes_dc_a32,
    *x86_opcodes_dd_a16, *x86_opcodes_dd_a32,
    *x86_opcodes_de_a16, *x86_opcodes_de_a32,
    *x86_opcodes_df_a16, *x86_opcodes_df_a32,
    *x86_opcodes_REPE, *x86_opcodes_REPNE,
    *x86_opcodes_3DNOW;

uint16_t cpu_fast_off_count, cpu_fast_off_val;
uint16_t temp_seg_data[4] = { 0, 0, 0, 0 };

int isa_cycles, cpu_inited,

    cpu_cycles_read, cpu_cycles_read_l, cpu_cycles_write, cpu_cycles_write_l,
    cpu_prefetch_cycles, cpu_prefetch_width, cpu_mem_prefetch_cycles, cpu_rom_prefetch_cycles,
    cpu_waitstates, cpu_cache_int_enabled, cpu_cache_ext_enabled,
    cpu_isa_speed, cpu_pci_speed, cpu_isa_pci_div, cpu_agp_speed, cpu_alt_reset,

    cpu_override, cpu_effective, cpu_multi, cpu_16bitbus, cpu_64bitbus, cpu_busspeed,
    cpu_cyrix_alignment, CPUID,

    is286, is386, is6117, is486 = 1,
                          cpu_isintel, cpu_iscyrix, hascache, isibm486, israpidcad, is_vpc,
                          is_am486, is_am486dxl, is_pentium, is_k5, is_k6, is_p6, is_cxsmm, hasfpu,

                          timing_rr, timing_mr, timing_mrl, timing_rm, timing_rml,
                          timing_mm, timing_mml, timing_bt, timing_bnt,
                          timing_int, timing_int_rm, timing_int_v86, timing_int_pm,
                          timing_int_pm_outer, timing_iret_rm, timing_iret_v86, timing_iret_pm,
                          timing_iret_pm_outer, timing_call_rm, timing_call_pm, timing_call_pm_gate,
                          timing_call_pm_gate_inner, timing_retf_rm, timing_retf_pm, timing_retf_pm_outer,
                          timing_jmp_rm, timing_jmp_pm, timing_jmp_pm_gate, timing_misaligned;
uint32_t cpu_features, cpu_fast_off_flags;

uint32_t _tr[8]      = { 0, 0, 0, 0, 0, 0, 0, 0 };
uint32_t cache_index = 0;
uint8_t  _cache[2048];

uint64_t cpu_CR4_mask, tsc = 0;
uint64_t pmc[2] = { 0, 0 };

double cpu_dmulti;

msr_t msr;

cyrix_t cyrix;

cpu_family_t *cpu_f;
CPU          *cpu_s;

uint8_t do_translate = 0, do_translate2 = 0;

<<<<<<< HEAD
void cpu_INVD(uint8_t wb)
{
	mem_invalidate_mtrr(wb);
}

static int	cyrix_addr;
=======
void (*cpu_exec)(int cycs);
>>>>>>> d8fa6ca2

static uint8_t ccr0, ccr1, ccr2, ccr3, ccr4, ccr5, ccr6;

static int cyrix_addr;

static void    cpu_write(uint16_t addr, uint8_t val, void *priv);
static uint8_t cpu_read(uint16_t addr, void *priv);

#ifdef ENABLE_CPU_LOG
int cpu_do_log = ENABLE_CPU_LOG;

void
cpu_log(const char *fmt, ...)
{
    va_list ap;

    if (cpu_do_log) {
        va_start(ap, fmt);
        pclog_ex(fmt, ap);
        va_end(ap);
    }
}
#else
#    define cpu_log(fmt, ...)
#endif

int
cpu_has_feature(int feature)
{
    return cpu_features & feature;
}

void
cpu_dynamic_switch(int new_cpu)
{
    int c;

    if (cpu_effective == new_cpu)
        return;

    c   = cpu;
    cpu = new_cpu;
    cpu_set();
    pc_speed_changed();
    cpu = c;
}

void
cpu_set_edx(void)
{
    EDX = cpu_s->edx_reset;
}

cpu_family_t *
cpu_get_family(const char *internal_name)
{
    int c = 0;

    while (cpu_families[c].package) {
        if (!strcmp(internal_name, cpu_families[c].internal_name))
            return (cpu_family_t *) &cpu_families[c];
        c++;
    }

    return NULL;
}

uint8_t
cpu_is_eligible(const cpu_family_t *cpu_family, int cpu, int machine)
{
    const machine_t *machine_s = &machines[machine];
    const CPU       *cpu_s     = &cpu_family->cpus[cpu];
    uint32_t         packages, bus_speed;
    uint8_t          i;
    double           multi;

    /* Full override. */
    if (cpu_override > 1)
        return 1;

    /* Add implicit CPU package compatibility. */
    packages = machine_s->cpu.package;
    if (packages & CPU_PKG_SOCKET3)
        packages |= CPU_PKG_SOCKET1;
    else if (packages & CPU_PKG_SLOT1)
        packages |= CPU_PKG_SOCKET370;

    /* Package type. */
    if (!(cpu_family->package & packages))
        return 0;

    /* Partial override. */
    if (cpu_override)
        return 1;

    /* Check CPU blocklist. */
    if (machine_s->cpu.block) {
        i = 0;

        while (machine_s->cpu.block[i]) {
            if (machine_s->cpu.block[i++] == cpu_s->cpu_type)
                return 0;
        }
    }

    bus_speed = cpu_s->rspeed / cpu_s->multi;

    /* Minimum bus speed with ~0.84 MHz (for 8086) tolerance. */
    if (machine_s->cpu.min_bus && (bus_speed < (machine_s->cpu.min_bus - 840907)))
        return 0;

    /* Maximum bus speed with ~0.84 MHz (for 8086) tolerance. */
    if (machine_s->cpu.max_bus && (bus_speed > (machine_s->cpu.max_bus + 840907)))
        return 0;

    /* Minimum voltage with 0.1V tolerance. */
    if (machine_s->cpu.min_voltage && (cpu_s->voltage < (machine_s->cpu.min_voltage - 100)))
        return 0;

    /* Maximum voltage with 0.1V tolerance. */
    if (machine_s->cpu.max_voltage && (cpu_s->voltage > (machine_s->cpu.max_voltage + 100)))
        return 0;

    /* Account for CPUs which use a different internal multiplier than specified by jumpers. */
    multi = cpu_s->multi;

    /* Don't care about multiplier compatibility on fixed multiplier CPUs. */
    if (cpu_s->cpu_flags & CPU_FIXED_MULTIPLIER)
        return 1;
    else if (cpu_family->package & CPU_PKG_SOCKET5_7) {
        if ((multi == 1.5) && (cpu_s->cpu_type == CPU_5K86) && (machine_s->cpu.min_multi > 1.5)) /* K5 5k86 */
            multi = 2.0;
        else if (multi == 1.75) /* K5 5k86 */
            multi = 2.5;
        else if (multi == 2.0) {
            if (cpu_s->cpu_type == CPU_5K86) /* K5 5k86 */
                multi = 3.0;
            /* K6-2+ / K6-3+ */
            else if ((cpu_s->cpu_type == CPU_K6_2P) || (cpu_s->cpu_type == CPU_K6_3P))
                multi = 2.5;
            else if (((cpu_s->cpu_type == CPU_WINCHIP) || (cpu_s->cpu_type == CPU_WINCHIP2)) && (machine_s->cpu.min_multi > 2.0)) /* WinChip (2) */
                multi = 2.5;
        } else if (multi == (7.0 / 3.0)) /* WinChip 2A - 2.33x */
            multi = 5.0;
        else if (multi == (8.0 / 3.0)) /* WinChip 2A - 2.66x */
            multi = 5.5;
        else if ((multi == 3.0) && (cpu_s->cpu_type == CPU_Cx6x86 || cpu_s->cpu_type == CPU_Cx6x86L)) /* 6x86(L) */
            multi = 1.5;
        else if (multi == (10.0 / 3.0)) /* WinChip 2A - 3.33x */
            multi = 2.0;
        else if (multi == 3.5) /* standard set by the Pentium MMX */
            multi = 1.5;
        else if (multi == 4.0) {
            /* WinChip (2) */
            if ((cpu_s->cpu_type == CPU_WINCHIP) || (cpu_s->cpu_type == CPU_WINCHIP2)) {
                if (machine_s->cpu.min_multi >= 1.5)
                    multi = 1.5;
                else if (machine_s->cpu.min_multi >= 3.5)
                    multi = 3.5;
                else if (machine_s->cpu.min_multi >= 4.5)
                    multi = 4.5;
            } else if ((cpu_s->cpu_type == CPU_Cx6x86) || (cpu_s->cpu_type == CPU_Cx6x86L)) /* 6x86(L) */
                multi = 3.0;
        } else if ((multi == 5.0) && ((cpu_s->cpu_type == CPU_WINCHIP) || (cpu_s->cpu_type == CPU_WINCHIP2)) && (machine_s->cpu.min_multi > 5.0)) /* WinChip (2) */
            multi = 5.5;
        else if (multi == 6.0) /* K6-2(+) / K6-3(+) */
            multi = 2.0;
    }

    /* Minimum multiplier, */
    if (multi < machine_s->cpu.min_multi)
        return 0;

    /* Maximum multiplier. */
    if (machine_s->cpu.max_multi && (multi > machine_s->cpu.max_multi))
        return 0;

    return 1;
}

uint8_t
cpu_family_is_eligible(const cpu_family_t *cpu_family, int machine)
{
    int c = 0;

    while (cpu_family->cpus[c].cpu_type) {
        if (cpu_is_eligible(cpu_family, c, machine))
            return 1;
        c++;
    }

    return 0;
}

void
cpu_set(void)
{
    cpu_inited = 1;

    cpu_effective = cpu;
    cpu_s         = (CPU *) &cpu_f->cpus[cpu_effective];

#ifdef USE_ACYCS
    acycs = 0;
#endif

    soft_reset_pci = 0;

    cpu_alt_reset     = 0;
    unmask_a20_in_smm = 0;

    CPUID       = cpu_s->cpuid_model;
    is8086      = (cpu_s->cpu_type > CPU_8088);
    is286       = (cpu_s->cpu_type >= CPU_286);
    is386       = (cpu_s->cpu_type >= CPU_386SX);
    israpidcad  = (cpu_s->cpu_type == CPU_RAPIDCAD);
    isibm486    = (cpu_s->cpu_type == CPU_IBM386SLC) || (cpu_s->cpu_type == CPU_IBM486SLC) || (cpu_s->cpu_type == CPU_IBM486BL);
    is486       = (cpu_s->cpu_type >= CPU_RAPIDCAD);
    is_am486    = (cpu_s->cpu_type == CPU_ENH_Am486DX);
    is_am486dxl = (cpu_s->cpu_type == CPU_Am486DXL);

    is6117 = !strcmp(cpu_f->manufacturer, "ALi");

    cpu_isintel = !strcmp(cpu_f->manufacturer, "Intel");
    cpu_iscyrix = !strcmp(cpu_f->manufacturer, "Cyrix") || !strcmp(cpu_f->manufacturer, "ST");

    /* SL-Enhanced Intel 486s have the same SMM save state table layout as Pentiums,
       and the WinChip datasheet claims those are Pentium-compatible as well. AMD Am486DXL/DXL2 also has compatible SMM, or would if not for it's different SMBase*/
    is_pentium = (cpu_isintel && (cpu_s->cpu_type >= CPU_i486SX_SLENH) && (cpu_s->cpu_type < CPU_PENTIUMPRO)) || !strcmp(cpu_f->manufacturer, "IDT") || (cpu_s->cpu_type == CPU_Am486DXL);
    is_k5      = !strcmp(cpu_f->manufacturer, "AMD") && (cpu_s->cpu_type > CPU_ENH_Am486DX) && (cpu_s->cpu_type < CPU_K6);
    is_k6      = (cpu_s->cpu_type >= CPU_K6) && !strcmp(cpu_f->manufacturer, "AMD");
    /* The Samuel 2 datasheet claims it's Celeron-compatible. */
    is_p6    = (cpu_isintel && (cpu_s->cpu_type >= CPU_PENTIUMPRO)) || !strcmp(cpu_f->manufacturer, "VIA");
    is_cxsmm = (!strcmp(cpu_f->manufacturer, "Cyrix") || !strcmp(cpu_f->manufacturer, "ST")) && (cpu_s->cpu_type >= CPU_Cx486S);

    cpu_isintel = cpu_isintel || !strcmp(cpu_f->manufacturer, "AMD");

    hasfpu   = (fpu_type != FPU_NONE);
    hascache = (cpu_s->cpu_type >= CPU_486SLC) || (cpu_s->cpu_type == CPU_IBM386SLC) || (cpu_s->cpu_type == CPU_IBM486SLC) || (cpu_s->cpu_type == CPU_IBM486BL);

    cpu_16bitbus = (cpu_s->cpu_type == CPU_286) || (cpu_s->cpu_type == CPU_386SX) || (cpu_s->cpu_type == CPU_486SLC) || (cpu_s->cpu_type == CPU_IBM386SLC) || (cpu_s->cpu_type == CPU_IBM486SLC);
    cpu_64bitbus = (cpu_s->cpu_type >= CPU_WINCHIP);

    if (cpu_s->multi)
        cpu_busspeed = cpu_s->rspeed / cpu_s->multi;
    else
        cpu_busspeed = cpu_s->rspeed;
    cpu_multi  = (int) ceil(cpu_s->multi);
    cpu_dmulti = cpu_s->multi;
    ccr0 = ccr1 = ccr2 = ccr3 = ccr4 = ccr5 = ccr6 = 0;

    cpu_update_waitstates();

    isa_cycles = cpu_s->atclk_div;

    if (cpu_s->rspeed <= 8000000)
        cpu_rom_prefetch_cycles = cpu_mem_prefetch_cycles;
    else
        cpu_rom_prefetch_cycles = cpu_s->rspeed / 1000000;

    cpu_set_isa_pci_div(0);
    cpu_set_pci_speed(0);
    cpu_set_agp_speed(0);

    io_handler(cpu_iscyrix, 0x0022, 0x0002, cpu_read, NULL, NULL, cpu_write, NULL, NULL, NULL);

    io_handler(hasfpu, 0x00f0, 0x000f, cpu_read, NULL, NULL, cpu_write, NULL, NULL, NULL);
    io_handler(hasfpu, 0xf007, 0x0001, cpu_read, NULL, NULL, cpu_write, NULL, NULL, NULL);

#ifdef USE_DYNAREC
    x86_setopcodes(ops_386, ops_386_0f, dynarec_ops_386, dynarec_ops_386_0f);
#else
    x86_setopcodes(ops_386, ops_386_0f);
#endif
    x86_opcodes_REPE  = ops_REPE;
    x86_opcodes_REPNE = ops_REPNE;
    x86_opcodes_3DNOW = ops_3DNOW;
#ifdef USE_DYNAREC
    x86_dynarec_opcodes_REPE  = dynarec_ops_REPE;
    x86_dynarec_opcodes_REPNE = dynarec_ops_REPNE;
    x86_dynarec_opcodes_3DNOW = dynarec_ops_3DNOW;
#endif

    if (hasfpu) {
#ifdef USE_DYNAREC
        x86_dynarec_opcodes_d8_a16 = dynarec_ops_fpu_d8_a16;
        x86_dynarec_opcodes_d8_a32 = dynarec_ops_fpu_d8_a32;
        x86_dynarec_opcodes_d9_a16 = dynarec_ops_fpu_d9_a16;
        x86_dynarec_opcodes_d9_a32 = dynarec_ops_fpu_d9_a32;
        x86_dynarec_opcodes_da_a16 = dynarec_ops_fpu_da_a16;
        x86_dynarec_opcodes_da_a32 = dynarec_ops_fpu_da_a32;
        x86_dynarec_opcodes_db_a16 = dynarec_ops_fpu_db_a16;
        x86_dynarec_opcodes_db_a32 = dynarec_ops_fpu_db_a32;
        x86_dynarec_opcodes_dc_a16 = dynarec_ops_fpu_dc_a16;
        x86_dynarec_opcodes_dc_a32 = dynarec_ops_fpu_dc_a32;
        x86_dynarec_opcodes_dd_a16 = dynarec_ops_fpu_dd_a16;
        x86_dynarec_opcodes_dd_a32 = dynarec_ops_fpu_dd_a32;
        x86_dynarec_opcodes_de_a16 = dynarec_ops_fpu_de_a16;
        x86_dynarec_opcodes_de_a32 = dynarec_ops_fpu_de_a32;
        x86_dynarec_opcodes_df_a16 = dynarec_ops_fpu_df_a16;
        x86_dynarec_opcodes_df_a32 = dynarec_ops_fpu_df_a32;
#endif
        x86_opcodes_d8_a16 = ops_fpu_d8_a16;
        x86_opcodes_d8_a32 = ops_fpu_d8_a32;
        x86_opcodes_d9_a16 = ops_fpu_d9_a16;
        x86_opcodes_d9_a32 = ops_fpu_d9_a32;
        x86_opcodes_da_a16 = ops_fpu_da_a16;
        x86_opcodes_da_a32 = ops_fpu_da_a32;
        x86_opcodes_db_a16 = ops_fpu_db_a16;
        x86_opcodes_db_a32 = ops_fpu_db_a32;
        x86_opcodes_dc_a16 = ops_fpu_dc_a16;
        x86_opcodes_dc_a32 = ops_fpu_dc_a32;
        x86_opcodes_dd_a16 = ops_fpu_dd_a16;
        x86_opcodes_dd_a32 = ops_fpu_dd_a32;
        x86_opcodes_de_a16 = ops_fpu_de_a16;
        x86_opcodes_de_a32 = ops_fpu_de_a32;
        x86_opcodes_df_a16 = ops_fpu_df_a16;
        x86_opcodes_df_a32 = ops_fpu_df_a32;
    } else {
#ifdef USE_DYNAREC
        x86_dynarec_opcodes_d8_a16 = dynarec_ops_nofpu_a16;
        x86_dynarec_opcodes_d8_a32 = dynarec_ops_nofpu_a32;
        x86_dynarec_opcodes_d9_a16 = dynarec_ops_nofpu_a16;
        x86_dynarec_opcodes_d9_a32 = dynarec_ops_nofpu_a32;
        x86_dynarec_opcodes_da_a16 = dynarec_ops_nofpu_a16;
        x86_dynarec_opcodes_da_a32 = dynarec_ops_nofpu_a32;
        x86_dynarec_opcodes_db_a16 = dynarec_ops_nofpu_a16;
        x86_dynarec_opcodes_db_a32 = dynarec_ops_nofpu_a32;
        x86_dynarec_opcodes_dc_a16 = dynarec_ops_nofpu_a16;
        x86_dynarec_opcodes_dc_a32 = dynarec_ops_nofpu_a32;
        x86_dynarec_opcodes_dd_a16 = dynarec_ops_nofpu_a16;
        x86_dynarec_opcodes_dd_a32 = dynarec_ops_nofpu_a32;
        x86_dynarec_opcodes_de_a16 = dynarec_ops_nofpu_a16;
        x86_dynarec_opcodes_de_a32 = dynarec_ops_nofpu_a32;
        x86_dynarec_opcodes_df_a16 = dynarec_ops_nofpu_a16;
        x86_dynarec_opcodes_df_a32 = dynarec_ops_nofpu_a32;
#endif
        x86_opcodes_d8_a16 = ops_nofpu_a16;
        x86_opcodes_d8_a32 = ops_nofpu_a32;
        x86_opcodes_d9_a16 = ops_nofpu_a16;
        x86_opcodes_d9_a32 = ops_nofpu_a32;
        x86_opcodes_da_a16 = ops_nofpu_a16;
        x86_opcodes_da_a32 = ops_nofpu_a32;
        x86_opcodes_db_a16 = ops_nofpu_a16;
        x86_opcodes_db_a32 = ops_nofpu_a32;
        x86_opcodes_dc_a16 = ops_nofpu_a16;
        x86_opcodes_dc_a32 = ops_nofpu_a32;
        x86_opcodes_dd_a16 = ops_nofpu_a16;
        x86_opcodes_dd_a32 = ops_nofpu_a32;
        x86_opcodes_de_a16 = ops_nofpu_a16;
        x86_opcodes_de_a32 = ops_nofpu_a32;
        x86_opcodes_df_a16 = ops_nofpu_a16;
        x86_opcodes_df_a32 = ops_nofpu_a32;
    }

#ifdef USE_DYNAREC
    codegen_timing_set(&codegen_timing_486);
#endif

    memset(&msr, 0, sizeof(msr));

    timing_misaligned   = 0;
    cpu_cyrix_alignment = 0;
    cpu_CR4_mask        = 0;

    switch (cpu_s->cpu_type) {
        case CPU_8088:
        case CPU_8086:
            break;

        case CPU_286:
#ifdef USE_DYNAREC
            x86_setopcodes(ops_286, ops_286_0f, dynarec_ops_286, dynarec_ops_286_0f);
#else
            x86_setopcodes(ops_286, ops_286_0f);
#endif

            if (fpu_type == FPU_287) {
#ifdef USE_DYNAREC
                x86_dynarec_opcodes_d9_a16 = dynarec_ops_fpu_287_d9_a16;
                x86_dynarec_opcodes_d9_a32 = dynarec_ops_fpu_287_d9_a32;
                x86_dynarec_opcodes_da_a16 = dynarec_ops_fpu_287_da_a16;
                x86_dynarec_opcodes_da_a32 = dynarec_ops_fpu_287_da_a32;
                x86_dynarec_opcodes_db_a16 = dynarec_ops_fpu_287_db_a16;
                x86_dynarec_opcodes_db_a32 = dynarec_ops_fpu_287_db_a32;
                x86_dynarec_opcodes_dc_a16 = dynarec_ops_fpu_287_dc_a16;
                x86_dynarec_opcodes_dc_a32 = dynarec_ops_fpu_287_dc_a32;
                x86_dynarec_opcodes_dd_a16 = dynarec_ops_fpu_287_dd_a16;
                x86_dynarec_opcodes_dd_a32 = dynarec_ops_fpu_287_dd_a32;
                x86_dynarec_opcodes_de_a16 = dynarec_ops_fpu_287_de_a16;
                x86_dynarec_opcodes_de_a32 = dynarec_ops_fpu_287_de_a32;
                x86_dynarec_opcodes_df_a16 = dynarec_ops_fpu_287_df_a16;
                x86_dynarec_opcodes_df_a32 = dynarec_ops_fpu_287_df_a32;
#endif
                x86_opcodes_d9_a16 = ops_fpu_287_d9_a16;
                x86_opcodes_d9_a32 = ops_fpu_287_d9_a32;
                x86_opcodes_da_a16 = ops_fpu_287_da_a16;
                x86_opcodes_da_a32 = ops_fpu_287_da_a32;
                x86_opcodes_db_a16 = ops_fpu_287_db_a16;
                x86_opcodes_db_a32 = ops_fpu_287_db_a32;
                x86_opcodes_dc_a16 = ops_fpu_287_dc_a16;
                x86_opcodes_dc_a32 = ops_fpu_287_dc_a32;
                x86_opcodes_dd_a16 = ops_fpu_287_dd_a16;
                x86_opcodes_dd_a32 = ops_fpu_287_dd_a32;
                x86_opcodes_de_a16 = ops_fpu_287_de_a16;
                x86_opcodes_de_a32 = ops_fpu_287_de_a32;
                x86_opcodes_df_a16 = ops_fpu_287_df_a16;
                x86_opcodes_df_a32 = ops_fpu_287_df_a32;
            }

            timing_rr  = 2;  /* register dest - register src */
            timing_rm  = 7;  /* register dest - memory src */
            timing_mr  = 7;  /* memory dest   - register src */
            timing_mm  = 7;  /* memory dest   - memory src */
            timing_rml = 9;  /* register dest - memory src long */
            timing_mrl = 11; /* memory dest   - register src long */
            timing_mml = 11; /* memory dest   - memory src */
            timing_bt  = 4;  /* branch taken */
            timing_bnt = 3;  /* branch not taken */

            timing_int                = 0;
            timing_int_rm             = 23;
            timing_int_v86            = 0;
            timing_int_pm             = 40;
            timing_int_pm_outer       = 78;
            timing_iret_rm            = 17;
            timing_iret_v86           = 0;
            timing_iret_pm            = 31;
            timing_iret_pm_outer      = 55;
            timing_call_rm            = 13;
            timing_call_pm            = 26;
            timing_call_pm_gate       = 52;
            timing_call_pm_gate_inner = 82;
            timing_retf_rm            = 15;
            timing_retf_pm            = 25;
            timing_retf_pm_outer      = 55;
            timing_jmp_rm             = 11;
            timing_jmp_pm             = 23;
            timing_jmp_pm_gate        = 38;
            break;

        case CPU_IBM486SLC:
        case CPU_IBM386SLC:
        case CPU_IBM486BL:
#ifdef USE_DYNAREC
            x86_setopcodes(ops_386, ops_ibm486_0f, dynarec_ops_386, dynarec_ops_ibm486_0f);
#else
            x86_setopcodes(ops_386, ops_ibm486_0f);
#endif
            cpu_features = CPU_FEATURE_MSR;
            /* FALLTHROUGH */
        case CPU_386SX:
        case CPU_386DX:
            if (fpu_type == FPU_287) { /* In case we get Deskpro 386 emulation */
#ifdef USE_DYNAREC
                x86_dynarec_opcodes_d9_a16 = dynarec_ops_fpu_287_d9_a16;
                x86_dynarec_opcodes_d9_a32 = dynarec_ops_fpu_287_d9_a32;
                x86_dynarec_opcodes_da_a16 = dynarec_ops_fpu_287_da_a16;
                x86_dynarec_opcodes_da_a32 = dynarec_ops_fpu_287_da_a32;
                x86_dynarec_opcodes_db_a16 = dynarec_ops_fpu_287_db_a16;
                x86_dynarec_opcodes_db_a32 = dynarec_ops_fpu_287_db_a32;
                x86_dynarec_opcodes_dc_a16 = dynarec_ops_fpu_287_dc_a16;
                x86_dynarec_opcodes_dc_a32 = dynarec_ops_fpu_287_dc_a32;
                x86_dynarec_opcodes_dd_a16 = dynarec_ops_fpu_287_dd_a16;
                x86_dynarec_opcodes_dd_a32 = dynarec_ops_fpu_287_dd_a32;
                x86_dynarec_opcodes_de_a16 = dynarec_ops_fpu_287_de_a16;
                x86_dynarec_opcodes_de_a32 = dynarec_ops_fpu_287_de_a32;
                x86_dynarec_opcodes_df_a16 = dynarec_ops_fpu_287_df_a16;
                x86_dynarec_opcodes_df_a32 = dynarec_ops_fpu_287_df_a32;
#endif
                x86_opcodes_d9_a16 = ops_fpu_287_d9_a16;
                x86_opcodes_d9_a32 = ops_fpu_287_d9_a32;
                x86_opcodes_da_a16 = ops_fpu_287_da_a16;
                x86_opcodes_da_a32 = ops_fpu_287_da_a32;
                x86_opcodes_db_a16 = ops_fpu_287_db_a16;
                x86_opcodes_db_a32 = ops_fpu_287_db_a32;
                x86_opcodes_dc_a16 = ops_fpu_287_dc_a16;
                x86_opcodes_dc_a32 = ops_fpu_287_dc_a32;
                x86_opcodes_dd_a16 = ops_fpu_287_dd_a16;
                x86_opcodes_dd_a32 = ops_fpu_287_dd_a32;
                x86_opcodes_de_a16 = ops_fpu_287_de_a16;
                x86_opcodes_de_a32 = ops_fpu_287_de_a32;
                x86_opcodes_df_a16 = ops_fpu_287_df_a16;
                x86_opcodes_df_a32 = ops_fpu_287_df_a32;
            }

            timing_rr = 2; /* register dest - register src */
            timing_rm = 6; /* register dest - memory src */
            timing_mr = 7; /* memory dest   - register src */
            timing_mm = 6; /* memory dest   - memory src */
            if (cpu_s->cpu_type >= CPU_386DX) {
                timing_rml = 6; /* register dest - memory src long */
                timing_mrl = 7; /* memory dest   - register src long */
                timing_mml = 6; /* memory dest   - memory src */
            } else {
                timing_rml = 8;  /* register dest - memory src long */
                timing_mrl = 11; /* memory dest   - register src long */
                timing_mml = 10; /* memory dest   - memory src */
            }
            timing_bt  = 4; /* branch taken */
            timing_bnt = 3; /* branch not taken */

            timing_int                = 0;
            timing_int_rm             = 37;
            timing_int_v86            = 59;
            timing_int_pm             = 99;
            timing_int_pm_outer       = 119;
            timing_iret_rm            = 22;
            timing_iret_v86           = 60;
            timing_iret_pm            = 38;
            timing_iret_pm_outer      = 82;
            timing_call_rm            = 17;
            timing_call_pm            = 34;
            timing_call_pm_gate       = 52;
            timing_call_pm_gate_inner = 86;
            timing_retf_rm            = 18;
            timing_retf_pm            = 32;
            timing_retf_pm_outer      = 68;
            timing_jmp_rm             = 12;
            timing_jmp_pm             = 27;
            timing_jmp_pm_gate        = 45;
            break;

        case CPU_486SLC:
#ifdef USE_DYNAREC
            x86_setopcodes(ops_386, ops_486_0f, dynarec_ops_386, dynarec_ops_486_0f);
#else
            x86_setopcodes(ops_386, ops_486_0f);
#endif

            timing_rr  = 1; /* register dest - register src */
            timing_rm  = 3; /* register dest - memory src */
            timing_mr  = 5; /* memory dest   - register src */
            timing_mm  = 3;
            timing_rml = 5; /* register dest - memory src long */
            timing_mrl = 7; /* memory dest   - register src long */
            timing_mml = 7;
            timing_bt  = 5; /* branch taken */
            timing_bnt = 1; /* branch not taken */

            timing_int                = 4; /* unknown */
            timing_int_rm             = 14;
            timing_int_v86            = 82;
            timing_int_pm             = 49;
            timing_int_pm_outer       = 77;
            timing_iret_rm            = 14;
            timing_iret_v86           = 66;
            timing_iret_pm            = 31;
            timing_iret_pm_outer      = 66;
            timing_call_rm            = 12;
            timing_call_pm            = 30;
            timing_call_pm_gate       = 41;
            timing_call_pm_gate_inner = 83;
            timing_retf_rm            = 13;
            timing_retf_pm            = 26;
            timing_retf_pm_outer      = 61;
            timing_jmp_rm             = 9;
            timing_jmp_pm             = 26;
            timing_jmp_pm_gate        = 37;
            timing_misaligned         = 3;
            break;

        case CPU_486DLC:
#ifdef USE_DYNAREC
            x86_setopcodes(ops_386, ops_486_0f, dynarec_ops_386, dynarec_ops_486_0f);
#else
            x86_setopcodes(ops_386, ops_486_0f);
#endif

            timing_rr  = 1; /* register dest - register src */
            timing_rm  = 3; /* register dest - memory src */
            timing_mr  = 3; /* memory dest   - register src */
            timing_mm  = 3;
            timing_rml = 3; /* register dest - memory src long */
            timing_mrl = 3; /* memory dest   - register src long */
            timing_mml = 3;
            timing_bt  = 5; /* branch taken */
            timing_bnt = 1; /* branch not taken */

            timing_int                = 4; /* unknown */
            timing_int_rm             = 14;
            timing_int_v86            = 82;
            timing_int_pm             = 49;
            timing_int_pm_outer       = 77;
            timing_iret_rm            = 14;
            timing_iret_v86           = 66;
            timing_iret_pm            = 31;
            timing_iret_pm_outer      = 66;
            timing_call_rm            = 12;
            timing_call_pm            = 30;
            timing_call_pm_gate       = 41;
            timing_call_pm_gate_inner = 83;
            timing_retf_rm            = 13;
            timing_retf_pm            = 26;
            timing_retf_pm_outer      = 61;
            timing_jmp_rm             = 9;
            timing_jmp_pm             = 26;
            timing_jmp_pm_gate        = 37;

            timing_misaligned = 3;
            break;

        case CPU_i486SX_SLENH:
        case CPU_i486DX_SLENH:
            cpu_features = CPU_FEATURE_CR4 | CPU_FEATURE_VME;
            cpu_CR4_mask = CR4_VME | CR4_PVI | CR4_VME;
            /* FALLTHROUGH */
        case CPU_RAPIDCAD:
        case CPU_i486SX:
        case CPU_i486DX:
        case CPU_Am486SX:
        case CPU_Am486DX:
        case CPU_Am486DXL:
        case CPU_ENH_Am486DX:
            /*AMD timing identical to Intel*/
#ifdef USE_DYNAREC
            x86_setopcodes(ops_386, ops_486_0f, dynarec_ops_386, dynarec_ops_486_0f);
#else
            x86_setopcodes(ops_386, ops_486_0f);
#endif

            timing_rr  = 1; /* register dest - register src */
            timing_rm  = 2; /* register dest - memory src */
            timing_mr  = 3; /* memory dest   - register src */
            timing_mm  = 3;
            timing_rml = 2; /* register dest - memory src long */
            timing_mrl = 3; /* memory dest   - register src long */
            timing_mml = 3;
            timing_bt  = 2; /* branch taken */
            timing_bnt = 1; /* branch not taken */

            timing_int                = 4;
            timing_int_rm             = 26;
            timing_int_v86            = 82;
            timing_int_pm             = 44;
            timing_int_pm_outer       = 71;
            timing_iret_rm            = 15;
            timing_iret_v86           = 36; /* unknown */
            timing_iret_pm            = 20;
            timing_iret_pm_outer      = 36;
            timing_call_rm            = 18;
            timing_call_pm            = 20;
            timing_call_pm_gate       = 35;
            timing_call_pm_gate_inner = 69;
            timing_retf_rm            = 13;
            timing_retf_pm            = 17;
            timing_retf_pm_outer      = 35;
            timing_jmp_rm             = 17;
            timing_jmp_pm             = 19;
            timing_jmp_pm_gate        = 32;

            timing_misaligned = 3;
            break;

        case CPU_Cx486S:
        case CPU_Cx486DX:
        case CPU_STPC:
#ifdef USE_DYNAREC
            if (cpu_s->cpu_type == CPU_STPC)
                x86_setopcodes(ops_386, ops_stpc_0f, dynarec_ops_386, dynarec_ops_stpc_0f);
            else
                x86_setopcodes(ops_386, ops_c486_0f, dynarec_ops_386, dynarec_ops_c486_0f);
#else
            if (cpu_s->cpu_type == CPU_STPC)
                x86_setopcodes(ops_386, ops_stpc_0f);
            else
                x86_setopcodes(ops_386, ops_c486_0f);
#endif

            timing_rr  = 1; /* register dest - register src */
            timing_rm  = 3; /* register dest - memory src */
            timing_mr  = 3; /* memory dest   - register src */
            timing_mm  = 3;
            timing_rml = 3; /* register dest - memory src long */
            timing_mrl = 3; /* memory dest   - register src long */
            timing_mml = 3;
            timing_bt  = 3; /* branch taken */
            timing_bnt = 1; /* branch not taken */

            timing_int                = 4;
            timing_int_rm             = 14;
            timing_int_v86            = 82;
            timing_int_pm             = 49;
            timing_int_pm_outer       = 77;
            timing_iret_rm            = 14;
            timing_iret_v86           = 66; /* unknown */
            timing_iret_pm            = 31;
            timing_iret_pm_outer      = 66;
            timing_call_rm            = 12;
            timing_call_pm            = 30;
            timing_call_pm_gate       = 41;
            timing_call_pm_gate_inner = 83;
            timing_retf_rm            = 13;
            timing_retf_pm            = 26;
            timing_retf_pm_outer      = 61;
            timing_jmp_rm             = 9;
            timing_jmp_pm             = 26;
            timing_jmp_pm_gate        = 37;

            timing_misaligned = 3;

            if (cpu_s->cpu_type == CPU_STPC)
                cpu_features = CPU_FEATURE_RDTSC;
            break;

        case CPU_Cx5x86:
#ifdef USE_DYNAREC
            x86_setopcodes(ops_386, ops_c486_0f, dynarec_ops_386, dynarec_ops_c486_0f);
#else
            x86_setopcodes(ops_386, ops_c486_0f);
#endif

            timing_rr  = 1; /* register dest - register src */
            timing_rm  = 1; /* register dest - memory src */
            timing_mr  = 2; /* memory dest   - register src */
            timing_mm  = 2;
            timing_rml = 1; /* register dest - memory src long */
            timing_mrl = 2; /* memory dest   - register src long */
            timing_mml = 2;
            timing_bt  = 4; /* branch taken */
            timing_bnt = 1; /* branch not taken */

            timing_int                = 0;
            timing_int_rm             = 9;
            timing_int_v86            = 82; /* unknown */
            timing_int_pm             = 21;
            timing_int_pm_outer       = 32;
            timing_iret_rm            = 7;
            timing_iret_v86           = 26; /* unknown */
            timing_iret_pm            = 10;
            timing_iret_pm_outer      = 26;
            timing_call_rm            = 4;
            timing_call_pm            = 15;
            timing_call_pm_gate       = 26;
            timing_call_pm_gate_inner = 35;
            timing_retf_rm            = 4;
            timing_retf_pm            = 7;
            timing_retf_pm_outer      = 23;
            timing_jmp_rm             = 5;
            timing_jmp_pm             = 7;
            timing_jmp_pm_gate        = 17;

            timing_misaligned = 2;

            cpu_cyrix_alignment = 1;
            break;

        case CPU_WINCHIP:
        case CPU_WINCHIP2:
#ifdef USE_DYNAREC
            if (cpu_s->cpu_type == CPU_WINCHIP2)
                x86_setopcodes(ops_386, ops_winchip2_0f, dynarec_ops_386, dynarec_ops_winchip2_0f);
            else
                x86_setopcodes(ops_386, ops_winchip_0f, dynarec_ops_386, dynarec_ops_winchip_0f);
#else
            if (cpu_s->cpu_type == CPU_WINCHIP2)
                x86_setopcodes(ops_386, ops_winchip2_0f);
            else
                x86_setopcodes(ops_386, ops_winchip_0f);
#endif

            timing_rr  = 1; /* register dest - register src */
            timing_rm  = 2; /* register dest - memory src */
            timing_mr  = 2; /* memory dest   - register src */
            timing_mm  = 3;
            timing_rml = 2; /* register dest - memory src long */
            timing_mrl = 2; /* memory dest   - register src long */
            timing_mml = 3;
            timing_bt  = 2; /* branch taken */
            timing_bnt = 1; /* branch not taken */

            /*unknown*/
            timing_int_rm             = 26;
            timing_int_v86            = 82;
            timing_int_pm             = 44;
            timing_int_pm_outer       = 71;
            timing_iret_rm            = 7;
            timing_iret_v86           = 26;
            timing_iret_pm            = 10;
            timing_iret_pm_outer      = 26;
            timing_call_rm            = 4;
            timing_call_pm            = 15;
            timing_call_pm_gate       = 26;
            timing_call_pm_gate_inner = 35;
            timing_retf_rm            = 4;
            timing_retf_pm            = 7;
            timing_retf_pm_outer      = 23;
            timing_jmp_rm             = 5;
            timing_jmp_pm             = 7;
            timing_jmp_pm_gate        = 17;

            timing_misaligned = 2;

            cpu_cyrix_alignment = 1;

            cpu_features = CPU_FEATURE_RDTSC | CPU_FEATURE_MMX | CPU_FEATURE_MSR | CPU_FEATURE_CR4;
            if (cpu_s->cpu_type == CPU_WINCHIP2)
                cpu_features |= CPU_FEATURE_3DNOW;
            msr.fcr = (1 << 8) | (1 << 9) | (1 << 12) | (1 << 16) | (1 << 19) | (1 << 21);
            if (cpu_s->cpu_type == CPU_WINCHIP2)
                msr.fcr |= (1 << 18) | (1 << 20);
            cpu_CR4_mask = CR4_TSD | CR4_DE | CR4_MCE | CR4_PCE;

#ifdef USE_DYNAREC
            if (cpu_s->cpu_type == CPU_WINCHIP2)
                codegen_timing_set(&codegen_timing_winchip2);
            else
                codegen_timing_set(&codegen_timing_winchip);
#endif
            break;

        case CPU_P24T:
        case CPU_PENTIUM:
        case CPU_PENTIUMMMX:
#ifdef USE_DYNAREC
            if (cpu_s->cpu_type == CPU_PENTIUMMMX)
                x86_setopcodes(ops_386, ops_pentiummmx_0f, dynarec_ops_386, dynarec_ops_pentiummmx_0f);
            else
                x86_setopcodes(ops_386, ops_pentium_0f, dynarec_ops_386, dynarec_ops_pentium_0f);
#else
            if (cpu_s->cpu_type == CPU_PENTIUMMMX)
                x86_setopcodes(ops_386, ops_pentiummmx_0f);
            else
                x86_setopcodes(ops_386, ops_pentium_0f);
#endif

            timing_rr  = 1; /* register dest - register src */
            timing_rm  = 2; /* register dest - memory src */
            timing_mr  = 3; /* memory dest   - register src */
            timing_mm  = 3;
            timing_rml = 2; /* register dest - memory src long */
            timing_mrl = 3; /* memory dest   - register src long */
            timing_mml = 3;
            timing_bt  = 0; /* branch taken */
            if (cpu_s->cpu_type == CPU_PENTIUMMMX)
                timing_bnt = 1; /* branch not taken */
            else
                timing_bnt = 2; /* branch not taken */

            timing_int                = 6;
            timing_int_rm             = 11;
            timing_int_v86            = 54;
            timing_int_pm             = 25;
            timing_int_pm_outer       = 42;
            timing_iret_rm            = 7;
            timing_iret_v86           = 27; /* unknown */
            timing_iret_pm            = 10;
            timing_iret_pm_outer      = 27;
            timing_call_rm            = 4;
            timing_call_pm            = 4;
            timing_call_pm_gate       = 22;
            timing_call_pm_gate_inner = 44;
            timing_retf_rm            = 4;
            timing_retf_pm            = 4;
            timing_retf_pm_outer      = 23;
            timing_jmp_rm             = 3;
            timing_jmp_pm             = 3;
            timing_jmp_pm_gate        = 18;

            timing_misaligned = 3;

            cpu_features = CPU_FEATURE_RDTSC | CPU_FEATURE_MSR | CPU_FEATURE_CR4 | CPU_FEATURE_VME;
            if (cpu_s->cpu_type == CPU_PENTIUMMMX)
                cpu_features |= CPU_FEATURE_MMX;
            msr.fcr      = (1 << 8) | (1 << 9) | (1 << 12) | (1 << 16) | (1 << 19) | (1 << 21);
            cpu_CR4_mask = CR4_VME | CR4_PVI | CR4_TSD | CR4_DE | CR4_PSE | CR4_MCE | CR4_PCE;
#ifdef USE_DYNAREC
            codegen_timing_set(&codegen_timing_pentium);
#endif
            break;

#if defined(DEV_BRANCH) && defined(USE_CYRIX_6X86)
        case CPU_Cx6x86:
        case CPU_Cx6x86L:
        case CPU_CxGX1:
        case CPU_Cx6x86MX:
            if (cpu_s->cpu_type == CPU_Cx6x86MX) {
#    ifdef USE_DYNAREC
                x86_dynarec_opcodes_da_a16 = dynarec_ops_fpu_686_da_a16;
                x86_dynarec_opcodes_da_a32 = dynarec_ops_fpu_686_da_a32;
                x86_dynarec_opcodes_db_a16 = dynarec_ops_fpu_686_db_a16;
                x86_dynarec_opcodes_db_a32 = dynarec_ops_fpu_686_db_a32;
                x86_dynarec_opcodes_df_a16 = dynarec_ops_fpu_686_df_a16;
                x86_dynarec_opcodes_df_a32 = dynarec_ops_fpu_686_df_a32;
#    endif
                x86_opcodes_da_a16 = ops_fpu_686_da_a16;
                x86_opcodes_da_a32 = ops_fpu_686_da_a32;
                x86_opcodes_db_a16 = ops_fpu_686_db_a16;
                x86_opcodes_db_a32 = ops_fpu_686_db_a32;
                x86_opcodes_df_a16 = ops_fpu_686_df_a16;
                x86_opcodes_df_a32 = ops_fpu_686_df_a32;
            }

#    ifdef USE_DYNAREC
            if (cpu_s->cpu_type == CPU_Cx6x86MX)
                x86_setopcodes(ops_386, ops_c6x86mx_0f, dynarec_ops_386, dynarec_ops_c6x86mx_0f);
            else if (cpu_s->cpu_type == CPU_Cx6x86L)
                x86_setopcodes(ops_386, ops_pentium_0f, dynarec_ops_386, dynarec_ops_pentium_0f);
            else
                x86_setopcodes(ops_386, ops_c6x86mx_0f, dynarec_ops_386, dynarec_ops_c6x86mx_0f);
                // x86_setopcodes(ops_386, ops_c6x86_0f, dynarec_ops_386, dynarec_ops_c6x86_0f);
#    else
            if (cpu_s->cpu_type == CPU_Cx6x86MX)
                x86_setopcodes(ops_386, ops_c6x86mx_0f);
            else if (cpu_s->cpu_type == CPU_Cx6x86L)
                x86_setopcodes(ops_386, ops_pentium_0f);
            else
                x86_setopcodes(ops_386, ops_c6x86_0f);
#    endif

            timing_rr  = 1; /* register dest - register src */
            timing_rm  = 1; /* register dest - memory src */
            timing_mr  = 2; /* memory dest   - register src */
            timing_mm  = 2;
            timing_rml = 1; /* register dest - memory src long */
            timing_mrl = 2; /* memory dest   - register src long */
            timing_mml = 2;
            if (cpu_s->cpu_type == CPU_CxGX1) {
                timing_bt  = 4; /* branch taken */
                timing_bnt = 1; /* branch not taken */
            } else {
                timing_bt  = 0; /* branch taken */
                timing_bnt = 2; /* branch not taken */
            }

            /* Make the CxGX1 share the timings with most other Cyrix C6x86's due to the real
               ones still being unknown. */
            timing_int_rm             = 9;
            timing_int_v86            = 46;
            timing_int_pm             = 21;
            timing_int_pm_outer       = 32;
            timing_iret_rm            = 7;
            timing_iret_v86           = 26;
            timing_iret_pm            = 10;
            timing_iret_pm_outer      = 26;
            timing_call_rm            = 3;
            timing_call_pm            = 4;
            timing_call_pm_gate       = 15;
            timing_call_pm_gate_inner = 26;
            timing_retf_rm            = 4;
            timing_retf_pm            = 4;
            timing_retf_pm_outer      = 23;
            timing_jmp_rm             = 1;
            timing_jmp_pm             = 4;
            timing_jmp_pm_gate        = 14;

            timing_misaligned = 2;

            cpu_cyrix_alignment = 1;

            cpu_features = CPU_FEATURE_RDTSC;
            if (cpu_s->cpu_type >= CPU_CxGX1)
                cpu_features |= CPU_FEATURE_MSR | CPU_FEATURE_CR4;
            if (cpu_s->cpu_type == CPU_Cx6x86MX)
                cpu_features |= CPU_FEATURE_MMX;
            msr.fcr = (1 << 8) | (1 << 9) | (1 << 12) | (1 << 16) | (1 << 19) | (1 << 21);
            if (cpu_s->cpu_type >= CPU_CxGX1)
                cpu_CR4_mask = CR4_TSD | CR4_DE | CR4_PCE;

#    ifdef USE_DYNAREC
            codegen_timing_set(&codegen_timing_686);
#    endif

            if ((cpu_s->cpu_type == CPU_Cx6x86L) || (cpu_s->cpu_type == CPU_Cx6x86MX))
                ccr4 = 0x80;
            else if (CPU_Cx6x86)
                CPUID = 0; /* Disabled on powerup by default */
            break;
#endif

#if defined(DEV_BRANCH) && defined(USE_AMD_K5)
        case CPU_K5:
        case CPU_5K86:
#endif
        case CPU_K6:
        case CPU_K6_2:
        case CPU_K6_2C:
        case CPU_K6_3:
        case CPU_K6_2P:
        case CPU_K6_3P:
#ifdef USE_DYNAREC
            if (cpu_s->cpu_type >= CPU_K6_2)
                x86_setopcodes(ops_386, ops_k62_0f, dynarec_ops_386, dynarec_ops_k62_0f);
#    if defined(DEV_BRANCH) && defined(USE_AMD_K5)
            else if (cpu_s->cpu_type == CPU_K6)
                x86_setopcodes(ops_386, ops_k6_0f, dynarec_ops_386, dynarec_ops_k6_0f);
            else
                x86_setopcodes(ops_386, ops_pentiummmx_0f, dynarec_ops_386, dynarec_ops_pentiummmx_0f);
#    else
            else
                x86_setopcodes(ops_386, ops_k6_0f, dynarec_ops_386, dynarec_ops_k6_0f);
#    endif
#else
            if (cpu_s->cpu_type >= CPU_K6_2)
                x86_setopcodes(ops_386, ops_k62_0f);
#    if defined(DEV_BRANCH) && defined(USE_AMD_K5)
            else if (cpu_s->cpu_type = CPU_K6)
                x86_setopcodes(ops_386, ops_k6_0f);
            else
                x86_setopcodes(ops_386, ops_pentiummmx_0f);
#    else
            else
                x86_setopcodes(ops_386, ops_k6_0f);
#    endif
#endif

            timing_rr  = 1; /* register dest - register src */
            timing_rm  = 2; /* register dest - memory src */
            timing_mr  = 3; /* memory dest   - register src */
            timing_mm  = 3;
            timing_rml = 2; /* register dest - memory src long */
            timing_mrl = 3; /* memory dest   - register src long */
            timing_mml = 3;
            timing_bt  = 0; /* branch taken */
            timing_bnt = 1; /* branch not taken */

            timing_int                = 6;
            timing_int_rm             = 11;
            timing_int_v86            = 54;
            timing_int_pm             = 25;
            timing_int_pm_outer       = 42;
            timing_iret_rm            = 7;
            timing_iret_v86           = 27; /* unknown */
            timing_iret_pm            = 10;
            timing_iret_pm_outer      = 27;
            timing_call_rm            = 4;
            timing_call_pm            = 4;
            timing_call_pm_gate       = 22;
            timing_call_pm_gate_inner = 44;
            timing_retf_rm            = 4;
            timing_retf_pm            = 4;
            timing_retf_pm_outer      = 23;
            timing_jmp_rm             = 3;
            timing_jmp_pm             = 3;
            timing_jmp_pm_gate        = 18;

            timing_misaligned = 3;

            cpu_features = CPU_FEATURE_RDTSC | CPU_FEATURE_MSR | CPU_FEATURE_CR4 | CPU_FEATURE_VME | CPU_FEATURE_MMX;
            if (cpu_s->cpu_type >= CPU_K6_2)
                cpu_features |= CPU_FEATURE_3DNOW;
            msr.fcr = (1 << 8) | (1 << 9) | (1 << 12) | (1 << 16) | (1 << 19) | (1 << 21);
#if defined(DEV_BRANCH) && defined(USE_AMD_K5)
            cpu_CR4_mask = CR4_TSD | CR4_DE | CR4_MCE;
            if (cpu_s->cpu_type >= CPU_K6) {
                cpu_CR4_mask |= (CR4_VME | CR4_PVI | CR4_PSE);
                if (cpu_s->cpu_type <= CPU_K6)
                    cpu_CR4_mask |= CR4_PCE;
            }
#else
            cpu_CR4_mask = CR4_VME | CR4_PVI | CR4_TSD | CR4_DE | CR4_PSE | CR4_MCE;
            if (cpu_s->cpu_type == CPU_K6)
                cpu_CR4_mask |= CR4_PCE;
#endif

#ifdef USE_DYNAREC
            codegen_timing_set(&codegen_timing_k6);
#endif
            break;

        case CPU_PENTIUMPRO:
        case CPU_PENTIUM2:
        case CPU_PENTIUM2D:
#ifdef USE_DYNAREC
            /* TODO: Perhaps merge the three opcode tables with some instructions UD#'ing depending on
                     CPU type. */
            if (cpu_s->cpu_type == CPU_PENTIUM2D)
                x86_setopcodes(ops_386, ops_pentium2d_0f, dynarec_ops_386, dynarec_ops_pentium2d_0f);
            else if (cpu_s->cpu_type == CPU_PENTIUM2)
                x86_setopcodes(ops_386, ops_pentium2_0f, dynarec_ops_386, dynarec_ops_pentium2_0f);
            else
                x86_setopcodes(ops_386, ops_pentiumpro_0f, dynarec_ops_386, dynarec_ops_pentiumpro_0f);
            x86_dynarec_opcodes_da_a16 = dynarec_ops_fpu_686_da_a16;
            x86_dynarec_opcodes_da_a32 = dynarec_ops_fpu_686_da_a32;
            x86_dynarec_opcodes_db_a16 = dynarec_ops_fpu_686_db_a16;
            x86_dynarec_opcodes_db_a32 = dynarec_ops_fpu_686_db_a32;
            x86_dynarec_opcodes_df_a16 = dynarec_ops_fpu_686_df_a16;
            x86_dynarec_opcodes_df_a32 = dynarec_ops_fpu_686_df_a32;
#else
            if (cpu_s->cpu_type == CPU_PENTIUM2D)
                x86_setopcodes(ops_386, ops_pentium2d_0f);
            else
                x86_setopcodes(ops_386, ops_pentium2_0f);
#endif
            x86_opcodes_da_a16 = ops_fpu_686_da_a16;
            x86_opcodes_da_a32 = ops_fpu_686_da_a32;
            x86_opcodes_db_a16 = ops_fpu_686_db_a16;
            x86_opcodes_db_a32 = ops_fpu_686_db_a32;
            x86_opcodes_df_a16 = ops_fpu_686_df_a16;
            x86_opcodes_df_a32 = ops_fpu_686_df_a32;

            timing_rr  = 1; /* register dest - register src */
            timing_rm  = 2; /* register dest - memory src */
            timing_mr  = 3; /* memory dest   - register src */
            timing_mm  = 3;
            timing_rml = 2; /* register dest - memory src long */
            timing_mrl = 3; /* memory dest   - register src long */
            timing_mml = 3;
            timing_bt  = 0; /* branch taken */
            timing_bnt = 1; /* branch not taken */

            timing_int                = 6;
            timing_int_rm             = 11;
            timing_int_v86            = 54;
            timing_int_pm             = 25;
            timing_int_pm_outer       = 42;
            timing_iret_rm            = 7;
            timing_iret_v86           = 27; /* unknown */
            timing_iret_pm            = 10;
            timing_iret_pm_outer      = 27;
            timing_call_rm            = 4;
            timing_call_pm            = 4;
            timing_call_pm_gate       = 22;
            timing_call_pm_gate_inner = 44;
            timing_retf_rm            = 4;
            timing_retf_pm            = 4;
            timing_retf_pm_outer      = 23;
            timing_jmp_rm             = 3;
            timing_jmp_pm             = 3;
            timing_jmp_pm_gate        = 18;

            timing_misaligned = 3;

            cpu_features = CPU_FEATURE_RDTSC | CPU_FEATURE_MSR | CPU_FEATURE_CR4 | CPU_FEATURE_VME;
            if (cpu_s->cpu_type >= CPU_PENTIUM2)
                cpu_features |= CPU_FEATURE_MMX;
            msr.fcr      = (1 << 8) | (1 << 9) | (1 << 12) | (1 << 16) | (1 << 19) | (1 << 21);
            cpu_CR4_mask = CR4_VME | CR4_PVI | CR4_TSD | CR4_DE | CR4_PSE | CR4_MCE | CR4_PAE | CR4_PCE;
            if (cpu_s->cpu_type == CPU_PENTIUM2D)
                cpu_CR4_mask |= CR4_OSFXSR;

#ifdef USE_DYNAREC
            codegen_timing_set(&codegen_timing_p6);
#endif
            break;

        case CPU_CYRIX3S:
#ifdef USE_DYNAREC
            x86_setopcodes(ops_386, ops_winchip2_0f, dynarec_ops_386, dynarec_ops_winchip2_0f);
#else
            x86_setopcodes(ops_386, ops_winchip2_0f);
#endif
            timing_rr  = 1; /* register dest - register src */
            timing_rm  = 2; /* register dest - memory src */
            timing_mr  = 2; /* memory dest   - register src */
            timing_mm  = 3;
            timing_rml = 2; /* register dest - memory src long */
            timing_mrl = 2; /* memory dest   - register src long */
            timing_mml = 3;
            timing_bt  = 2; /* branch taken */
            timing_bnt = 1; /* branch not taken */

            timing_int_rm             = 26; /* unknown */
            timing_int_v86            = 82;
            timing_int_pm             = 44;
            timing_int_pm_outer       = 71;
            timing_iret_rm            = 7;
            timing_iret_v86           = 26;
            timing_iret_pm            = 10;
            timing_iret_pm_outer      = 26;
            timing_call_rm            = 4;
            timing_call_pm            = 15;
            timing_call_pm_gate       = 26;
            timing_call_pm_gate_inner = 35;
            timing_retf_rm            = 4;
            timing_retf_pm            = 7;
            timing_retf_pm_outer      = 23;
            timing_jmp_rm             = 5;
            timing_jmp_pm             = 7;
            timing_jmp_pm_gate        = 17;

            timing_misaligned = 2;

            cpu_features = CPU_FEATURE_RDTSC | CPU_FEATURE_MMX | CPU_FEATURE_MSR | CPU_FEATURE_CR4 | CPU_FEATURE_3DNOW;
            msr.fcr      = (1 << 8) | (1 << 9) | (1 << 12) | (1 << 16) | (1 << 18) | (1 << 19) | (1 << 20) | (1 << 21);
            cpu_CR4_mask = CR4_TSD | CR4_DE | CR4_MCE | CR4_PCE;

            cpu_cyrix_alignment = 1;

#ifdef USE_DYNAREC
            codegen_timing_set(&codegen_timing_winchip);
#endif
            break;

        default:
            fatal("cpu_set : unknown CPU type %i\n", cpu_s->cpu_type);
    }

    switch (fpu_type) {
        case FPU_NONE:
            break;

        case FPU_8087:
            x87_timings = x87_timings_8087;
            break;

        case FPU_287:
            x87_timings = x87_timings_287;
            break;

        case FPU_287XL:
        case FPU_387:
            x87_timings = x87_timings_387;
            break;

        case FPU_487SX:
        default:
            x87_timings     = x87_timings_486;
            x87_concurrency = x87_concurrency_486;
    }

    if (is386) {
#if defined(USE_DYNAREC) && !defined(USE_GDBSTUB)
        if (cpu_use_dynarec)
            cpu_exec = exec386_dynarec;
        else
#endif
            cpu_exec = exec386;
    } else if (cpu_s->cpu_type >= CPU_286)
        cpu_exec = exec386;
    else
        cpu_exec = execx86;
    gdbstub_cpu_init();
}

void
cpu_close(void)
{
    cpu_inited = 0;
}

void
cpu_set_isa_speed(int speed)
{
    if (speed) {
        cpu_isa_speed = speed;
        pc_speed_changed();
    } else if (cpu_busspeed >= 8000000)
        cpu_isa_speed = 8000000;
    else
        cpu_isa_speed = cpu_busspeed;

    cpu_log("cpu_set_isa_speed(%d) = %d\n", speed, cpu_isa_speed);
}

void
cpu_set_pci_speed(int speed)
{
    if (speed)
        cpu_pci_speed = speed;
    else if (cpu_busspeed < 42500000)
        cpu_pci_speed = cpu_busspeed;
    else if (cpu_busspeed < 84000000)
        cpu_pci_speed = cpu_busspeed / 2;
    else if (cpu_busspeed < 120000000)
        cpu_pci_speed = cpu_busspeed / 3;
    else
        cpu_pci_speed = cpu_busspeed / 4;

    if (cpu_isa_pci_div)
        cpu_set_isa_pci_div(cpu_isa_pci_div);
    else if (speed)
        pc_speed_changed();

    pci_burst_time    = cpu_s->rspeed / cpu_pci_speed;
    pci_nonburst_time = 4 * pci_burst_time;

    cpu_log("cpu_set_pci_speed(%d) = %d\n", speed, cpu_pci_speed);
}

void
cpu_set_isa_pci_div(int div)
{
    cpu_isa_pci_div = div;

    cpu_log("cpu_set_isa_pci_div(%d)\n", cpu_isa_pci_div);

    if (cpu_isa_pci_div)
        cpu_set_isa_speed(cpu_pci_speed / cpu_isa_pci_div);
    else
        cpu_set_isa_speed(0);
}

void
cpu_set_agp_speed(int speed)
{
    if (speed) {
        cpu_agp_speed = speed;
        pc_speed_changed();
    } else if (cpu_busspeed < 84000000)
        cpu_agp_speed = cpu_busspeed;
    else if (cpu_busspeed < 120000000)
        cpu_agp_speed = cpu_busspeed / 1.5;
    else
        cpu_agp_speed = cpu_busspeed / 2;

    agp_burst_time    = cpu_s->rspeed / cpu_agp_speed;
    agp_nonburst_time = 4 * agp_burst_time;

    cpu_log("cpu_set_agp_speed(%d) = %d\n", speed, cpu_agp_speed);
}

char *
cpu_current_pc(char *bufp)
{
    static char buff[10];

    if (bufp == NULL)
        bufp = buff;

    sprintf(bufp, "%04X:%04X", CS, cpu_state.pc);

    return (bufp);
}

void
cpu_CPUID(void)
{
    switch (cpu_s->cpu_type) {
        case CPU_i486SX_SLENH:
            if (!EAX) {
                EAX = 0x00000001;
                EBX = 0x756e6547;
                EDX = 0x49656e69;
                ECX = 0x6c65746e;
            } else if (EAX == 1) {
                EAX = CPUID;
                EBX = ECX = 0;
                EDX       = CPUID_VME;
            } else
                EAX = EBX = ECX = EDX = 0;
            break;

        case CPU_i486DX_SLENH:
            if (!EAX) {
                EAX = 0x00000001;
                EBX = 0x756e6547;
                EDX = 0x49656e69;
                ECX = 0x6c65746e;
            } else if (EAX == 1) {
                EAX = CPUID;
                EBX = ECX = 0;
                EDX       = CPUID_FPU | CPUID_VME;
            } else
                EAX = EBX = ECX = EDX = 0;
            break;

        case CPU_ENH_Am486DX:
            if (!EAX) {
                EAX = 1;
                EBX = 0x68747541;
                ECX = 0x444D4163;
                EDX = 0x69746E65;
            } else if (EAX == 1) {
                EAX = CPUID;
                EBX = ECX = 0;
                EDX       = CPUID_FPU; /*FPU*/
            } else
                EAX = EBX = ECX = EDX = 0;
            break;

        case CPU_WINCHIP:
            if (!EAX) {
                EAX = 1;
                if (msr.fcr2 & (1 << 14)) {
                    EBX = msr.fcr3 >> 32;
                    ECX = msr.fcr3 & 0xffffffff;
                    EDX = msr.fcr2 >> 32;
                } else {
                    EBX = 0x746e6543; /* CentaurHauls */
                    ECX = 0x736c7561;
                    EDX = 0x48727561;
                }
            } else if (EAX == 1) {
                EAX = 0x540;
                EBX = ECX = 0;
                EDX       = CPUID_FPU | CPUID_TSC | CPUID_MSR;
                if (cpu_has_feature(CPU_FEATURE_CX8))
                    EDX |= CPUID_CMPXCHG8B;
                if (msr.fcr & (1 << 9))
                    EDX |= CPUID_MMX;
            } else
                EAX = EBX = ECX = EDX = 0;
            break;

        case CPU_WINCHIP2:
            switch (EAX) {
                case 0:
                    EAX = 1;
                    if (msr.fcr2 & (1 << 14)) {
                        EBX = msr.fcr3 >> 32;
                        ECX = msr.fcr3 & 0xffffffff;
                        EDX = msr.fcr2 >> 32;
                    } else {
                        EBX = 0x746e6543; /* CentaurHauls */
                        ECX = 0x736c7561;
                        EDX = 0x48727561;
                    }
                    break;
                case 1:
                    EAX = CPUID;
                    EBX = ECX = 0;
                    EDX       = CPUID_FPU | CPUID_TSC | CPUID_MSR;
                    if (cpu_has_feature(CPU_FEATURE_CX8))
                        EDX |= CPUID_CMPXCHG8B;
                    if (msr.fcr & (1 << 9))
                        EDX |= CPUID_MMX;
                    break;
                case 0x80000000:
                    EAX = 0x80000005;
                    break;
                case 0x80000001:
                    EAX = CPUID;
                    EDX = CPUID_FPU | CPUID_TSC | CPUID_MSR;
                    if (cpu_has_feature(CPU_FEATURE_CX8))
                        EDX |= CPUID_CMPXCHG8B;
                    if (msr.fcr & (1 << 9))
                        EDX |= CPUID_MMX;
                    if (cpu_has_feature(CPU_FEATURE_3DNOW))
                        EDX |= CPUID_3DNOW;
                    break;

                case 0x80000002:      /* Processor name string */
                    EAX = 0x20544449; /* IDT WinChip 2-3D */
                    EBX = 0x436e6957;
                    ECX = 0x20706968;
                    EDX = 0x44332d32;
                    break;

                case 0x80000005:      /*Cache information*/
                    EBX = 0x08800880; /*TLBs*/
                    ECX = 0x20040120; /*L1 data cache*/
                    EDX = 0x20020120; /*L1 instruction cache*/
                    break;

                default:
                    EAX = EBX = ECX = EDX = 0;
                    break;
            }
            break;

        case CPU_P24T:
        case CPU_PENTIUM:
            if (!EAX) {
                EAX = 0x00000001;
                EBX = 0x756e6547;
                EDX = 0x49656e69;
                ECX = 0x6c65746e;
            } else if (EAX == 1) {
                EAX = CPUID;
                EBX = ECX = 0;
                EDX       = CPUID_FPU | CPUID_VME | CPUID_PSE | CPUID_TSC | CPUID_MSR | CPUID_MCE | CPUID_CMPXCHG8B;
            } else
                EAX = EBX = ECX = EDX = 0;
            break;

#if defined(DEV_BRANCH) && defined(USE_AMD_K5)
        case CPU_K5:
            if (!EAX) {
                EAX = 0x00000001;
                EBX = 0x68747541;
                EDX = 0x69746E65;
                ECX = 0x444D4163;
            } else if (EAX == 1) {
                EAX = CPUID;
                EBX = ECX = 0;
                EDX       = CPUID_FPU | CPUID_TSC | CPUID_MSR | CPUID_MCE | CPUID_CMPXCHG8B;
            } else
                EAX = EBX = ECX = EDX = 0;
            break;

        case CPU_5K86:
            if (!EAX) {
                EAX = 0x00000001;
                EBX = 0x68747541;
                EDX = 0x69746E65;
                ECX = 0x444D4163;
            } else if (EAX == 1) {
                EAX = CPUID;
                EBX = ECX = 0;
                EDX       = CPUID_FPU | CPUID_TSC | CPUID_MSR | CPUID_MCE | CPUID_CMPXCHG8B;
            } else if (EAX == 0x80000000) {
                EAX = 0x80000005;
                EBX = ECX = EDX = 0;
            } else if (EAX == 0x80000001) {
                EAX = CPUID;
                EBX = ECX = 0;
                EDX       = CPUID_FPU | CPUID_TSC | CPUID_MSR | CPUID_MCE | CPUID_CMPXCHG8B;
            } else if (EAX == 0x80000002) {
                EAX = 0x2D444D41;
                EBX = 0x7428354B;
                ECX = 0x5020296D;
                EDX = 0x65636F72;
            } else if (EAX == 0x80000003) {
                EAX = 0x726F7373;
                EBX = ECX = EDX = 0;
            } else if (EAX == 0x80000004)
                EAX = EBX = ECX = EDX = 0;
            else if (EAX == 0x80000005) {
                EAX = 0;
                EBX = 0x04800000;
                ECX = 0x08040120;
                EDX = 0x10040120;
            } else
                EAX = EBX = ECX = EDX = 0;
            break;
#endif

        case CPU_K6:
            if (!EAX) {
                EAX = 0x00000001;
                EBX = 0x68747541;
                EDX = 0x69746E65;
                ECX = 0x444D4163;
            } else if (EAX == 1) {
                EAX = CPUID;
                EBX = ECX = 0;
                EDX       = CPUID_FPU | CPUID_VME | CPUID_PSE | CPUID_TSC | CPUID_MSR | CPUID_MCE | CPUID_CMPXCHG8B | CPUID_MMX;
            } else if (EAX == 0x80000000) {
                EAX = 0x80000005;
                EBX = ECX = EDX = 0;
            } else if (EAX == 0x80000001) {
                EAX = CPUID + 0x100;
                EBX = ECX = 0;
                EDX       = CPUID_FPU | CPUID_VME | CPUID_PSE | CPUID_TSC | CPUID_MSR | CPUID_MCE | CPUID_CMPXCHG8B | CPUID_AMDSEP | CPUID_MMX;
            } else if (EAX == 0x80000002) {
                EAX = 0x2D444D41;
                EBX = 0x6D74364B;
                ECX = 0x202F7720;
                EDX = 0x746C756D;
            } else if (EAX == 0x80000003) {
                EAX = 0x64656D69;
                EBX = 0x65206169;
                ECX = 0x6E657478;
                EDX = 0x6E6F6973;
            } else if (EAX == 0x80000004) {
                EAX = 0x73;
                EBX = ECX = EDX = 0;
            } else if (EAX == 0x80000005) {
                EAX = 0;
                EBX = 0x02800140;
                ECX = 0x20020220;
                EDX = 0x20020220;
            } else if (EAX == 0x8FFFFFFF) {
                EAX = 0x4778654E;
                EBX = 0x72656E65;
                ECX = 0x6F697461;
                EDX = 0x444D416E;
            } else
                EAX = EBX = ECX = EDX = 0;
            break;

        case CPU_K6_2:
        case CPU_K6_2C:
            switch (EAX) {
                case 0:
                    EAX = 1;
                    EBX = 0x68747541; /* AuthenticAMD */
                    ECX = 0x444d4163;
                    EDX = 0x69746e65;
                    break;
                case 1:
                    EAX = CPUID;
                    EBX = ECX = 0;
                    EDX       = CPUID_FPU | CPUID_VME | CPUID_PSE | CPUID_TSC | CPUID_MSR | CPUID_MCE | CPUID_CMPXCHG8B | CPUID_MMX;
                    break;
                case 0x80000000:
                    EAX = 0x80000005;
                    EBX = ECX = EDX = 0;
                    break;
                case 0x80000001:
                    EAX = CPUID + 0x100;
                    EBX = ECX = 0;
                    EDX       = CPUID_FPU | CPUID_VME | CPUID_PSE | CPUID_TSC | CPUID_MSR | CPUID_MCE | CPUID_CMPXCHG8B | CPUID_AMDSEP | CPUID_MMX | CPUID_3DNOW;
                    break;
                case 0x80000002:      /* Processor name string */
                    EAX = 0x2d444d41; /* AMD-K6(tm) 3D pr */
                    EBX = 0x7428364b;
                    ECX = 0x3320296d;
                    EDX = 0x72702044;
                    break;
                case 0x80000003:      /* Processor name string */
                    EAX = 0x7365636f; /* ocessor */
                    EBX = 0x00726f73;
                    ECX = 0x00000000;
                    EDX = 0x00000000;
                    break;
                case 0x80000005: /*Cache information*/
                    EAX = 0;
                    EBX = 0x02800140; /*TLBs*/
                    ECX = 0x20020220; /*L1 data cache*/
                    EDX = 0x20020220; /*L1 instruction cache*/
                    break;
                default:
                    EAX = EBX = ECX = EDX = 0;
                    break;
            }
            break;

        case CPU_K6_3:
            switch (EAX) {
                case 0:
                    EAX = 1;
                    EBX = 0x68747541; /* AuthenticAMD */
                    ECX = 0x444d4163;
                    EDX = 0x69746e65;
                    break;
                case 1:
                    EAX = CPUID;
                    EBX = ECX = 0;
                    EDX       = CPUID_FPU | CPUID_VME | CPUID_PSE | CPUID_TSC | CPUID_MSR | CPUID_MCE | CPUID_CMPXCHG8B | CPUID_MMX;
                    break;
                case 0x80000000:
                    EAX = 0x80000006;
                    EBX = ECX = EDX = 0;
                    break;
                case 0x80000001:
                    EAX = CPUID + 0x100;
                    EBX = ECX = 0;
                    EDX       = CPUID_FPU | CPUID_VME | CPUID_PSE | CPUID_TSC | CPUID_MSR | CPUID_MCE | CPUID_CMPXCHG8B | CPUID_AMDSEP | CPUID_MMX | CPUID_3DNOW;
                    break;
                case 0x80000002:      /* Processor name string */
                    EAX = 0x2d444d41; /* AMD-K6(tm) 3D+ P */
                    EBX = 0x7428364b;
                    ECX = 0x3320296d;
                    EDX = 0x50202b44;
                    break;
                case 0x80000003:      /* Processor name string */
                    EAX = 0x65636f72; /* rocessor */
                    EBX = 0x726f7373;
                    ECX = 0x00000000;
                    EDX = 0x00000000;
                    break;
                case 0x80000005: /* Cache information */
                    EAX = 0;
                    EBX = 0x02800140; /* TLBs */
                    ECX = 0x20020220; /*L1 data cache*/
                    EDX = 0x20020220; /*L1 instruction cache*/
                    break;
                case 0x80000006: /* L2 Cache information */
                    EAX = EBX = EDX = 0;
                    ECX             = 0x01004220;
                    break;
                default:
                    EAX = EBX = ECX = EDX = 0;
                    break;
            }
            break;

        case CPU_K6_2P:
        case CPU_K6_3P:
            switch (EAX) {
                case 0:
                    EAX = 1;
                    EBX = 0x68747541; /* AuthenticAMD */
                    ECX = 0x444d4163;
                    EDX = 0x69746e65;
                    break;
                case 1:
                    EAX = CPUID;
                    EBX = ECX = 0;
                    EDX       = CPUID_FPU | CPUID_VME | CPUID_PSE | CPUID_TSC | CPUID_MSR | CPUID_MCE | CPUID_CMPXCHG8B | CPUID_MMX;
                    break;
                case 0x80000000:
                    EAX = 0x80000007;
                    EBX = ECX = EDX = 0;
                    break;
                case 0x80000001:
                    EAX = CPUID + 0x100;
                    EBX = ECX = 0;
                    EDX       = CPUID_FPU | CPUID_VME | CPUID_PSE | CPUID_TSC | CPUID_MSR | CPUID_MCE | CPUID_CMPXCHG8B | CPUID_AMDSEP | CPUID_MMX | CPUID_3DNOW;
                    break;
                case 0x80000002:      /* Processor name string */
                    EAX = 0x2d444d41; /* AMD-K6(tm)-III P */
                    EBX = 0x7428364b;
                    ECX = 0x492d296d;
                    EDX = 0x50204949;
                    break;
                case 0x80000003:      /* Processor name string */
                    EAX = 0x65636f72; /* rocessor */
                    EBX = 0x726f7373;
                    ECX = 0x00000000;
                    EDX = 0x00000000;
                    break;
                case 0x80000005: /* Cache information */
                    EAX = 0;
                    EBX = 0x02800140; /* TLBs */
                    ECX = 0x20020220; /* L1 data cache */
                    EDX = 0x20020220; /* L1 instruction cache */
                    break;
                case 0x80000006: /* L2 Cache information */
                    EAX = EBX = EDX = 0;
                    if (cpu_s->cpu_type == CPU_K6_3P)
                        ECX = 0x01004220;
                    else
                        ECX = 0x00804220;
                    break;
                case 0x80000007: /* PowerNow information */
                    EAX = EBX = ECX = 0;
                    EDX             = 7;
                    break;
                default:
                    EAX = EBX = ECX = EDX = 0;
                    break;
            }
            break;

        case CPU_PENTIUMMMX:
            if (!EAX) {
                EAX = 0x00000001;
                EBX = 0x756e6547;
                EDX = 0x49656e69;
                ECX = 0x6c65746e;
            } else if (EAX == 1) {
                EAX = CPUID;
                EBX = ECX = 0;
                EDX       = CPUID_FPU | CPUID_VME | CPUID_PSE | CPUID_TSC | CPUID_MSR | CPUID_MCE | CPUID_CMPXCHG8B | CPUID_MMX;
            } else
                EAX = EBX = ECX = EDX = 0;
            break;

#if defined(DEV_BRANCH) && defined(USE_CYRIX_6X86)
        case CPU_Cx6x86:
            if (!EAX) {
                EAX = 0x00000001;
                EBX = 0x69727943;
                EDX = 0x736e4978;
                ECX = 0x64616574;
            } else if (EAX == 1) {
                EAX = CPUID;
                EBX = ECX = 0;
                EDX       = CPUID_FPU;
            } else
                EAX = EBX = ECX = EDX = 0;
            break;

        case CPU_Cx6x86L:
            if (!EAX) {
                EAX = 0x00000001;
                EBX = 0x69727943;
                EDX = 0x736e4978;
                ECX = 0x64616574;
            } else if (EAX == 1) {
                EAX = CPUID;
                EBX = ECX = 0;
                EDX       = CPUID_FPU | CPUID_CMPXCHG8B;
            } else
                EAX = EBX = ECX = EDX = 0;
            break;

        case CPU_CxGX1:
            if (!EAX) {
                EAX = 0x00000001;
                EBX = 0x69727943;
                EDX = 0x736e4978;
                ECX = 0x64616574;
            } else if (EAX == 1) {
                EAX = CPUID;
                EBX = ECX = 0;
                EDX       = CPUID_FPU | CPUID_TSC | CPUID_MSR | CPUID_CMPXCHG8B;
            } else
                EAX = EBX = ECX = EDX = 0;
            break;

        case CPU_Cx6x86MX:
            if (!EAX) {
                EAX = 0x00000001;
                EBX = 0x69727943;
                EDX = 0x736e4978;
                ECX = 0x64616574;
            } else if (EAX == 1) {
                EAX = CPUID;
                EBX = ECX = 0;
                EDX       = CPUID_FPU | CPUID_TSC | CPUID_MSR | CPUID_CMPXCHG8B | CPUID_CMOV | CPUID_MMX;
            } else
                EAX = EBX = ECX = EDX = 0;
            break;
#endif

        case CPU_PENTIUMPRO:
            if (!EAX) {
                EAX = 0x00000002;
                EBX = 0x756e6547;
                EDX = 0x49656e69;
                ECX = 0x6c65746e;
            } else if (EAX == 1) {
                EAX = CPUID;
                EBX = ECX = 0;
                EDX       = CPUID_FPU | CPUID_VME | CPUID_PSE | CPUID_TSC | CPUID_MSR | CPUID_PAE | CPUID_MCE | CPUID_CMPXCHG8B | CPUID_MTRR | CPUID_MCA | CPUID_SEP | CPUID_CMOV;
            } else if (EAX == 2) {
                EAX = 0x00000001;
                EBX = ECX = 0;
                EDX       = 0x00000000;
            } else
                EAX = EBX = ECX = EDX = 0;
            break;

        case CPU_PENTIUM2:
            if (!EAX) {
                EAX = 0x00000002;
                EBX = 0x756e6547;
                EDX = 0x49656e69;
                ECX = 0x6c65746e;
            } else if (EAX == 1) {
                EAX = CPUID;
                EBX = ECX = 0;
                EDX       = CPUID_FPU | CPUID_VME | CPUID_PSE | CPUID_TSC | CPUID_MSR | CPUID_PAE | CPUID_MCE | CPUID_CMPXCHG8B | CPUID_MMX | CPUID_MTRR | CPUID_MCA | CPUID_SEP | CPUID_CMOV;
            } else if (EAX == 2) {
                EAX = 0x00000001;
                EBX = ECX = 0;
                EDX       = 0x00000000;
            } else
                EAX = EBX = ECX = EDX = 0;
            break;

        case CPU_PENTIUM2D:
            if (!EAX) {
                EAX = 0x00000002;
                EBX = 0x756e6547;
                EDX = 0x49656e69;
                ECX = 0x6c65746e;
            } else if (EAX == 1) {
                EAX = CPUID;
                EBX = ECX = 0;
                EDX       = CPUID_FPU | CPUID_VME | CPUID_PSE | CPUID_TSC | CPUID_MSR | CPUID_PAE | CPUID_MCE | CPUID_CMPXCHG8B | CPUID_MMX | CPUID_MTRR | CPUID_MCA | CPUID_SEP | CPUID_FXSR | CPUID_CMOV;
            } else if (EAX == 2) {
                EAX = 0x00000001;
                EBX = ECX = 0;
                EDX       = 0x00000000;
            } else
                EAX = EBX = ECX = EDX = 0;
            break;

        case CPU_CYRIX3S:
            switch (EAX) {
                case 0:
                    EAX = 1;
                    if (msr.fcr2 & (1 << 14)) {
                        EBX = msr.fcr3 >> 32;
                        ECX = msr.fcr3 & 0xffffffff;
                        EDX = msr.fcr2 >> 32;
                    } else {
                        EBX = 0x746e6543; /* CentaurHauls */
                        ECX = 0x736c7561;
                        EDX = 0x48727561;
                    }
                    break;
                case 1:
                    EAX = CPUID;
                    EBX = ECX = 0;
                    EDX       = CPUID_FPU | CPUID_TSC | CPUID_MSR | CPUID_MCE | CPUID_MMX | CPUID_MTRR;
                    if (cpu_has_feature(CPU_FEATURE_CX8))
                        EDX |= CPUID_CMPXCHG8B;
                    break;
                case 0x80000000:
                    EAX = 0x80000005;
                    break;
                case 0x80000001:
                    EAX = CPUID;
                    EDX = CPUID_FPU | CPUID_TSC | CPUID_MSR | CPUID_MCE | CPUID_MMX | CPUID_MTRR | CPUID_3DNOW;
                    if (cpu_has_feature(CPU_FEATURE_CX8))
                        EDX |= CPUID_CMPXCHG8B;
                    break;
                case 0x80000002:      /* Processor name string */
                    EAX = 0x20414956; /* VIA Samuel */
                    EBX = 0x756d6153;
                    ECX = 0x00006c65;
                    EDX = 0x00000000;
                    break;
                case 0x80000005:      /* Cache information */
                    EBX = 0x08800880; /* TLBs */
                    ECX = 0x40040120; /* L1 data cache */
                    EDX = 0x40020120; /* L1 instruction cache */
                    break;
                default:
                    EAX = EBX = ECX = EDX = 0;
                    break;
            }
            break;
    }
}

void
cpu_ven_reset(void)
{
    memset(&msr, 0, sizeof(msr));

    switch (cpu_s->cpu_type) {
        case CPU_K6_2P:
        case CPU_K6_3P:
        case CPU_K6_3:
        case CPU_K6_2C:
            msr.amd_psor = (cpu_s->cpu_type >= CPU_K6_3) ? 0x008cULL : 0x018cULL;
            /* FALLTHROUGH */
        case CPU_K6_2:
#if defined(DEV_BRANCH) && defined(USE_AMD_K5)
        case CPU_K5:
        case CPU_5K86:
#endif
        case CPU_K6:
            msr.amd_efer = (cpu_s->cpu_type >= CPU_K6_2C) ? 2ULL : 0ULL;
            break;

        case CPU_PENTIUMPRO:
        case CPU_PENTIUM2:
        case CPU_PENTIUM2D:
            msr.mtrr_cap = 0x00000508ULL;
            /* FALLTHROUGH */
            break;
    }
}

void
cpu_RDMSR(void)
{
    switch (cpu_s->cpu_type) {
        case CPU_IBM386SLC:
        case CPU_IBM486SLC:
        case CPU_IBM486BL:
            EAX = EDX = 0;
            switch (ECX) {
                case 0x1000:
                    EAX = msr.ibm_por & ((cpu_s->cpu_type > CPU_IBM386SLC) ? 0xffeff : 0xfeff);
                    break;

                case 0x1001:
                    EAX = msr.ibm_crcr & 0xffffffffff;
                    break;

                case 0x1002:
                    if ((cpu_s->cpu_type > CPU_IBM386SLC) && cpu_s->multi)
                        EAX = msr.ibm_por2 & 0x3f000000;
                    break;
            }
            break;

        case CPU_WINCHIP:
        case CPU_WINCHIP2:
            EAX = EDX = 0;
            switch (ECX) {
                case 0x02:
                    EAX = msr.tr1;
                    break;
                case 0x0e:
                    EAX = msr.tr12;
                    break;
                case 0x10:
                    EAX = tsc & 0xffffffff;
                    EDX = tsc >> 32;
                    break;
                case 0x11:
                    EAX = msr.cesr;
                    break;
                case 0x107:
                    EAX = msr.fcr;
                    break;
                case 0x108:
                    EAX = msr.fcr2 & 0xffffffff;
                    EDX = msr.fcr2 >> 32;
                    break;
                case 0x10a:
                    EAX = cpu_multi & 3;
                    break;
            }
            break;

        case CPU_CYRIX3S:
            EAX = EDX = 0;
            switch (ECX) {
                case 0x00:
                case 0x01:
                    break;
                case 0x10:
                    EAX = tsc & 0xffffffff;
                    EDX = tsc >> 32;
                    break;
                case 0x2a:
                    EAX = 0xc4000000;
                    EDX = 0;
                    if (cpu_dmulti == 3)
                        EAX |= ((0 << 25) | (0 << 24) | (0 << 23) | (1 << 22));
                    else if (cpu_dmulti == 3.5)
                        EAX |= ((0 << 25) | (1 << 24) | (0 << 23) | (1 << 22));
                    else if (cpu_dmulti == 4)
                        EAX |= ((0 << 25) | (0 << 24) | (1 << 23) | (0 << 22));
                    else if (cpu_dmulti == 4.5)
                        EAX |= ((0 << 25) | (1 << 24) | (1 << 23) | (0 << 22));
                    else if (cpu_dmulti == 5)
                        EAX |= 0;
                    else if (cpu_dmulti == 5.5)
                        EAX |= ((0 << 25) | (1 << 24) | (0 << 23) | (0 << 22));
                    else if (cpu_dmulti == 6)
                        EAX |= ((1 << 25) | (0 << 24) | (1 << 23) | (1 << 22));
                    else if (cpu_dmulti == 6.5)
                        EAX |= ((1 << 25) | (1 << 24) | (1 << 23) | (1 << 22));
                    else if (cpu_dmulti == 7)
                        EAX |= ((1 << 25) | (0 << 24) | (0 << 23) | (1 << 22));
                    else
                        EAX |= ((0 << 25) | (0 << 24) | (0 << 23) | (1 << 22));
                    if (cpu_busspeed >= 84000000)
                        EAX |= (1 << 19);
                    break;
                case 0x1107:
                    EAX = msr.fcr;
                    break;
                case 0x1108:
                    EAX = msr.fcr2 & 0xffffffff;
                    EDX = msr.fcr2 >> 32;
                    break;
                case 0x200:
                case 0x201:
                case 0x202:
                case 0x203:
                case 0x204:
                case 0x205:
                case 0x206:
                case 0x207:
                case 0x208:
                case 0x209:
                case 0x20a:
                case 0x20b:
                case 0x20c:
                case 0x20d:
                case 0x20e:
                case 0x20f:
                    if (ECX & 1) {
                        EAX = msr.mtrr_physmask[(ECX - 0x200) >> 1] & 0xffffffff;
                        EDX = msr.mtrr_physmask[(ECX - 0x200) >> 1] >> 32;
                    } else {
                        EAX = msr.mtrr_physbase[(ECX - 0x200) >> 1] & 0xffffffff;
                        EDX = msr.mtrr_physbase[(ECX - 0x200) >> 1] >> 32;
                    }
                    break;
                case 0x250:
                    EAX = msr.mtrr_fix64k_8000 & 0xffffffff;
                    EDX = msr.mtrr_fix64k_8000 >> 32;
                    break;
                case 0x258:
                    EAX = msr.mtrr_fix16k_8000 & 0xffffffff;
                    EDX = msr.mtrr_fix16k_8000 >> 32;
                    break;
                case 0x259:
                    EAX = msr.mtrr_fix16k_a000 & 0xffffffff;
                    EDX = msr.mtrr_fix16k_a000 >> 32;
                    break;
                case 0x268:
                case 0x269:
                case 0x26a:
                case 0x26b:
                case 0x26c:
                case 0x26d:
                case 0x26e:
                case 0x26f:
                    EAX = msr.mtrr_fix4k[ECX - 0x268] & 0xffffffff;
                    EDX = msr.mtrr_fix4k[ECX - 0x268] >> 32;
                    break;
                case 0x2ff:
                    EAX = msr.mtrr_deftype & 0xffffffff;
                    EDX = msr.mtrr_deftype >> 32;
                    break;
            }
            break;

#if defined(DEV_BRANCH) && defined(USE_AMD_K5)
        case CPU_K5:
        case CPU_5K86:
#endif
        case CPU_K6:
        case CPU_K6_2:
        case CPU_K6_2C:
        case CPU_K6_3:
        case CPU_K6_2P:
        case CPU_K6_3P:
            EAX = EDX = 0;
            switch (ECX) {
                case 0x00000000:
                case 0x00000001:
                    break;
                case 0x0000000e:
                    EAX = msr.tr12;
                    break;
                case 0x00000010:
                    EAX = tsc & 0xffffffff;
                    EDX = tsc >> 32;
                    break;
                case 0x00000083:
                    EAX = msr.ecx83 & 0xffffffff;
                    EDX = msr.ecx83 >> 32;
                    break;
                case 0xc0000080:
                    EAX = msr.amd_efer & 0xffffffff;
                    EDX = msr.amd_efer >> 32;
                    break;
                case 0xc0000081:
                    if (cpu_s->cpu_type < CPU_K6_2)
                        goto amd_k_invalid_rdmsr;

                    EAX = msr.star & 0xffffffff;
                    EDX = msr.star >> 32;
                    break;
                case 0xc0000082:
                    EAX = msr.amd_whcr & 0xffffffff;
                    EDX = msr.amd_whcr >> 32;
                    break;
                case 0xc0000085:
                    if (cpu_s->cpu_type < CPU_K6_2C)
                        goto amd_k_invalid_rdmsr;

                    EAX = msr.amd_uwccr & 0xffffffff;
                    EDX = msr.amd_uwccr >> 32;
                    break;
                case 0xc0000086:
                    if (cpu_s->cpu_type < CPU_K6_2P)
                        goto amd_k_invalid_rdmsr;

                    EAX = msr.amd_epmr & 0xffffffff;
                    EDX = msr.amd_epmr >> 32;
                    break;
                case 0xc0000087:
                    if (cpu_s->cpu_type < CPU_K6_2C)
                        goto amd_k_invalid_rdmsr;

                    EAX = msr.amd_psor & 0xffffffff;
                    EDX = msr.amd_psor >> 32;
                    break;
                case 0xc0000088:
                    if (cpu_s->cpu_type < CPU_K6_2C)
                        goto amd_k_invalid_rdmsr;

                    EAX = msr.amd_pfir & 0xffffffff;
                    EDX = msr.amd_pfir >> 32;
                    break;
                case 0xc0000089:
                    if (cpu_s->cpu_type < CPU_K6_3)
                        goto amd_k_invalid_rdmsr;

                    EAX = msr.amd_l2aar & 0xffffffff;
                    EDX = msr.amd_l2aar >> 32;
                    break;
                default:
amd_k_invalid_rdmsr:
                    x86gpf(NULL, 0);
                    break;
            }
            break;

        case CPU_P24T:
        case CPU_PENTIUM:
        case CPU_PENTIUMMMX:
#if defined(DEV_BRANCH) && defined(USE_CYRIX_6X86)
        case CPU_Cx6x86:
        case CPU_Cx6x86L:
        case CPU_CxGX1:
        case CPU_Cx6x86MX:
            if (cpu_s->cpu_type < CPU_Cx6x86)
#endif
                EAX = EDX = 0;
            switch (ECX) {
                case 0x00:
                case 0x01:
                    break;
                case 0x10:
                    EAX = tsc & 0xffffffff;
                    EDX = tsc >> 32;
                    break;
            }
            cpu_log("RDMSR: ECX = %08X, val = %08X%08X\n", ECX, EDX, EAX);
            break;

        case CPU_PENTIUMPRO:
        case CPU_PENTIUM2:
        case CPU_PENTIUM2D:
            EAX = EDX = 0;
            switch (ECX) {
                case 0x00:
                case 0x01:
                    break;
                case 0x10:
                    EAX = tsc & 0xffffffff;
                    EDX = tsc >> 32;
                    break;
                case 0x17:
                    if (cpu_s->cpu_type != CPU_PENTIUM2D)
                        goto i686_invalid_rdmsr;

                    if (cpu_f->package == CPU_PKG_SLOT2)
                        EDX |= 0x80000;
                    else if (cpu_f->package == CPU_PKG_SOCKET370)
                        EDX |= 0x100000;
                    break;
                case 0x1B:
                    EAX = msr.apic_base & 0xffffffff;
                    EDX = msr.apic_base >> 32;
                    cpu_log("APIC_BASE read : %08X%08X\n", EDX, EAX);
                    break;
                case 0x2a:
                    EAX = 0xc4000000;
                    EDX = 0;
                    if (cpu_dmulti == 2.5)
                        EAX |= ((0 << 25) | (1 << 24) | (1 << 23) | (1 << 22));
                    else if (cpu_dmulti == 3)
                        EAX |= ((0 << 25) | (0 << 24) | (0 << 23) | (1 << 22));
                    else if (cpu_dmulti == 3.5)
                        EAX |= ((0 << 25) | (1 << 24) | (0 << 23) | (1 << 22));
                    else if (cpu_dmulti == 4)
                        EAX |= ((0 << 25) | (0 << 24) | (1 << 23) | (0 << 22));
                    else if (cpu_dmulti == 4.5)
                        EAX |= ((0 << 25) | (1 << 24) | (1 << 23) | (0 << 22));
                    else if (cpu_dmulti == 5)
                        EAX |= 0;
                    else if (cpu_dmulti == 5.5)
                        EAX |= ((0 << 25) | (1 << 24) | (0 << 23) | (0 << 22));
                    else if (cpu_dmulti == 6)
                        EAX |= ((1 << 25) | (0 << 24) | (1 << 23) | (1 << 22));
                    else if (cpu_dmulti == 6.5)
                        EAX |= ((1 << 25) | (1 << 24) | (1 << 23) | (1 << 22));
                    else if (cpu_dmulti == 7)
                        EAX |= ((1 << 25) | (0 << 24) | (0 << 23) | (1 << 22));
                    else if (cpu_dmulti == 7.5)
                        EAX |= ((1 << 25) | (1 << 24) | (0 << 23) | (1 << 22));
                    else if (cpu_dmulti == 8)
                        EAX |= ((1 << 25) | (0 << 24) | (1 << 23) | (0 << 22));
                    else
                        EAX |= ((0 << 25) | (1 << 24) | (1 << 23) | (1 << 22));
                    if (cpu_s->cpu_type != CPU_PENTIUMPRO) {
                        if (cpu_busspeed >= 84000000)
                            EAX |= (1 << 19);
                    }
                    break;
                case 0x79:
                    EAX = msr.ecx79 & 0xffffffff;
                    EDX = msr.ecx79 >> 32;
                    break;
                case 0x88:
                case 0x89:
                case 0x8a:
                case 0x8b:
                    EAX = msr.ecx8x[ECX - 0x88] & 0xffffffff;
                    EDX = msr.ecx8x[ECX - 0x88] >> 32;
                    break;
                case 0xc1:
                case 0xc2:
                case 0xc3:
                case 0xc4:
                case 0xc5:
                case 0xc6:
                case 0xc7:
                case 0xc8:
                    EAX = msr.ia32_pmc[ECX - 0xC1] & 0xffffffff;
                    EDX = msr.ia32_pmc[ECX - 0xC1] >> 32;
                    break;
                case 0xfe:
                    EAX = msr.mtrr_cap & 0xffffffff;
                    EDX = msr.mtrr_cap >> 32;
                    break;
                case 0x116:
                    EAX = msr.ecx116 & 0xffffffff;
                    EDX = msr.ecx116 >> 32;
                    break;
                case 0x118:
                case 0x119:
                case 0x11a:
                case 0x11b:
                    EAX = msr.ecx11x[ECX - 0x118] & 0xffffffff;
                    EDX = msr.ecx11x[ECX - 0x118] >> 32;
                    break;
                case 0x11e:
                    EAX = msr.ecx11e & 0xffffffff;
                    EDX = msr.ecx11e >> 32;
                    break;
                case 0x174:
                    if (cpu_s->cpu_type == CPU_PENTIUMPRO)
                        goto i686_invalid_rdmsr;

                    EAX &= 0xffff0000;
                    EAX |= msr.sysenter_cs;
                    EDX = 0x00000000;
                    break;
                case 0x175:
                    if (cpu_s->cpu_type == CPU_PENTIUMPRO)
                        goto i686_invalid_rdmsr;

                    EAX = msr.sysenter_esp;
                    EDX = 0x00000000;
                    break;
                case 0x176:
                    if (cpu_s->cpu_type == CPU_PENTIUMPRO)
                        goto i686_invalid_rdmsr;

                    EAX = msr.sysenter_eip;
                    EDX = 0x00000000;
                    break;
                case 0x179:
                    EAX = 0x00000105;
                    EDX = 0x00000000;
                    break;
                case 0x17a:
                    break;
                case 0x17b:
                    EAX = msr.mcg_ctl & 0xffffffff;
                    EDX = msr.mcg_ctl >> 32;
                    break;
                case 0x186:
                    EAX = msr.ecx186 & 0xffffffff;
                    EDX = msr.ecx186 >> 32;
                    break;
                case 0x187:
                    EAX = msr.ecx187 & 0xffffffff;
                    EDX = msr.ecx187 >> 32;
                    break;
                case 0x1e0:
                    EAX = msr.ecx1e0 & 0xffffffff;
                    EDX = msr.ecx1e0 >> 32;
                    break;
                case 0x200:
                case 0x201:
                case 0x202:
                case 0x203:
                case 0x204:
                case 0x205:
                case 0x206:
                case 0x207:
                case 0x208:
                case 0x209:
                case 0x20a:
                case 0x20b:
                case 0x20c:
                case 0x20d:
                case 0x20e:
                case 0x20f:
                    if (ECX & 1) {
                        EAX = msr.mtrr_physmask[(ECX - 0x200) >> 1] & 0xffffffff;
                        EDX = msr.mtrr_physmask[(ECX - 0x200) >> 1] >> 32;
                    } else {
                        EAX = msr.mtrr_physbase[(ECX - 0x200) >> 1] & 0xffffffff;
                        EDX = msr.mtrr_physbase[(ECX - 0x200) >> 1] >> 32;
                    }
                    break;
                case 0x250:
                    EAX = msr.mtrr_fix64k_8000 & 0xffffffff;
                    EDX = msr.mtrr_fix64k_8000 >> 32;
                    break;
                case 0x258:
                    EAX = msr.mtrr_fix16k_8000 & 0xffffffff;
                    EDX = msr.mtrr_fix16k_8000 >> 32;
                    break;
                case 0x259:
                    EAX = msr.mtrr_fix16k_a000 & 0xffffffff;
                    EDX = msr.mtrr_fix16k_a000 >> 32;
                    break;
                case 0x268:
                case 0x269:
                case 0x26a:
                case 0x26b:
                case 0x26c:
                case 0x26d:
                case 0x26e:
                case 0x26f:
                    EAX = msr.mtrr_fix4k[ECX - 0x268] & 0xffffffff;
                    EDX = msr.mtrr_fix4k[ECX - 0x268] >> 32;
                    break;
                case 0x277:
                    EAX = msr.pat & 0xffffffff;
                    EDX = msr.pat >> 32;
                    break;
                case 0x2ff:
                    EAX = msr.mtrr_deftype & 0xffffffff;
                    EDX = msr.mtrr_deftype >> 32;
                    break;
                case 0x400:
                case 0x404:
                case 0x408:
                case 0x40c:
                case 0x410:
                    EAX = msr.mca_ctl[(ECX - 0x400) >> 2] & 0xffffffff;
                    EDX = msr.mca_ctl[(ECX - 0x400) >> 2] >> 32;
                    break;
                case 0x401:
                case 0x402:
                case 0x405:
                case 0x406:
                case 0x407:
                case 0x409:
                case 0x40d:
                case 0x40e:
                case 0x411:
                case 0x412:
                    break;
                case 0x570:
                    EAX = msr.ecx570 & 0xffffffff;
                    EDX = msr.ecx570 >> 32;
                    break;
                case 0x1002ff:
                    EAX = msr.ecx1002ff & 0xffffffff;
                    EDX = msr.ecx1002ff >> 32;
                    break;
                case 0xf0f00250:
                    EAX = msr.ecxf0f00250 & 0xffffffff;
                    EDX = msr.ecxf0f00250 >> 32;
                    break;
                case 0xf0f00258:
                    EAX = msr.ecxf0f00258 & 0xffffffff;
                    EDX = msr.ecxf0f00258 >> 32;
                    break;
                case 0xf0f00259:
                    EAX = msr.ecxf0f00259 & 0xffffffff;
                    EDX = msr.ecxf0f00259 >> 32;
                    break;
                default:
i686_invalid_rdmsr:
                    cpu_log("RDMSR: Invalid MSR: %08X\n", ECX);
                    x86gpf(NULL, 0);
                    break;
            }
            break;
    }

    cpu_log("RDMSR %08X %08X%08X\n", ECX, EDX, EAX);
}

void
cpu_WRMSR(void)
{
    uint64_t temp, temp2;

    cpu_log("WRMSR %08X %08X%08X\n", ECX, EDX, EAX);

    switch (cpu_s->cpu_type) {
<<<<<<< HEAD
	case CPU_IBM386SLC:
	case CPU_IBM486BL:
	case CPU_IBM486SLC:
		switch (ECX) {
			case 0x1000:
				msr.ibm_por = EAX & ((cpu_s->cpu_type > CPU_IBM386SLC) ? 0xffeff : 0xfeff);
				cpu_cache_int_enabled = (EAX & (1 << 7));
				break;
			case 0x1001:
				msr.ibm_crcr = EAX & 0xffffffffff;
				break;
			case 0x1002:
				if ((cpu_s->cpu_type > CPU_IBM386SLC) && cpu_s->multi)
					msr.ibm_por2 = EAX & 0x3f000000;
                       		break;
		}
		break;

	case CPU_WINCHIP:
	case CPU_WINCHIP2:
		switch (ECX) {
			case 0x02:
				msr.tr1 = EAX & 2;
				break;
			case 0x0e:
				msr.tr12 = EAX & 0x228;
				break;
			case 0x10:
				tsc = EAX | ((uint64_t)EDX << 32);
				break;
			case 0x11:
				msr.cesr = EAX & 0xff00ff;
				break;
			case 0x107:
				msr.fcr = EAX;
				if (EAX & (1 << 9))
					cpu_features |= CPU_FEATURE_MMX;
				else
					cpu_features &= ~CPU_FEATURE_MMX;
				if (EAX & (1 << 1))
					cpu_features |= CPU_FEATURE_CX8;
				else
					cpu_features &= ~CPU_FEATURE_CX8;
				if ((EAX & (1 << 20)) && cpu_s->cpu_type >= CPU_WINCHIP2)
					cpu_features |= CPU_FEATURE_3DNOW;
				else
					cpu_features &= ~CPU_FEATURE_3DNOW;
				if (EAX & (1 << 29))
					CPUID = 0;
				else
					CPUID = cpu_s->cpuid_model;
				break;
			case 0x108:
				msr.fcr2 = EAX | ((uint64_t)EDX << 32);
				break;
			case 0x109:
				msr.fcr3 = EAX | ((uint64_t)EDX << 32);
				break;
		}
		break;

	case CPU_CYRIX3S:
		switch (ECX) {
			case 0x00: case 0x01:
				break;
			case 0x10:
				tsc = EAX | ((uint64_t)EDX << 32);
				break;
			case 0x1107:
				msr.fcr = EAX;
				if (EAX & (1 << 1))
					cpu_features |= CPU_FEATURE_CX8;
				else
					cpu_features &= ~CPU_FEATURE_CX8;
				break;
			case 0x1108:
				msr.fcr2 = EAX | ((uint64_t)EDX << 32);
				break;
			case 0x1109:
				msr.fcr3 = EAX | ((uint64_t)EDX << 32);
				break;
			case 0x200: case 0x201: case 0x202: case 0x203:
			case 0x204: case 0x205: case 0x206: case 0x207:
			case 0x208: case 0x209: case 0x20a: case 0x20b:
			case 0x20c: case 0x20d: case 0x20e: case 0x20f:
				temp = EAX | ((uint64_t)EDX << 32);
                        temp2 = (ECX - 0x200) >> 1;
                        if (ECX & 1) {
                        	cpu_log("MTRR physmask[%d] = %08llx\n", temp2, temp);

                        	if ((msr.mtrr_physmask[temp2] >> 11) & 0x1)
                                	mem_del_mtrr(msr.mtrr_physbase[temp2] & ~(0xFFF), msr.mtrr_physmask[temp2] & ~(0xFFF));

                                if ((temp >> 11) & 0x1)
                                	mem_add_mtrr(msr.mtrr_physbase[temp2] & ~(0xFFF), temp & ~(0xFFF), msr.mtrr_physbase[temp2] & 0xFF);

                                msr.mtrr_physmask[temp2] = temp;
                        } else {
                        	cpu_log("MTRR physbase[%d] = %08llx\n", temp2, temp);

                                msr.mtrr_physbase[temp2] = temp;
                        }
                        break;
			case 0x250:
				msr.mtrr_fix64k_8000 = EAX | ((uint64_t)EDX << 32);
				break;
			case 0x258:
				msr.mtrr_fix16k_8000 = EAX | ((uint64_t)EDX << 32);
				break;
			case 0x259:
				msr.mtrr_fix16k_a000 = EAX | ((uint64_t)EDX << 32);
				break;
			case 0x268: case 0x269: case 0x26A: case 0x26B: case 0x26C: case 0x26D: case 0x26E: case 0x26F:
				msr.mtrr_fix4k[ECX - 0x268] = EAX | ((uint64_t)EDX << 32);
				break;
			case 0x2ff:
				msr.mtrr_deftype = EAX | ((uint64_t)EDX << 32);
				break;
		}
		break;
=======
        case CPU_IBM386SLC:
        case CPU_IBM486BL:
        case CPU_IBM486SLC:
            switch (ECX) {
                case 0x1000:
                    msr.ibm_por           = EAX & ((cpu_s->cpu_type > CPU_IBM386SLC) ? 0xffeff : 0xfeff);
                    cpu_cache_int_enabled = (EAX & (1 << 7));
                    break;
                case 0x1001:
                    msr.ibm_crcr = EAX & 0xffffffffff;
                    break;
                case 0x1002:
                    if ((cpu_s->cpu_type > CPU_IBM386SLC) && cpu_s->multi)
                        msr.ibm_por2 = EAX & 0x3f000000;
                    break;
            }
            break;

        case CPU_WINCHIP:
        case CPU_WINCHIP2:
            switch (ECX) {
                case 0x02:
                    msr.tr1 = EAX & 2;
                    break;
                case 0x0e:
                    msr.tr12 = EAX & 0x228;
                    break;
                case 0x10:
                    tsc = EAX | ((uint64_t) EDX << 32);
                    break;
                case 0x11:
                    msr.cesr = EAX & 0xff00ff;
                    break;
                case 0x107:
                    msr.fcr = EAX;
                    if (EAX & (1 << 9))
                        cpu_features |= CPU_FEATURE_MMX;
                    else
                        cpu_features &= ~CPU_FEATURE_MMX;
                    if (EAX & (1 << 1))
                        cpu_features |= CPU_FEATURE_CX8;
                    else
                        cpu_features &= ~CPU_FEATURE_CX8;
                    if ((EAX & (1 << 20)) && cpu_s->cpu_type >= CPU_WINCHIP2)
                        cpu_features |= CPU_FEATURE_3DNOW;
                    else
                        cpu_features &= ~CPU_FEATURE_3DNOW;
                    if (EAX & (1 << 29))
                        CPUID = 0;
                    else
                        CPUID = cpu_s->cpuid_model;
                    break;
                case 0x108:
                    msr.fcr2 = EAX | ((uint64_t) EDX << 32);
                    break;
                case 0x109:
                    msr.fcr3 = EAX | ((uint64_t) EDX << 32);
                    break;
            }
            break;

        case CPU_CYRIX3S:
            switch (ECX) {
                case 0x00:
                case 0x01:
                    break;
                case 0x10:
                    tsc = EAX | ((uint64_t) EDX << 32);
                    break;
                case 0x1107:
                    msr.fcr = EAX;
                    if (EAX & (1 << 1))
                        cpu_features |= CPU_FEATURE_CX8;
                    else
                        cpu_features &= ~CPU_FEATURE_CX8;
                    break;
                case 0x1108:
                    msr.fcr2 = EAX | ((uint64_t) EDX << 32);
                    break;
                case 0x1109:
                    msr.fcr3 = EAX | ((uint64_t) EDX << 32);
                    break;
                case 0x200:
                case 0x201:
                case 0x202:
                case 0x203:
                case 0x204:
                case 0x205:
                case 0x206:
                case 0x207:
                case 0x208:
                case 0x209:
                case 0x20a:
                case 0x20b:
                case 0x20c:
                case 0x20d:
                case 0x20e:
                case 0x20f:
                    if (ECX & 1)
                        msr.mtrr_physmask[(ECX - 0x200) >> 1] = EAX | ((uint64_t) EDX << 32);
                    else
                        msr.mtrr_physbase[(ECX - 0x200) >> 1] = EAX | ((uint64_t) EDX << 32);
                    break;
                case 0x250:
                    msr.mtrr_fix64k_8000 = EAX | ((uint64_t) EDX << 32);
                    break;
                case 0x258:
                    msr.mtrr_fix16k_8000 = EAX | ((uint64_t) EDX << 32);
                    break;
                case 0x259:
                    msr.mtrr_fix16k_a000 = EAX | ((uint64_t) EDX << 32);
                    break;
                case 0x268:
                case 0x269:
                case 0x26A:
                case 0x26B:
                case 0x26C:
                case 0x26D:
                case 0x26E:
                case 0x26F:
                    msr.mtrr_fix4k[ECX - 0x268] = EAX | ((uint64_t) EDX << 32);
                    break;
                case 0x2ff:
                    msr.mtrr_deftype = EAX | ((uint64_t) EDX << 32);
                    break;
            }
            break;
>>>>>>> d8fa6ca2

#if defined(DEV_BRANCH) && defined(USE_AMD_K5)
        case CPU_K5:
        case CPU_5K86:
#endif
        case CPU_K6:
        case CPU_K6_2:
        case CPU_K6_2C:
        case CPU_K6_3:
        case CPU_K6_2P:
        case CPU_K6_3P:
            switch (ECX) {
                case 0x00:
                case 0x01:
                    break;
                case 0x0e:
                    msr.tr12 = EAX & 0x228;
                    break;
                case 0x10:
                    tsc = EAX | ((uint64_t) EDX << 32);
                    break;
                case 0x83:
                    msr.ecx83 = EAX | ((uint64_t) EDX << 32);
                    break;
                case 0xc0000080:
                    temp = EAX | ((uint64_t) EDX << 32);
                    if (temp & ~1ULL)
                        x86gpf(NULL, 0);
                    else
                        msr.amd_efer = temp;
                    break;
                case 0xc0000081:
                    if (cpu_s->cpu_type < CPU_K6_2)
                        goto amd_k_invalid_wrmsr;

                    msr.star = EAX | ((uint64_t) EDX << 32);
                    break;
                case 0xc0000082:
                    msr.amd_whcr = EAX | ((uint64_t) EDX << 32);
                    break;
                case 0xc0000085:
                    if (cpu_s->cpu_type < CPU_K6_2C)
                        goto amd_k_invalid_wrmsr;

                    msr.amd_uwccr = EAX | ((uint64_t) EDX << 32);
                    break;
                case 0xc0000086:
                    if (cpu_s->cpu_type < CPU_K6_2P)
                        goto amd_k_invalid_wrmsr;

                    msr.amd_epmr = EAX | ((uint64_t) EDX << 32);
                    break;
                case 0xc0000087:
                    if (cpu_s->cpu_type < CPU_K6_2C)
                        goto amd_k_invalid_wrmsr;

                    msr.amd_psor = EAX | ((uint64_t) EDX << 32);
                    break;
                case 0xc0000088:
                    if (cpu_s->cpu_type < CPU_K6_2C)
                        goto amd_k_invalid_wrmsr;

                    msr.amd_pfir = EAX | ((uint64_t) EDX << 32);
                    break;
                case 0xc0000089:
                    if (cpu_s->cpu_type < CPU_K6_3)
                        goto amd_k_invalid_wrmsr;

                    msr.amd_l2aar = EAX | ((uint64_t) EDX << 32);
                    break;
                default:
amd_k_invalid_wrmsr:
                    x86gpf(NULL, 0);
                    break;
            }
            break;

        case CPU_P24T:
        case CPU_PENTIUM:
        case CPU_PENTIUMMMX:
#if defined(DEV_BRANCH) && defined(USE_CYRIX_6X86)
        case CPU_Cx6x86:
        case CPU_Cx6x86L:
        case CPU_CxGX1:
        case CPU_Cx6x86MX:
#endif
            cpu_log("WRMSR: ECX = %08X, val = %08X%08X\n", ECX, EDX, EAX);
            switch (ECX) {
                case 0x00:
                case 0x01:
                    break;
                case 0x10:
                    tsc = EAX | ((uint64_t) EDX << 32);
                    break;
                case 0x8b:
#if defined(DEV_BRANCH) && defined(USE_CYRIX_6X86)
                    if (cpu_s->cpu_type < CPU_Cx6x86) {
#endif
                        cpu_log("WRMSR: Invalid MSR: 0x8B\n");
                        x86gpf(NULL, 0); /* Needed for Vista to correctly break on Pentium */
#if defined(DEV_BRANCH) && defined(USE_CYRIX_6X86)
                    }
#endif
<<<<<<< HEAD
				break;
		}
		break;

	case CPU_PENTIUMPRO:
	case CPU_PENTIUM2:
	case CPU_PENTIUM2D:
		switch (ECX) {
			case 0x00: case 0x01:
				if (EAX || EDX)
					x86gpf(NULL, 0);
				break;
			case 0x10:
				tsc = EAX | ((uint64_t)EDX << 32);
				break;
			case 0x1b:
				cpu_log("APIC_BASE write: %08X%08X\n", EDX, EAX);
				// msr.apic_base = EAX | ((uint64_t)EDX << 32);
				break;
			case 0x2a:
				break;
			case 0x79:
				msr.ecx79 = EAX | ((uint64_t)EDX << 32);
				break;
			case 0x88: case 0x89: case 0x8a: case 0x8b:
				msr.ecx8x[ECX - 0x88] = EAX | ((uint64_t)EDX << 32);
				break;
			case 0xc1: case 0xc2: case 0xc3: case 0xc4:
			case 0xc5: case 0xc6: case 0xc7: case 0xc8:
				msr.ia32_pmc[ECX - 0xC1] = EAX | ((uint64_t)EDX << 32);
				break;
			case 0xfe:
				msr.mtrr_cap = EAX | ((uint64_t)EDX << 32);
				break;
			case 0x116:
				msr.ecx116 = EAX | ((uint64_t)EDX << 32);
				break;
			case 0x118: case 0x119: case 0x11a: case 0x11b:
				msr.ecx11x[ECX - 0x118] = EAX | ((uint64_t)EDX << 32);
				break;
			case 0x11e:
				msr.ecx11e = EAX | ((uint64_t)EDX << 32);
				break;
			case 0x174:
				if (cpu_s->cpu_type == CPU_PENTIUMPRO)
					goto i686_invalid_wrmsr;

				msr.sysenter_cs = EAX & 0xFFFF;
				break;
			case 0x175:
				if (cpu_s->cpu_type == CPU_PENTIUMPRO)
					goto i686_invalid_wrmsr;

				msr.sysenter_esp = EAX;
				break;
			case 0x176:
				if (cpu_s->cpu_type == CPU_PENTIUMPRO)
					goto i686_invalid_wrmsr;

				msr.sysenter_eip = EAX;
				break;
			case 0x179:
				break;
			case 0x17a:
				if (EAX || EDX)
					x86gpf(NULL, 0);
				break;
			case 0x17b:
				msr.mcg_ctl = EAX | ((uint64_t)EDX << 32);
				break;
			case 0x186:
				msr.ecx186 = EAX | ((uint64_t)EDX << 32);
				break;
			case 0x187:
				msr.ecx187 = EAX | ((uint64_t)EDX << 32);
				break;
			case 0x1e0:
				msr.ecx1e0 = EAX | ((uint64_t)EDX << 32);
				break;
			case 0x200: case 0x201: case 0x202: case 0x203:
			case 0x204: case 0x205: case 0x206: case 0x207:
			case 0x208: case 0x209: case 0x20a: case 0x20b:
			case 0x20c: case 0x20d: case 0x20e: case 0x20f:
				temp = EAX | ((uint64_t)EDX << 32);
                        temp2 = (ECX - 0x200) >> 1;
                        if (ECX & 1) {
                        	cpu_log("MTRR physmask[%d] = %08llx\n", temp2, temp);

                        	if ((msr.mtrr_physmask[temp2] >> 11) & 0x1)
                                	mem_del_mtrr(msr.mtrr_physbase[temp2] & ~(0xFFF), msr.mtrr_physmask[temp2] & ~(0xFFF));

                                if ((temp >> 11) & 0x1)
                                	mem_add_mtrr(msr.mtrr_physbase[temp2] & ~(0xFFF), temp & ~(0xFFF), msr.mtrr_physbase[temp2] & 0xFF);

                                msr.mtrr_physmask[temp2] = temp;
                        } else {
                        	cpu_log("MTRR physbase[%d] = %08llx\n", temp2, temp);

                                msr.mtrr_physbase[temp2] = temp;
                        }
                        break;
			case 0x250:
				msr.mtrr_fix64k_8000 = EAX | ((uint64_t)EDX << 32);
				break;
			case 0x258:
				msr.mtrr_fix16k_8000 = EAX | ((uint64_t)EDX << 32);
				break;
			case 0x259:
				msr.mtrr_fix16k_a000 = EAX | ((uint64_t)EDX << 32);
				break;
			case 0x268: case 0x269: case 0x26a: case 0x26b:
			case 0x26c: case 0x26d: case 0x26e: case 0x26f:
				msr.mtrr_fix4k[ECX - 0x268] = EAX | ((uint64_t)EDX << 32);
				break;
			case 0x277:
				msr.pat = EAX | ((uint64_t)EDX << 32);
				break;
			case 0x2ff:
				msr.mtrr_deftype = EAX | ((uint64_t)EDX << 32);
				break;
			case 0x400: case 0x404: case 0x408: case 0x40c:
			case 0x410:
				msr.mca_ctl[(ECX - 0x400) >> 2] = EAX | ((uint64_t)EDX << 32);
				break;
			case 0x401: case 0x402: case 0x405: case 0x406:
			case 0x407: case 0x409: case 0x40d: case 0x40e:
			case 0x411: case 0x412:
				if (EAX || EDX)
					x86gpf(NULL, 0);
				break;
			case 0x570:
				msr.ecx570 = EAX | ((uint64_t)EDX << 32);
				break;
			case 0x1002ff:
				msr.ecx1002ff = EAX | ((uint64_t)EDX << 32);
				break;
			case 0xf0f00250:
				msr.ecxf0f00250 = EAX | ((uint64_t)EDX << 32);
				break;
			case 0xf0f00258:
				msr.ecxf0f00258 = EAX | ((uint64_t)EDX << 32);
				break;
			case 0xf0f00259:
				msr.ecxf0f00259 = EAX | ((uint64_t)EDX << 32);
				break;
			default:
=======
                    break;
            }
            break;

        case CPU_PENTIUMPRO:
        case CPU_PENTIUM2:
        case CPU_PENTIUM2D:
            switch (ECX) {
                case 0x00:
                case 0x01:
                    if (EAX || EDX)
                        x86gpf(NULL, 0);
                    break;
                case 0x10:
                    tsc = EAX | ((uint64_t) EDX << 32);
                    break;
                case 0x1b:
                    cpu_log("APIC_BASE write: %08X%08X\n", EDX, EAX);
                    // msr.apic_base = EAX | ((uint64_t)EDX << 32);
                    break;
                case 0x2a:
                    break;
                case 0x79:
                    msr.ecx79 = EAX | ((uint64_t) EDX << 32);
                    break;
                case 0x88:
                case 0x89:
                case 0x8a:
                case 0x8b:
                    msr.ecx8x[ECX - 0x88] = EAX | ((uint64_t) EDX << 32);
                    break;
                case 0xc1:
                case 0xc2:
                case 0xc3:
                case 0xc4:
                case 0xc5:
                case 0xc6:
                case 0xc7:
                case 0xc8:
                    msr.ia32_pmc[ECX - 0xC1] = EAX | ((uint64_t) EDX << 32);
                    break;
                case 0xfe:
                    msr.mtrr_cap = EAX | ((uint64_t) EDX << 32);
                    break;
                case 0x116:
                    msr.ecx116 = EAX | ((uint64_t) EDX << 32);
                    break;
                case 0x118:
                case 0x119:
                case 0x11a:
                case 0x11b:
                    msr.ecx11x[ECX - 0x118] = EAX | ((uint64_t) EDX << 32);
                    break;
                case 0x11e:
                    msr.ecx11e = EAX | ((uint64_t) EDX << 32);
                    break;
                case 0x174:
                    if (cpu_s->cpu_type == CPU_PENTIUMPRO)
                        goto i686_invalid_wrmsr;

                    msr.sysenter_cs = EAX & 0xFFFF;
                    break;
                case 0x175:
                    if (cpu_s->cpu_type == CPU_PENTIUMPRO)
                        goto i686_invalid_wrmsr;

                    msr.sysenter_esp = EAX;
                    break;
                case 0x176:
                    if (cpu_s->cpu_type == CPU_PENTIUMPRO)
                        goto i686_invalid_wrmsr;

                    msr.sysenter_eip = EAX;
                    break;
                case 0x179:
                    break;
                case 0x17a:
                    if (EAX || EDX)
                        x86gpf(NULL, 0);
                    break;
                case 0x17b:
                    msr.mcg_ctl = EAX | ((uint64_t) EDX << 32);
                    break;
                case 0x186:
                    msr.ecx186 = EAX | ((uint64_t) EDX << 32);
                    break;
                case 0x187:
                    msr.ecx187 = EAX | ((uint64_t) EDX << 32);
                    break;
                case 0x1e0:
                    msr.ecx1e0 = EAX | ((uint64_t) EDX << 32);
                    break;
                case 0x200:
                case 0x201:
                case 0x202:
                case 0x203:
                case 0x204:
                case 0x205:
                case 0x206:
                case 0x207:
                case 0x208:
                case 0x209:
                case 0x20a:
                case 0x20b:
                case 0x20c:
                case 0x20d:
                case 0x20e:
                case 0x20f:
                    if (ECX & 1)
                        msr.mtrr_physmask[(ECX - 0x200) >> 1] = EAX | ((uint64_t) EDX << 32);
                    else
                        msr.mtrr_physbase[(ECX - 0x200) >> 1] = EAX | ((uint64_t) EDX << 32);
                    break;
                case 0x250:
                    msr.mtrr_fix64k_8000 = EAX | ((uint64_t) EDX << 32);
                    break;
                case 0x258:
                    msr.mtrr_fix16k_8000 = EAX | ((uint64_t) EDX << 32);
                    break;
                case 0x259:
                    msr.mtrr_fix16k_a000 = EAX | ((uint64_t) EDX << 32);
                    break;
                case 0x268:
                case 0x269:
                case 0x26a:
                case 0x26b:
                case 0x26c:
                case 0x26d:
                case 0x26e:
                case 0x26f:
                    msr.mtrr_fix4k[ECX - 0x268] = EAX | ((uint64_t) EDX << 32);
                    break;
                case 0x277:
                    msr.pat = EAX | ((uint64_t) EDX << 32);
                    break;
                case 0x2ff:
                    msr.mtrr_deftype = EAX | ((uint64_t) EDX << 32);
                    break;
                case 0x400:
                case 0x404:
                case 0x408:
                case 0x40c:
                case 0x410:
                    msr.mca_ctl[(ECX - 0x400) >> 2] = EAX | ((uint64_t) EDX << 32);
                    break;
                case 0x401:
                case 0x402:
                case 0x405:
                case 0x406:
                case 0x407:
                case 0x409:
                case 0x40d:
                case 0x40e:
                case 0x411:
                case 0x412:
                    if (EAX || EDX)
                        x86gpf(NULL, 0);
                    break;
                case 0x570:
                    msr.ecx570 = EAX | ((uint64_t) EDX << 32);
                    break;
                case 0x1002ff:
                    msr.ecx1002ff = EAX | ((uint64_t) EDX << 32);
                    break;
                case 0xf0f00250:
                    msr.ecxf0f00250 = EAX | ((uint64_t) EDX << 32);
                    break;
                case 0xf0f00258:
                    msr.ecxf0f00258 = EAX | ((uint64_t) EDX << 32);
                    break;
                case 0xf0f00259:
                    msr.ecxf0f00259 = EAX | ((uint64_t) EDX << 32);
                    break;
                default:
>>>>>>> d8fa6ca2
i686_invalid_wrmsr:
                    cpu_log("WRMSR: Invalid MSR: %08X\n", ECX);
                    x86gpf(NULL, 0);
                    break;
            }
            break;
    }
}

static void
cpu_write(uint16_t addr, uint8_t val, void *priv)
{
    if (addr == 0xf0) {
        /* Writes to F0 clear FPU error and deassert the interrupt. */
        if (is286)
            picintc(1 << 13);
        else
            nmi = 0;
        return;
    } else if (addr >= 0xf1)
        return; /* FPU stuff */

    if (!(addr & 1))
        cyrix_addr = val;
    else
        switch (cyrix_addr) {
            case 0xc0: /* CCR0 */
                ccr0 = val;
                break;
            case 0xc1: /* CCR1 */
                if ((ccr3 & CCR3_SMI_LOCK) && !in_smm)
                    val = (val & ~(CCR1_USE_SMI | CCR1_SMAC | CCR1_SM3)) | (ccr1 & (CCR1_USE_SMI | CCR1_SMAC | CCR1_SM3));
                ccr1 = val;
                break;
            case 0xc2: /* CCR2 */
                ccr2 = val;
                break;
            case 0xc3: /* CCR3 */
                if ((ccr3 & CCR3_SMI_LOCK) && !in_smm)
                    val = (val & ~(CCR3_NMI_EN)) | (ccr3 & CCR3_NMI_EN) | CCR3_SMI_LOCK;
                ccr3 = val;
                break;
            case 0xcd:
                if (!(ccr3 & CCR3_SMI_LOCK) || in_smm) {
                    cyrix.arr[3].base = (cyrix.arr[3].base & ~0xff000000) | (val << 24);
                    cyrix.smhr &= ~SMHR_VALID;
                }
                break;
            case 0xce:
                if (!(ccr3 & CCR3_SMI_LOCK) || in_smm) {
                    cyrix.arr[3].base = (cyrix.arr[3].base & ~0x00ff0000) | (val << 16);
                    cyrix.smhr &= ~SMHR_VALID;
                }
                break;
            case 0xcf:
                if (!(ccr3 & CCR3_SMI_LOCK) || in_smm) {
                    cyrix.arr[3].base = (cyrix.arr[3].base & ~0x0000f000) | ((val & 0xf0) << 8);
                    if ((val & 0xf) == 0xf)
                        cyrix.arr[3].size = 1ull << 32; /* 4 GB */
                    else if (val & 0xf)
                        cyrix.arr[3].size = 2048 << (val & 0xf);
                    else
                        cyrix.arr[3].size = 0; /* Disabled */
                    cyrix.smhr &= ~SMHR_VALID;
                }
                break;

            case 0xe8: /* CCR4 */
                if ((ccr3 & 0xf0) == 0x10) {
                    ccr4 = val;
#if defined(DEV_BRANCH) && defined(USE_CYRIX_6X86)
                    if (cpu_s->cpu_type >= CPU_Cx6x86) {
                        if (val & 0x80)
                            CPUID = cpu_s->cpuid_model;
                        else
                            CPUID = 0;
                    }
#endif
                }
                break;
            case 0xe9: /* CCR5 */
                if ((ccr3 & 0xf0) == 0x10)
                    ccr5 = val;
                break;
            case 0xea: /* CCR6 */
                if ((ccr3 & 0xf0) == 0x10)
                    ccr6 = val;
                break;
        }
}

static uint8_t
cpu_read(uint16_t addr, void *priv)
{
    if (addr == 0xf007)
        return 0x7f;

    if (addr >= 0xf0)
        return 0xff; /* FPU stuff */

    if (addr & 1) {
        switch (cyrix_addr) {
            case 0xc0:
                return ccr0;
            case 0xc1:
                return ccr1;
            case 0xc2:
                return ccr2;
            case 0xc3:
                return ccr3;
            case 0xe8:
                return ((ccr3 & 0xf0) == 0x10) ? ccr4 : 0xff;
            case 0xe9:
                return ((ccr3 & 0xf0) == 0x10) ? ccr5 : 0xff;
            case 0xea:
                return ((ccr3 & 0xf0) == 0x10) ? ccr6 : 0xff;
            case 0xfe:
                return cpu_s->cyrix_id & 0xff;
            case 0xff:
                return cpu_s->cyrix_id >> 8;
        }

        if ((cyrix_addr & 0xf0) == 0xc0)
            return 0xff;

        if (cyrix_addr == 0x20 && (cpu_s->cpu_type == CPU_Cx5x86))
            return 0xff;
    }

    return 0xff;
}

void
#ifdef USE_DYNAREC
x86_setopcodes(const OpFn *opcodes, const OpFn *opcodes_0f,
               const OpFn *dynarec_opcodes, const OpFn *dynarec_opcodes_0f)
{
    x86_opcodes            = opcodes;
    x86_opcodes_0f         = opcodes_0f;
    x86_dynarec_opcodes    = dynarec_opcodes;
    x86_dynarec_opcodes_0f = dynarec_opcodes_0f;
}
#else
x86_setopcodes(const OpFn *opcodes, const OpFn *opcodes_0f)
{
    x86_opcodes = opcodes;
    x86_opcodes_0f = opcodes_0f;
}
#endif

void
cpu_update_waitstates(void)
{
    cpu_s = (CPU *) &cpu_f->cpus[cpu_effective];

    if (is486)
        cpu_prefetch_width = 16;
    else
        cpu_prefetch_width = cpu_16bitbus ? 2 : 4;

    if (cpu_cache_int_enabled) {
        /* Disable prefetch emulation */
        cpu_prefetch_cycles = 0;
    } else if (cpu_waitstates && (cpu_s->cpu_type >= CPU_286 && cpu_s->cpu_type <= CPU_386DX)) {
        /* Waitstates override */
        cpu_prefetch_cycles = cpu_waitstates + 1;
        cpu_cycles_read     = cpu_waitstates + 1;
        cpu_cycles_read_l   = (cpu_16bitbus ? 2 : 1) * (cpu_waitstates + 1);
        cpu_cycles_write    = cpu_waitstates + 1;
        cpu_cycles_write_l  = (cpu_16bitbus ? 2 : 1) * (cpu_waitstates + 1);
    } else if (cpu_cache_ext_enabled) {
        /* Use cache timings */
        cpu_prefetch_cycles = cpu_s->cache_read_cycles;
        cpu_cycles_read     = cpu_s->cache_read_cycles;
        cpu_cycles_read_l   = (cpu_16bitbus ? 2 : 1) * cpu_s->cache_read_cycles;
        cpu_cycles_write    = cpu_s->cache_write_cycles;
        cpu_cycles_write_l  = (cpu_16bitbus ? 2 : 1) * cpu_s->cache_write_cycles;
    } else {
        /* Use memory timings */
        cpu_prefetch_cycles = cpu_s->mem_read_cycles;
        cpu_cycles_read     = cpu_s->mem_read_cycles;
        cpu_cycles_read_l   = (cpu_16bitbus ? 2 : 1) * cpu_s->mem_read_cycles;
        cpu_cycles_write    = cpu_s->mem_write_cycles;
        cpu_cycles_write_l  = (cpu_16bitbus ? 2 : 1) * cpu_s->mem_write_cycles;
    }

    if (is486)
        cpu_prefetch_cycles = (cpu_prefetch_cycles * 11) / 16;

    cpu_mem_prefetch_cycles = cpu_prefetch_cycles;

    if (cpu_s->rspeed <= 8000000)
        cpu_rom_prefetch_cycles = cpu_mem_prefetch_cycles;
}<|MERGE_RESOLUTION|>--- conflicted
+++ resolved
@@ -1,22 +1,22 @@
 /*
- * 86Box	A hypervisor and IBM PC system emulator that specializes in
- *		running old operating systems and software designed for IBM
- *		PC systems and compatibles from 1981 through fairly recent
- *		system designs based on the PCI bus.
+ * 86Box    A hypervisor and IBM PC system emulator that specializes in
+ *        running old operating systems and software designed for IBM
+ *        PC systems and compatibles from 1981 through fairly recent
+ *        system designs based on the PCI bus.
  *
- *		This file is part of the 86Box distribution.
+ *        This file is part of the 86Box distribution.
  *
- *		CPU type handler.
+ *        CPU type handler.
  *
- * Authors:	Sarah Walker, <tommowalker@tommowalker.co.uk>
- *		leilei,
- *		Miran Grca, <mgrca8@gmail.com>
- *		Fred N. van Kempen, <decwiz@yahoo.com>
+ * Authors:    Sarah Walker, <tommowalker@tommowalker.co.uk>
+ *        leilei,
+ *        Miran Grca, <mgrca8@gmail.com>
+ *        Fred N. van Kempen, <decwiz@yahoo.com>
  *
- *		Copyright 2008-2018 Sarah Walker.
- *		Copyright 2016-2018 leilei.
- *		Copyright 2016-2018 Miran Grca.
- *		Copyright 2018 Fred N. van Kempen.
+ *        Copyright 2008-2018 Sarah Walker.
+ *        Copyright 2016-2018 leilei.
+ *        Copyright 2016-2018 Miran Grca.
+ *        Copyright 2018 Fred N. van Kempen.
  */
 #include <math.h>
 #include <stdarg.h>
@@ -143,20 +143,21 @@
 
 uint8_t do_translate = 0, do_translate2 = 0;
 
-<<<<<<< HEAD
+void (*cpu_exec)(int cycs);
+
+static uint8_t ccr0, ccr1, ccr2, ccr3, ccr4, ccr5, ccr6;
+
+static uint8_t ccr0, ccr1, ccr2, ccr3, ccr4, ccr5, ccr6;
+
 void cpu_INVD(uint8_t wb)
 {
-	mem_invalidate_mtrr(wb);
+    mem_invalidate_mtrr(wb);
 }
 
-static int	cyrix_addr;
-=======
-void (*cpu_exec)(int cycs);
->>>>>>> d8fa6ca2
-
-static uint8_t ccr0, ccr1, ccr2, ccr3, ccr4, ccr5, ccr6;
-
 static int cyrix_addr;
+
+static void    cpu_write(uint16_t addr, uint8_t val, void *priv);
+static uint8_t cpu_read(uint16_t addr, void *priv);
 
 static void    cpu_write(uint16_t addr, uint8_t val, void *priv);
 static uint8_t cpu_read(uint16_t addr, void *priv);
@@ -2581,128 +2582,6 @@
     cpu_log("WRMSR %08X %08X%08X\n", ECX, EDX, EAX);
 
     switch (cpu_s->cpu_type) {
-<<<<<<< HEAD
-	case CPU_IBM386SLC:
-	case CPU_IBM486BL:
-	case CPU_IBM486SLC:
-		switch (ECX) {
-			case 0x1000:
-				msr.ibm_por = EAX & ((cpu_s->cpu_type > CPU_IBM386SLC) ? 0xffeff : 0xfeff);
-				cpu_cache_int_enabled = (EAX & (1 << 7));
-				break;
-			case 0x1001:
-				msr.ibm_crcr = EAX & 0xffffffffff;
-				break;
-			case 0x1002:
-				if ((cpu_s->cpu_type > CPU_IBM386SLC) && cpu_s->multi)
-					msr.ibm_por2 = EAX & 0x3f000000;
-                       		break;
-		}
-		break;
-
-	case CPU_WINCHIP:
-	case CPU_WINCHIP2:
-		switch (ECX) {
-			case 0x02:
-				msr.tr1 = EAX & 2;
-				break;
-			case 0x0e:
-				msr.tr12 = EAX & 0x228;
-				break;
-			case 0x10:
-				tsc = EAX | ((uint64_t)EDX << 32);
-				break;
-			case 0x11:
-				msr.cesr = EAX & 0xff00ff;
-				break;
-			case 0x107:
-				msr.fcr = EAX;
-				if (EAX & (1 << 9))
-					cpu_features |= CPU_FEATURE_MMX;
-				else
-					cpu_features &= ~CPU_FEATURE_MMX;
-				if (EAX & (1 << 1))
-					cpu_features |= CPU_FEATURE_CX8;
-				else
-					cpu_features &= ~CPU_FEATURE_CX8;
-				if ((EAX & (1 << 20)) && cpu_s->cpu_type >= CPU_WINCHIP2)
-					cpu_features |= CPU_FEATURE_3DNOW;
-				else
-					cpu_features &= ~CPU_FEATURE_3DNOW;
-				if (EAX & (1 << 29))
-					CPUID = 0;
-				else
-					CPUID = cpu_s->cpuid_model;
-				break;
-			case 0x108:
-				msr.fcr2 = EAX | ((uint64_t)EDX << 32);
-				break;
-			case 0x109:
-				msr.fcr3 = EAX | ((uint64_t)EDX << 32);
-				break;
-		}
-		break;
-
-	case CPU_CYRIX3S:
-		switch (ECX) {
-			case 0x00: case 0x01:
-				break;
-			case 0x10:
-				tsc = EAX | ((uint64_t)EDX << 32);
-				break;
-			case 0x1107:
-				msr.fcr = EAX;
-				if (EAX & (1 << 1))
-					cpu_features |= CPU_FEATURE_CX8;
-				else
-					cpu_features &= ~CPU_FEATURE_CX8;
-				break;
-			case 0x1108:
-				msr.fcr2 = EAX | ((uint64_t)EDX << 32);
-				break;
-			case 0x1109:
-				msr.fcr3 = EAX | ((uint64_t)EDX << 32);
-				break;
-			case 0x200: case 0x201: case 0x202: case 0x203:
-			case 0x204: case 0x205: case 0x206: case 0x207:
-			case 0x208: case 0x209: case 0x20a: case 0x20b:
-			case 0x20c: case 0x20d: case 0x20e: case 0x20f:
-				temp = EAX | ((uint64_t)EDX << 32);
-                        temp2 = (ECX - 0x200) >> 1;
-                        if (ECX & 1) {
-                        	cpu_log("MTRR physmask[%d] = %08llx\n", temp2, temp);
-
-                        	if ((msr.mtrr_physmask[temp2] >> 11) & 0x1)
-                                	mem_del_mtrr(msr.mtrr_physbase[temp2] & ~(0xFFF), msr.mtrr_physmask[temp2] & ~(0xFFF));
-
-                                if ((temp >> 11) & 0x1)
-                                	mem_add_mtrr(msr.mtrr_physbase[temp2] & ~(0xFFF), temp & ~(0xFFF), msr.mtrr_physbase[temp2] & 0xFF);
-
-                                msr.mtrr_physmask[temp2] = temp;
-                        } else {
-                        	cpu_log("MTRR physbase[%d] = %08llx\n", temp2, temp);
-
-                                msr.mtrr_physbase[temp2] = temp;
-                        }
-                        break;
-			case 0x250:
-				msr.mtrr_fix64k_8000 = EAX | ((uint64_t)EDX << 32);
-				break;
-			case 0x258:
-				msr.mtrr_fix16k_8000 = EAX | ((uint64_t)EDX << 32);
-				break;
-			case 0x259:
-				msr.mtrr_fix16k_a000 = EAX | ((uint64_t)EDX << 32);
-				break;
-			case 0x268: case 0x269: case 0x26A: case 0x26B: case 0x26C: case 0x26D: case 0x26E: case 0x26F:
-				msr.mtrr_fix4k[ECX - 0x268] = EAX | ((uint64_t)EDX << 32);
-				break;
-			case 0x2ff:
-				msr.mtrr_deftype = EAX | ((uint64_t)EDX << 32);
-				break;
-		}
-		break;
-=======
         case CPU_IBM386SLC:
         case CPU_IBM486BL:
         case CPU_IBM486SLC:
@@ -2801,10 +2680,23 @@
                 case 0x20d:
                 case 0x20e:
                 case 0x20f:
-                    if (ECX & 1)
-                        msr.mtrr_physmask[(ECX - 0x200) >> 1] = EAX | ((uint64_t) EDX << 32);
-                    else
-                        msr.mtrr_physbase[(ECX - 0x200) >> 1] = EAX | ((uint64_t) EDX << 32);
+                    temp = EAX | ((uint64_t)EDX << 32);
+                    temp2 = (ECX - 0x200) >> 1;
+                    if (ECX & 1) {
+                        cpu_log("MTRR physmask[%d] = %08llx\n", temp2, temp);
+
+                        if ((msr.mtrr_physmask[temp2] >> 11) & 0x1)
+                                mem_del_mtrr(msr.mtrr_physbase[temp2] & ~(0xFFF), msr.mtrr_physmask[temp2] & ~(0xFFF));
+
+                        if ((temp >> 11) & 0x1)
+                            mem_add_mtrr(msr.mtrr_physbase[temp2] & ~(0xFFF), temp & ~(0xFFF), msr.mtrr_physbase[temp2] & 0xFF);
+
+                        msr.mtrr_physmask[temp2] = temp;
+                    } else {
+                        cpu_log("MTRR physbase[%d] = %08llx\n", temp2, temp);
+
+                        msr.mtrr_physbase[temp2] = temp;
+                    }
                     break;
                 case 0x250:
                     msr.mtrr_fix64k_8000 = EAX | ((uint64_t) EDX << 32);
@@ -2830,7 +2722,6 @@
                     break;
             }
             break;
->>>>>>> d8fa6ca2
 
 #if defined(DEV_BRANCH) && defined(USE_AMD_K5)
         case CPU_K5:
@@ -2934,154 +2825,6 @@
 #if defined(DEV_BRANCH) && defined(USE_CYRIX_6X86)
                     }
 #endif
-<<<<<<< HEAD
-				break;
-		}
-		break;
-
-	case CPU_PENTIUMPRO:
-	case CPU_PENTIUM2:
-	case CPU_PENTIUM2D:
-		switch (ECX) {
-			case 0x00: case 0x01:
-				if (EAX || EDX)
-					x86gpf(NULL, 0);
-				break;
-			case 0x10:
-				tsc = EAX | ((uint64_t)EDX << 32);
-				break;
-			case 0x1b:
-				cpu_log("APIC_BASE write: %08X%08X\n", EDX, EAX);
-				// msr.apic_base = EAX | ((uint64_t)EDX << 32);
-				break;
-			case 0x2a:
-				break;
-			case 0x79:
-				msr.ecx79 = EAX | ((uint64_t)EDX << 32);
-				break;
-			case 0x88: case 0x89: case 0x8a: case 0x8b:
-				msr.ecx8x[ECX - 0x88] = EAX | ((uint64_t)EDX << 32);
-				break;
-			case 0xc1: case 0xc2: case 0xc3: case 0xc4:
-			case 0xc5: case 0xc6: case 0xc7: case 0xc8:
-				msr.ia32_pmc[ECX - 0xC1] = EAX | ((uint64_t)EDX << 32);
-				break;
-			case 0xfe:
-				msr.mtrr_cap = EAX | ((uint64_t)EDX << 32);
-				break;
-			case 0x116:
-				msr.ecx116 = EAX | ((uint64_t)EDX << 32);
-				break;
-			case 0x118: case 0x119: case 0x11a: case 0x11b:
-				msr.ecx11x[ECX - 0x118] = EAX | ((uint64_t)EDX << 32);
-				break;
-			case 0x11e:
-				msr.ecx11e = EAX | ((uint64_t)EDX << 32);
-				break;
-			case 0x174:
-				if (cpu_s->cpu_type == CPU_PENTIUMPRO)
-					goto i686_invalid_wrmsr;
-
-				msr.sysenter_cs = EAX & 0xFFFF;
-				break;
-			case 0x175:
-				if (cpu_s->cpu_type == CPU_PENTIUMPRO)
-					goto i686_invalid_wrmsr;
-
-				msr.sysenter_esp = EAX;
-				break;
-			case 0x176:
-				if (cpu_s->cpu_type == CPU_PENTIUMPRO)
-					goto i686_invalid_wrmsr;
-
-				msr.sysenter_eip = EAX;
-				break;
-			case 0x179:
-				break;
-			case 0x17a:
-				if (EAX || EDX)
-					x86gpf(NULL, 0);
-				break;
-			case 0x17b:
-				msr.mcg_ctl = EAX | ((uint64_t)EDX << 32);
-				break;
-			case 0x186:
-				msr.ecx186 = EAX | ((uint64_t)EDX << 32);
-				break;
-			case 0x187:
-				msr.ecx187 = EAX | ((uint64_t)EDX << 32);
-				break;
-			case 0x1e0:
-				msr.ecx1e0 = EAX | ((uint64_t)EDX << 32);
-				break;
-			case 0x200: case 0x201: case 0x202: case 0x203:
-			case 0x204: case 0x205: case 0x206: case 0x207:
-			case 0x208: case 0x209: case 0x20a: case 0x20b:
-			case 0x20c: case 0x20d: case 0x20e: case 0x20f:
-				temp = EAX | ((uint64_t)EDX << 32);
-                        temp2 = (ECX - 0x200) >> 1;
-                        if (ECX & 1) {
-                        	cpu_log("MTRR physmask[%d] = %08llx\n", temp2, temp);
-
-                        	if ((msr.mtrr_physmask[temp2] >> 11) & 0x1)
-                                	mem_del_mtrr(msr.mtrr_physbase[temp2] & ~(0xFFF), msr.mtrr_physmask[temp2] & ~(0xFFF));
-
-                                if ((temp >> 11) & 0x1)
-                                	mem_add_mtrr(msr.mtrr_physbase[temp2] & ~(0xFFF), temp & ~(0xFFF), msr.mtrr_physbase[temp2] & 0xFF);
-
-                                msr.mtrr_physmask[temp2] = temp;
-                        } else {
-                        	cpu_log("MTRR physbase[%d] = %08llx\n", temp2, temp);
-
-                                msr.mtrr_physbase[temp2] = temp;
-                        }
-                        break;
-			case 0x250:
-				msr.mtrr_fix64k_8000 = EAX | ((uint64_t)EDX << 32);
-				break;
-			case 0x258:
-				msr.mtrr_fix16k_8000 = EAX | ((uint64_t)EDX << 32);
-				break;
-			case 0x259:
-				msr.mtrr_fix16k_a000 = EAX | ((uint64_t)EDX << 32);
-				break;
-			case 0x268: case 0x269: case 0x26a: case 0x26b:
-			case 0x26c: case 0x26d: case 0x26e: case 0x26f:
-				msr.mtrr_fix4k[ECX - 0x268] = EAX | ((uint64_t)EDX << 32);
-				break;
-			case 0x277:
-				msr.pat = EAX | ((uint64_t)EDX << 32);
-				break;
-			case 0x2ff:
-				msr.mtrr_deftype = EAX | ((uint64_t)EDX << 32);
-				break;
-			case 0x400: case 0x404: case 0x408: case 0x40c:
-			case 0x410:
-				msr.mca_ctl[(ECX - 0x400) >> 2] = EAX | ((uint64_t)EDX << 32);
-				break;
-			case 0x401: case 0x402: case 0x405: case 0x406:
-			case 0x407: case 0x409: case 0x40d: case 0x40e:
-			case 0x411: case 0x412:
-				if (EAX || EDX)
-					x86gpf(NULL, 0);
-				break;
-			case 0x570:
-				msr.ecx570 = EAX | ((uint64_t)EDX << 32);
-				break;
-			case 0x1002ff:
-				msr.ecx1002ff = EAX | ((uint64_t)EDX << 32);
-				break;
-			case 0xf0f00250:
-				msr.ecxf0f00250 = EAX | ((uint64_t)EDX << 32);
-				break;
-			case 0xf0f00258:
-				msr.ecxf0f00258 = EAX | ((uint64_t)EDX << 32);
-				break;
-			case 0xf0f00259:
-				msr.ecxf0f00259 = EAX | ((uint64_t)EDX << 32);
-				break;
-			default:
-=======
                     break;
             }
             break;
@@ -3190,10 +2933,23 @@
                 case 0x20d:
                 case 0x20e:
                 case 0x20f:
-                    if (ECX & 1)
-                        msr.mtrr_physmask[(ECX - 0x200) >> 1] = EAX | ((uint64_t) EDX << 32);
-                    else
-                        msr.mtrr_physbase[(ECX - 0x200) >> 1] = EAX | ((uint64_t) EDX << 32);
+                    temp = EAX | ((uint64_t) EDX << 32);
+                    temp2 = (ECX - 0x200) >> 1;
+                    if (ECX & 1) {
+                        cpu_log("MTRR physmask[%d] = %08llx\n", temp2, temp);
+
+                        if ((msr.mtrr_physmask[temp2] >> 11) & 0x1)
+                            mem_del_mtrr(msr.mtrr_physbase[temp2] & ~(0xFFF), msr.mtrr_physmask[temp2] & ~(0xFFF));
+
+                        if ((temp >> 11) & 0x1)
+                            mem_add_mtrr(msr.mtrr_physbase[temp2] & ~(0xFFF), temp & ~(0xFFF), msr.mtrr_physbase[temp2] & 0xFF);
+
+                        msr.mtrr_physmask[temp2] = temp;
+                    } else {
+                        cpu_log("MTRR physbase[%d] = %08llx\n", temp2, temp);
+
+                        msr.mtrr_physbase[temp2] = temp;
+                    }
                     break;
                 case 0x250:
                     msr.mtrr_fix64k_8000 = EAX | ((uint64_t) EDX << 32);
@@ -3256,7 +3012,6 @@
                     msr.ecxf0f00259 = EAX | ((uint64_t) EDX << 32);
                     break;
                 default:
->>>>>>> d8fa6ca2
 i686_invalid_wrmsr:
                     cpu_log("WRMSR: Invalid MSR: %08X\n", ECX);
                     x86gpf(NULL, 0);
