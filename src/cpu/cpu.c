/*
 * 86Box    A hypervisor and IBM PC system emulator that specializes in
 *          running old operating systems and software designed for IBM
 *          PC systems and compatibles from 1981 through fairly recent
 *          system designs based on the PCI bus.
 *
 *          This file is part of the 86Box distribution.
 *
 *          CPU type handler.
 *
 * Authors: Sarah Walker, <https://pcem-emulator.co.uk/>
 *          leilei,
 *          Miran Grca, <mgrca8@gmail.com>
 *          Fred N. van Kempen, <decwiz@yahoo.com>
 *
 *          Copyright 2008-2020 Sarah Walker.
 *          Copyright 2016-2018 leilei.
 *          Copyright 2016-2020 Miran Grca.
 *          Copyright 2018-2021 Fred N. van Kempen.
 */
#include <inttypes.h>
#include <math.h>
#include <stdarg.h>
#include <stdio.h>
#include <stdint.h>
#include <string.h>
#include <wchar.h>

#define HAVE_STDARG_H
#include <86box/86box.h>
#include "cpu.h"
#include <86box/device.h>
#include <86box/machine.h>
#include <86box/io.h>
#include "x86_ops.h"
#include <86box/mem.h>
#include <86box/nmi.h>
#include <86box/pic.h>
#include <86box/pci.h>
#include <86box/gdbstub.h>
#include <86box/plat_fallthrough.h>
#include <86box/plat_unused.h>

#ifdef USE_DYNAREC
#    include "codegen.h"
#endif
#include "x87_timings.h"

#define CCR1_USE_SMI  (1 << 1)
#define CCR1_SMAC     (1 << 2)
#define CCR1_SM3      (1 << 7)

#define CCR3_SMI_LOCK (1 << 0)
#define CCR3_NMI_EN   (1 << 1)

enum {
    CPUID_FPU       = (1 << 0),
    CPUID_VME       = (1 << 1),
    CPUID_PSE       = (1 << 3),
    CPUID_TSC       = (1 << 4),
    CPUID_MSR       = (1 << 5),
    CPUID_PAE       = (1 << 6),
    CPUID_MCE       = (1 << 7),
    CPUID_CMPXCHG8B = (1 << 8),
    CPUID_AMDSEP    = (1 << 10),
    CPUID_SEP       = (1 << 11),
    CPUID_MTRR      = (1 << 12),
    CPUID_PGE       = (1 << 13),
    CPUID_MCA       = (1 << 14),
    CPUID_CMOV      = (1 << 15),
    CPUID_MMX       = (1 << 23),
    CPUID_FXSR      = (1 << 24)
};

/*Addition flags returned by CPUID function 0x80000001*/
#define CPUID_3DNOW  (1UL << 31UL)
#define CPUID_3DNOWE (1UL << 30UL)

/* Make sure this is as low as possible. */
cpu_state_t cpu_state;
fpu_state_t fpu_state;

/* Place this immediately after. */
uint32_t abrt_error;

#ifdef USE_DYNAREC
const OpFn *x86_dynarec_opcodes;
const OpFn *x86_dynarec_opcodes_0f;
const OpFn *x86_dynarec_opcodes_d8_a16;
const OpFn *x86_dynarec_opcodes_d8_a32;
const OpFn *x86_dynarec_opcodes_d9_a16;
const OpFn *x86_dynarec_opcodes_d9_a32;
const OpFn *x86_dynarec_opcodes_da_a16;
const OpFn *x86_dynarec_opcodes_da_a32;
const OpFn *x86_dynarec_opcodes_db_a16;
const OpFn *x86_dynarec_opcodes_db_a32;
const OpFn *x86_dynarec_opcodes_dc_a16;
const OpFn *x86_dynarec_opcodes_dc_a32;
const OpFn *x86_dynarec_opcodes_dd_a16;
const OpFn *x86_dynarec_opcodes_dd_a32;
const OpFn *x86_dynarec_opcodes_de_a16;
const OpFn *x86_dynarec_opcodes_de_a32;
const OpFn *x86_dynarec_opcodes_df_a16;
const OpFn *x86_dynarec_opcodes_df_a32;
const OpFn *x86_dynarec_opcodes_REPE;
const OpFn *x86_dynarec_opcodes_REPNE;
const OpFn *x86_dynarec_opcodes_3DNOW;
#endif

const OpFn *x86_opcodes;
const OpFn *x86_opcodes_0f;
const OpFn *x86_opcodes_d8_a16;
const OpFn *x86_opcodes_d8_a32;
const OpFn *x86_opcodes_d9_a16;
const OpFn *x86_opcodes_d9_a32;
const OpFn *x86_opcodes_da_a16;
const OpFn *x86_opcodes_da_a32;
const OpFn *x86_opcodes_db_a16;
const OpFn *x86_opcodes_db_a32;
const OpFn *x86_opcodes_dc_a16;
const OpFn *x86_opcodes_dc_a32;
const OpFn *x86_opcodes_dd_a16;
const OpFn *x86_opcodes_dd_a32;
const OpFn *x86_opcodes_de_a16;
const OpFn *x86_opcodes_de_a32;
const OpFn *x86_opcodes_df_a16;
const OpFn *x86_opcodes_df_a32;
const OpFn *x86_opcodes_REPE;
const OpFn *x86_opcodes_REPNE;
const OpFn *x86_opcodes_3DNOW;

const OpFn *x86_2386_opcodes;
const OpFn *x86_2386_opcodes_0f;
const OpFn *x86_2386_opcodes_d8_a16;
const OpFn *x86_2386_opcodes_d8_a32;
const OpFn *x86_2386_opcodes_d9_a16;
const OpFn *x86_2386_opcodes_d9_a32;
const OpFn *x86_2386_opcodes_da_a16;
const OpFn *x86_2386_opcodes_da_a32;
const OpFn *x86_2386_opcodes_db_a16;
const OpFn *x86_2386_opcodes_db_a32;
const OpFn *x86_2386_opcodes_dc_a16;
const OpFn *x86_2386_opcodes_dc_a32;
const OpFn *x86_2386_opcodes_dd_a16;
const OpFn *x86_2386_opcodes_dd_a32;
const OpFn *x86_2386_opcodes_de_a16;
const OpFn *x86_2386_opcodes_de_a32;
const OpFn *x86_2386_opcodes_df_a16;
const OpFn *x86_2386_opcodes_df_a32;
const OpFn *x86_2386_opcodes_REPE;
const OpFn *x86_2386_opcodes_REPNE;

uint16_t cpu_fast_off_count;
uint16_t cpu_fast_off_val;
uint16_t temp_seg_data[4] = { 0, 0, 0, 0 };

int isa_cycles;
int cpu_inited;

int cpu_cycles_read;
int cpu_cycles_read_l;
int cpu_cycles_write;
int cpu_cycles_write_l;
int cpu_prefetch_cycles;
int cpu_prefetch_width;
int cpu_mem_prefetch_cycles;
int cpu_rom_prefetch_cycles;
int cpu_waitstates;
int cpu_cache_int_enabled;
int cpu_cache_ext_enabled;
int cpu_isa_speed;
int cpu_pci_speed;
int cpu_isa_pci_div;
int cpu_agp_speed;
int cpu_alt_reset;

int cpu_override;
int cpu_effective;
int cpu_multi;
int cpu_16bitbus;
int cpu_64bitbus;
int cpu_cyrix_alignment;
int CPUID;

int is186;
int is_nec;
int is286;
int is386;
int is6117;
int is486 = 1;
int cpu_isintel;
int cpu_iscyrix;
int hascache;
int isibm486;
int israpidcad;
int is_vpc;
int is_am486;
int is_am486dxl;
int is_pentium;
int is_k5;
int is_k6;
int is_p6;
int is_cxsmm;
int hasfpu;

int timing_rr;
int timing_mr;
int timing_mrl;
int timing_rm;
int timing_rml;
int timing_mm;
int timing_mml;
int timing_bt;
int timing_bnt;
int timing_int;
int timing_int_rm;
int timing_int_v86;
int timing_int_pm;
int timing_int_pm_outer;
int timing_iret_rm;
int timing_iret_v86;
int timing_iret_pm;
int timing_iret_pm_outer;
int timing_call_rm;
int timing_call_pm;
int timing_call_pm_gate;
int timing_call_pm_gate_inner;
int timing_retf_rm;
int timing_retf_pm;
int timing_retf_pm_outer;
int timing_jmp_rm;
int timing_jmp_pm;
int timing_jmp_pm_gate;
int timing_misaligned;

uint32_t cpu_features;
uint32_t cpu_fast_off_flags;

uint32_t _tr[8]      = { 0, 0, 0, 0, 0, 0, 0, 0 };
uint32_t cache_index = 0;
uint8_t  _cache[2048];

uint64_t cpu_CR4_mask;
uint64_t tsc    = 0;
uint64_t pmc[2] = { 0, 0 };

double cpu_dmulti;
double cpu_busspeed;

msr_t msr;

cyrix_t cyrix;

cpu_family_t *cpu_f;
CPU          *cpu_s;

uint8_t do_translate  = 0;
uint8_t do_translate2 = 0;

void (*cpu_exec)(int cycs);

static uint8_t ccr0;
static uint8_t ccr1;
static uint8_t ccr2;
static uint8_t ccr3;
static uint8_t ccr4;
static uint8_t ccr5;
static uint8_t ccr6;

static int cyrix_addr;

static void    cpu_write(uint16_t addr, uint8_t val, void *priv);
static uint8_t cpu_read(uint16_t addr, void *priv);

#ifdef ENABLE_CPU_LOG
int cpu_do_log = ENABLE_CPU_LOG;

void
cpu_log(const char *fmt, ...)
{
    va_list ap;

    if (cpu_do_log) {
        va_start(ap, fmt);
        pclog_ex(fmt, ap);
        va_end(ap);
    }
}
#else
#    define cpu_log(fmt, ...)
#endif

int
cpu_has_feature(int feature)
{
    return cpu_features & feature;
}

void
cpu_dynamic_switch(int new_cpu)
{
    int c;

    if (cpu_effective == new_cpu)
        return;

    c   = cpu;
    cpu = new_cpu;
    cpu_set();
    pc_speed_changed();
    cpu = c;
}

void
cpu_set_edx(void)
{
    EDX = cpu_s->edx_reset;
    if (fpu_softfloat)
        SF_FPU_reset();
}

cpu_family_t *
cpu_get_family(const char *internal_name)
{
    int c = 0;

    while (cpu_families[c].package) {
        if (!strcmp(internal_name, cpu_families[c].internal_name))
            return (cpu_family_t *) &cpu_families[c];
        c++;
    }

    return NULL;
}

uint8_t
cpu_is_eligible(const cpu_family_t *cpu_family, int cpu, int machine)
{
    const machine_t *machine_s = &machines[machine];
    const CPU       *cpu_s     = &cpu_family->cpus[cpu];
    uint32_t         packages;
    uint32_t         bus_speed;
    uint8_t          i;
    double           multi;

    /* Full override. */
    if (cpu_override > 1)
        return 1;

    /* Add implicit CPU package compatibility. */
    packages = machine_s->cpu.package;
    if (packages & CPU_PKG_SOCKET3)
        packages |= CPU_PKG_SOCKET1;
    else if (packages & CPU_PKG_SLOT1)
        packages |= CPU_PKG_SOCKET370 | CPU_PKG_SOCKET8;

    /* Package type. */
    if (!(cpu_family->package & packages))
        return 0;

    /* Partial override. */
    if (cpu_override)
        return 1;

    /* Check CPU blocklist. */
    if (machine_s->cpu.block) {
        i = 0;

        while (machine_s->cpu.block[i]) {
            if (machine_s->cpu.block[i++] == cpu_s->cpu_type)
                return 0;
        }
    }

    bus_speed = cpu_s->rspeed / cpu_s->multi;

    /* Minimum bus speed with ~0.84 MHz (for 8086) tolerance. */
    if (machine_s->cpu.min_bus && (bus_speed < (machine_s->cpu.min_bus - 840907)))
        return 0;

    /* Maximum bus speed with ~0.84 MHz (for 8086) tolerance. */
    if (machine_s->cpu.max_bus && (bus_speed > (machine_s->cpu.max_bus + 840907)))
        return 0;

    /* Minimum voltage with 0.1V tolerance. */
    if (machine_s->cpu.min_voltage && (cpu_s->voltage < (machine_s->cpu.min_voltage - 100)))
        return 0;

    /* Maximum voltage with 0.1V tolerance. */
    if (machine_s->cpu.max_voltage && (cpu_s->voltage > (machine_s->cpu.max_voltage + 100)))
        return 0;

    /* Account for CPUs which use a different internal multiplier than specified by jumpers. */
    multi = cpu_s->multi;

    /* Don't care about multiplier compatibility on fixed multiplier CPUs. */
    if (cpu_s->cpu_flags & CPU_FIXED_MULTIPLIER)
        return 1;
    else if (cpu_family->package & CPU_PKG_SOCKET5_7) {
        if ((multi == 1.5) && (cpu_s->cpu_type == CPU_5K86) && (machine_s->cpu.min_multi > 1.5)) /* K5 5k86 */
            multi = 2.0;
        else if (multi == 1.75) /* K5 5k86 */
            multi = 2.5;
        else if (multi == 2.0) {
            if (cpu_s->cpu_type == CPU_5K86) /* K5 5k86 */
                multi = 3.0;
            /* K6-2+ / K6-3+ */
            else if ((cpu_s->cpu_type == CPU_K6_2P) || (cpu_s->cpu_type == CPU_K6_3P))
                multi = 2.5;
            else if (((cpu_s->cpu_type == CPU_WINCHIP) || (cpu_s->cpu_type == CPU_WINCHIP2)) && (machine_s->cpu.min_multi > 2.0)) /* WinChip (2) */
                multi = 2.5;
        } else if (multi == (7.0 / 3.0)) /* WinChip 2A - 2.33x */
            multi = 5.0;
        else if (multi == (8.0 / 3.0)) /* WinChip 2A - 2.66x */
            multi = 5.5;
        else if ((multi == 3.0) && (cpu_s->cpu_type == CPU_Cx6x86 || cpu_s->cpu_type == CPU_Cx6x86L)) /* 6x86(L) */
            multi = 1.5;
        else if (multi == (10.0 / 3.0)) /* WinChip 2A - 3.33x */
            multi = 2.0;
        else if (multi == 3.5) /* standard set by the Pentium MMX */
            multi = 1.5;
        else if (multi == 4.0) {
            /* WinChip (2) */
            if ((cpu_s->cpu_type == CPU_WINCHIP) || (cpu_s->cpu_type == CPU_WINCHIP2)) {
                if (machine_s->cpu.min_multi >= 1.5)
                    multi = 1.5;
                else if (machine_s->cpu.min_multi >= 3.5)
                    multi = 3.5;
                else if (machine_s->cpu.min_multi >= 4.5)
                    multi = 4.5;
            } else if ((cpu_s->cpu_type == CPU_Cx6x86) || (cpu_s->cpu_type == CPU_Cx6x86L)) /* 6x86(L) */
                multi = 3.0;
        } else if ((multi == 5.0) && ((cpu_s->cpu_type == CPU_WINCHIP) || (cpu_s->cpu_type == CPU_WINCHIP2)) && (machine_s->cpu.min_multi > 5.0)) /* WinChip (2) */
            multi = 5.5;
        else if (multi == 6.0) /* K6-2(+) / K6-3(+) */
            multi = 2.0;
    }

    /* Minimum multiplier, */
    if (multi < machine_s->cpu.min_multi)
        return 0;

    /* Maximum multiplier. */
    if (machine_s->cpu.max_multi && (multi > machine_s->cpu.max_multi))
        return 0;

    return 1;
}

uint8_t
cpu_family_is_eligible(const cpu_family_t *cpu_family, int machine)
{
    int c = 0;

    while (cpu_family->cpus[c].cpu_type) {
        if (cpu_is_eligible(cpu_family, c, machine))
            return 1;
        c++;
    }

    return 0;
}

void
SF_FPU_reset(void)
{
    if (fpu_type != FPU_NONE) {
        fpu_state.cwd = 0x0040;
        fpu_state.swd = 0;
        fpu_state.tos = 0;
        fpu_state.tag = 0x5555;
        fpu_state.foo = 0;
        fpu_state.fip = 0;
        fpu_state.fcs = 0;
        fpu_state.fds = 0;
        fpu_state.fdp = 0;
        memset(fpu_state.st_space, 0, sizeof(floatx80) * 8);
    }
}

void
cpu_set(void)
{
    cpu_inited = 1;

    cpu_effective = cpu;
    cpu_s         = (CPU *) &cpu_f->cpus[cpu_effective];

#ifdef USE_ACYCS
    acycs = 0;
#endif

    soft_reset_pci = 0;

    cpu_alt_reset     = 0;
    unmask_a20_in_smm = 0;

    CPUID       = cpu_s->cpuid_model;
    is8086      = (cpu_s->cpu_type > CPU_8088) && (cpu_s->cpu_type != CPU_V20) && (cpu_s->cpu_type != CPU_188);
    is_nec      = (cpu_s->cpu_type == CPU_V20) || (cpu_s->cpu_type == CPU_V30);
    is186       = (cpu_s->cpu_type == CPU_186) || (cpu_s->cpu_type == CPU_188) || (cpu_s->cpu_type == CPU_V20) || (cpu_s->cpu_type == CPU_V30);
    is286       = (cpu_s->cpu_type >= CPU_286);
    is386       = (cpu_s->cpu_type >= CPU_386SX);
    israpidcad  = (cpu_s->cpu_type == CPU_RAPIDCAD);
    isibm486    = (cpu_s->cpu_type == CPU_IBM386SLC) || (cpu_s->cpu_type == CPU_IBM486SLC) || (cpu_s->cpu_type == CPU_IBM486BL);
    is486       = (cpu_s->cpu_type >= CPU_RAPIDCAD);
    is_am486    = (cpu_s->cpu_type == CPU_ENH_Am486DX);
    is_am486dxl = (cpu_s->cpu_type == CPU_Am486DXL);

    is6117 = !strcmp(cpu_f->manufacturer, "ALi");

    cpu_isintel = !strcmp(cpu_f->manufacturer, "Intel");
    cpu_iscyrix = !strcmp(cpu_f->manufacturer, "Cyrix") || !strcmp(cpu_f->manufacturer, "ST");

    /* SL-Enhanced Intel 486s have the same SMM save state table layout as Pentiums,
       and the WinChip datasheet claims those are Pentium-compatible as well. AMD Am486DXL/DXL2 also has compatible SMM, or would if not for it's different SMBase*/
    is_pentium = (cpu_isintel && (cpu_s->cpu_type >= CPU_i486SX_SLENH) && (cpu_s->cpu_type < CPU_PENTIUMPRO)) || !strcmp(cpu_f->manufacturer, "IDT") || (cpu_s->cpu_type == CPU_Am486DXL);
    is_k5      = !strcmp(cpu_f->manufacturer, "AMD") && (cpu_s->cpu_type > CPU_ENH_Am486DX) && (cpu_s->cpu_type < CPU_K6);
    is_k6      = (cpu_s->cpu_type >= CPU_K6) && !strcmp(cpu_f->manufacturer, "AMD");
    /* The Samuel 2 datasheet claims it's Celeron-compatible. */
    is_p6       = (cpu_isintel && (cpu_s->cpu_type >= CPU_PENTIUMPRO)) || !strcmp(cpu_f->manufacturer, "VIA");
    is_cxsmm    = (!strcmp(cpu_f->manufacturer, "Cyrix") || !strcmp(cpu_f->manufacturer, "ST")) && (cpu_s->cpu_type >= CPU_Cx486S);

    cpu_isintel = cpu_isintel || !strcmp(cpu_f->manufacturer, "AMD");

    hasfpu   = (fpu_type != FPU_NONE);
    hascache = (cpu_s->cpu_type >= CPU_486SLC) || (cpu_s->cpu_type == CPU_IBM386SLC) || (cpu_s->cpu_type == CPU_IBM486SLC) || (cpu_s->cpu_type == CPU_IBM486BL);

    cpu_16bitbus = (cpu_s->cpu_type == CPU_286) || (cpu_s->cpu_type == CPU_386SX) || (cpu_s->cpu_type == CPU_486SLC) || (cpu_s->cpu_type == CPU_IBM386SLC) || (cpu_s->cpu_type == CPU_IBM486SLC);
    cpu_64bitbus = (cpu_s->cpu_type >= CPU_WINCHIP);

    if (cpu_s->multi)
        cpu_busspeed = cpu_s->rspeed / cpu_s->multi;
    else
        cpu_busspeed = cpu_s->rspeed;
    cpu_multi  = (int) ceil(cpu_s->multi);
    cpu_dmulti = cpu_s->multi;
    ccr0 = ccr1 = ccr2 = ccr3 = ccr4 = ccr5 = ccr6 = 0;

    cpu_update_waitstates();

    isa_cycles = cpu_s->atclk_div;

    if (cpu_s->rspeed <= 8000000)
        cpu_rom_prefetch_cycles = cpu_mem_prefetch_cycles;
    else
        cpu_rom_prefetch_cycles = cpu_s->rspeed / 1000000;

    cpu_set_isa_pci_div(0);
    cpu_set_pci_speed(0);
    cpu_set_agp_speed(0);

    io_handler(cpu_iscyrix, 0x0022, 0x0002, cpu_read, NULL, NULL, cpu_write, NULL, NULL, NULL);

    io_handler(hasfpu, 0x00f0, 0x000f, cpu_read, NULL, NULL, cpu_write, NULL, NULL, NULL);
    io_handler(hasfpu, 0xf007, 0x0001, cpu_read, NULL, NULL, cpu_write, NULL, NULL, NULL);

#ifdef USE_DYNAREC
    x86_setopcodes(ops_386, ops_386_0f, dynarec_ops_386, dynarec_ops_386_0f);
#else
    x86_setopcodes(ops_386, ops_386_0f);
#endif
    x86_setopcodes_2386(ops_2386_386, ops_2386_386_0f);
    x86_opcodes_REPE       = ops_REPE;
    x86_opcodes_REPNE      = ops_REPNE;
    x86_2386_opcodes_REPE  = ops_2386_REPE;
    x86_2386_opcodes_REPNE = ops_2386_REPNE;
    x86_opcodes_3DNOW      = ops_3DNOW;
#ifdef USE_DYNAREC
    x86_dynarec_opcodes_REPE  = dynarec_ops_REPE;
    x86_dynarec_opcodes_REPNE = dynarec_ops_REPNE;
    x86_dynarec_opcodes_3DNOW = dynarec_ops_3DNOW;
#endif

    if (hasfpu) {
#ifdef USE_DYNAREC
        if (fpu_softfloat) {
            x86_dynarec_opcodes_d8_a16 = dynarec_ops_sf_fpu_d8_a16;
            x86_dynarec_opcodes_d8_a32 = dynarec_ops_sf_fpu_d8_a32;
            x86_dynarec_opcodes_d9_a16 = dynarec_ops_sf_fpu_d9_a16;
            x86_dynarec_opcodes_d9_a32 = dynarec_ops_sf_fpu_d9_a32;
            x86_dynarec_opcodes_da_a16 = dynarec_ops_sf_fpu_da_a16;
            x86_dynarec_opcodes_da_a32 = dynarec_ops_sf_fpu_da_a32;
            x86_dynarec_opcodes_db_a16 = dynarec_ops_sf_fpu_db_a16;
            x86_dynarec_opcodes_db_a32 = dynarec_ops_sf_fpu_db_a32;
            x86_dynarec_opcodes_dc_a16 = dynarec_ops_sf_fpu_dc_a16;
            x86_dynarec_opcodes_dc_a32 = dynarec_ops_sf_fpu_dc_a32;
            x86_dynarec_opcodes_dd_a16 = dynarec_ops_sf_fpu_dd_a16;
            x86_dynarec_opcodes_dd_a32 = dynarec_ops_sf_fpu_dd_a32;
            x86_dynarec_opcodes_de_a16 = dynarec_ops_sf_fpu_de_a16;
            x86_dynarec_opcodes_de_a32 = dynarec_ops_sf_fpu_de_a32;
            x86_dynarec_opcodes_df_a16 = dynarec_ops_sf_fpu_df_a16;
            x86_dynarec_opcodes_df_a32 = dynarec_ops_sf_fpu_df_a32;
        } else {
            x86_dynarec_opcodes_d8_a16 = dynarec_ops_fpu_d8_a16;
            x86_dynarec_opcodes_d8_a32 = dynarec_ops_fpu_d8_a32;
            x86_dynarec_opcodes_d9_a16 = dynarec_ops_fpu_d9_a16;
            x86_dynarec_opcodes_d9_a32 = dynarec_ops_fpu_d9_a32;
            x86_dynarec_opcodes_da_a16 = dynarec_ops_fpu_da_a16;
            x86_dynarec_opcodes_da_a32 = dynarec_ops_fpu_da_a32;
            x86_dynarec_opcodes_db_a16 = dynarec_ops_fpu_db_a16;
            x86_dynarec_opcodes_db_a32 = dynarec_ops_fpu_db_a32;
            x86_dynarec_opcodes_dc_a16 = dynarec_ops_fpu_dc_a16;
            x86_dynarec_opcodes_dc_a32 = dynarec_ops_fpu_dc_a32;
            x86_dynarec_opcodes_dd_a16 = dynarec_ops_fpu_dd_a16;
            x86_dynarec_opcodes_dd_a32 = dynarec_ops_fpu_dd_a32;
            x86_dynarec_opcodes_de_a16 = dynarec_ops_fpu_de_a16;
            x86_dynarec_opcodes_de_a32 = dynarec_ops_fpu_de_a32;
            x86_dynarec_opcodes_df_a16 = dynarec_ops_fpu_df_a16;
            x86_dynarec_opcodes_df_a32 = dynarec_ops_fpu_df_a32;
        }
#endif
        if (fpu_softfloat) {
            x86_opcodes_d8_a16 = ops_sf_fpu_d8_a16;
            x86_opcodes_d8_a32 = ops_sf_fpu_d8_a32;
            x86_opcodes_d9_a16 = ops_sf_fpu_d9_a16;
            x86_opcodes_d9_a32 = ops_sf_fpu_d9_a32;
            x86_opcodes_da_a16 = ops_sf_fpu_da_a16;
            x86_opcodes_da_a32 = ops_sf_fpu_da_a32;
            x86_opcodes_db_a16 = ops_sf_fpu_db_a16;
            x86_opcodes_db_a32 = ops_sf_fpu_db_a32;
            x86_opcodes_dc_a16 = ops_sf_fpu_dc_a16;
            x86_opcodes_dc_a32 = ops_sf_fpu_dc_a32;
            x86_opcodes_dd_a16 = ops_sf_fpu_dd_a16;
            x86_opcodes_dd_a32 = ops_sf_fpu_dd_a32;
            x86_opcodes_de_a16 = ops_sf_fpu_de_a16;
            x86_opcodes_de_a32 = ops_sf_fpu_de_a32;
            x86_opcodes_df_a16 = ops_sf_fpu_df_a16;
            x86_opcodes_df_a32 = ops_sf_fpu_df_a32;

            x86_2386_opcodes_d8_a16 = ops_2386_sf_fpu_d8_a16;
            x86_2386_opcodes_d8_a32 = ops_2386_sf_fpu_d8_a32;
            x86_2386_opcodes_d9_a16 = ops_2386_sf_fpu_d9_a16;
            x86_2386_opcodes_d9_a32 = ops_2386_sf_fpu_d9_a32;
            x86_2386_opcodes_da_a16 = ops_2386_sf_fpu_da_a16;
            x86_2386_opcodes_da_a32 = ops_2386_sf_fpu_da_a32;
            x86_2386_opcodes_db_a16 = ops_2386_sf_fpu_db_a16;
            x86_2386_opcodes_db_a32 = ops_2386_sf_fpu_db_a32;
            x86_2386_opcodes_dc_a16 = ops_2386_sf_fpu_dc_a16;
            x86_2386_opcodes_dc_a32 = ops_2386_sf_fpu_dc_a32;
            x86_2386_opcodes_dd_a16 = ops_2386_sf_fpu_dd_a16;
            x86_2386_opcodes_dd_a32 = ops_2386_sf_fpu_dd_a32;
            x86_2386_opcodes_de_a16 = ops_2386_sf_fpu_de_a16;
            x86_2386_opcodes_de_a32 = ops_2386_sf_fpu_de_a32;
            x86_2386_opcodes_df_a16 = ops_2386_sf_fpu_df_a16;
            x86_2386_opcodes_df_a32 = ops_2386_sf_fpu_df_a32;
        } else {
            x86_opcodes_d8_a16 = ops_fpu_d8_a16;
            x86_opcodes_d8_a32 = ops_fpu_d8_a32;
            x86_opcodes_d9_a16 = ops_fpu_d9_a16;
            x86_opcodes_d9_a32 = ops_fpu_d9_a32;
            x86_opcodes_da_a16 = ops_fpu_da_a16;
            x86_opcodes_da_a32 = ops_fpu_da_a32;
            x86_opcodes_db_a16 = ops_fpu_db_a16;
            x86_opcodes_db_a32 = ops_fpu_db_a32;
            x86_opcodes_dc_a16 = ops_fpu_dc_a16;
            x86_opcodes_dc_a32 = ops_fpu_dc_a32;
            x86_opcodes_dd_a16 = ops_fpu_dd_a16;
            x86_opcodes_dd_a32 = ops_fpu_dd_a32;
            x86_opcodes_de_a16 = ops_fpu_de_a16;
            x86_opcodes_de_a32 = ops_fpu_de_a32;
            x86_opcodes_df_a16 = ops_fpu_df_a16;
            x86_opcodes_df_a32 = ops_fpu_df_a32;

            x86_2386_opcodes_d8_a16 = ops_2386_fpu_d8_a16;
            x86_2386_opcodes_d8_a32 = ops_2386_fpu_d8_a32;
            x86_2386_opcodes_d9_a16 = ops_2386_fpu_d9_a16;
            x86_2386_opcodes_d9_a32 = ops_2386_fpu_d9_a32;
            x86_2386_opcodes_da_a16 = ops_2386_fpu_da_a16;
            x86_2386_opcodes_da_a32 = ops_2386_fpu_da_a32;
            x86_2386_opcodes_db_a16 = ops_2386_fpu_db_a16;
            x86_2386_opcodes_db_a32 = ops_2386_fpu_db_a32;
            x86_2386_opcodes_dc_a16 = ops_2386_fpu_dc_a16;
            x86_2386_opcodes_dc_a32 = ops_2386_fpu_dc_a32;
            x86_2386_opcodes_dd_a16 = ops_2386_fpu_dd_a16;
            x86_2386_opcodes_dd_a32 = ops_2386_fpu_dd_a32;
            x86_2386_opcodes_de_a16 = ops_2386_fpu_de_a16;
            x86_2386_opcodes_de_a32 = ops_2386_fpu_de_a32;
            x86_2386_opcodes_df_a16 = ops_2386_fpu_df_a16;
            x86_2386_opcodes_df_a32 = ops_2386_fpu_df_a32;
        }
    } else {
#ifdef USE_DYNAREC
        x86_dynarec_opcodes_d8_a16 = dynarec_ops_nofpu_a16;
        x86_dynarec_opcodes_d8_a32 = dynarec_ops_nofpu_a32;
        x86_dynarec_opcodes_d9_a16 = dynarec_ops_nofpu_a16;
        x86_dynarec_opcodes_d9_a32 = dynarec_ops_nofpu_a32;
        x86_dynarec_opcodes_da_a16 = dynarec_ops_nofpu_a16;
        x86_dynarec_opcodes_da_a32 = dynarec_ops_nofpu_a32;
        x86_dynarec_opcodes_db_a16 = dynarec_ops_nofpu_a16;
        x86_dynarec_opcodes_db_a32 = dynarec_ops_nofpu_a32;
        x86_dynarec_opcodes_dc_a16 = dynarec_ops_nofpu_a16;
        x86_dynarec_opcodes_dc_a32 = dynarec_ops_nofpu_a32;
        x86_dynarec_opcodes_dd_a16 = dynarec_ops_nofpu_a16;
        x86_dynarec_opcodes_dd_a32 = dynarec_ops_nofpu_a32;
        x86_dynarec_opcodes_de_a16 = dynarec_ops_nofpu_a16;
        x86_dynarec_opcodes_de_a32 = dynarec_ops_nofpu_a32;
        x86_dynarec_opcodes_df_a16 = dynarec_ops_nofpu_a16;
        x86_dynarec_opcodes_df_a32 = dynarec_ops_nofpu_a32;
#endif
        x86_opcodes_d8_a16 = ops_nofpu_a16;
        x86_opcodes_d8_a32 = ops_nofpu_a32;
        x86_opcodes_d9_a16 = ops_nofpu_a16;
        x86_opcodes_d9_a32 = ops_nofpu_a32;
        x86_opcodes_da_a16 = ops_nofpu_a16;
        x86_opcodes_da_a32 = ops_nofpu_a32;
        x86_opcodes_db_a16 = ops_nofpu_a16;
        x86_opcodes_db_a32 = ops_nofpu_a32;
        x86_opcodes_dc_a16 = ops_nofpu_a16;
        x86_opcodes_dc_a32 = ops_nofpu_a32;
        x86_opcodes_dd_a16 = ops_nofpu_a16;
        x86_opcodes_dd_a32 = ops_nofpu_a32;
        x86_opcodes_de_a16 = ops_nofpu_a16;
        x86_opcodes_de_a32 = ops_nofpu_a32;
        x86_opcodes_df_a16 = ops_nofpu_a16;
        x86_opcodes_df_a32 = ops_nofpu_a32;

        x86_2386_opcodes_d8_a16 = ops_2386_nofpu_a16;
        x86_2386_opcodes_d8_a32 = ops_2386_nofpu_a32;
        x86_2386_opcodes_d9_a16 = ops_2386_nofpu_a16;
        x86_2386_opcodes_d9_a32 = ops_2386_nofpu_a32;
        x86_2386_opcodes_da_a16 = ops_2386_nofpu_a16;
        x86_2386_opcodes_da_a32 = ops_2386_nofpu_a32;
        x86_2386_opcodes_db_a16 = ops_2386_nofpu_a16;
        x86_2386_opcodes_db_a32 = ops_2386_nofpu_a32;
        x86_2386_opcodes_dc_a16 = ops_2386_nofpu_a16;
        x86_2386_opcodes_dc_a32 = ops_2386_nofpu_a32;
        x86_2386_opcodes_dd_a16 = ops_2386_nofpu_a16;
        x86_2386_opcodes_dd_a32 = ops_2386_nofpu_a32;
        x86_2386_opcodes_de_a16 = ops_2386_nofpu_a16;
        x86_2386_opcodes_de_a32 = ops_2386_nofpu_a32;
        x86_2386_opcodes_df_a16 = ops_2386_nofpu_a16;
        x86_2386_opcodes_df_a32 = ops_2386_nofpu_a32;
    }

#ifdef USE_DYNAREC
    codegen_timing_set(&codegen_timing_486);
#endif

    memset(&msr, 0, sizeof(msr));

    timing_misaligned   = 0;
    cpu_cyrix_alignment = 0;
    cpu_CR4_mask        = 0;

    switch (cpu_s->cpu_type) {
        case CPU_8088:
        case CPU_8086:
            break;

        case CPU_V20:
        case CPU_V30:
        case CPU_186:
        case CPU_188:
#ifdef USE_DYNAREC
            x86_setopcodes(ops_186, ops_186_0f, dynarec_ops_186, dynarec_ops_186_0f);
#else
            x86_setopcodes(ops_186, ops_186_0f);
#endif
            x86_setopcodes_2386(ops_2386_186, ops_2386_186_0f);
            break;

        case CPU_286:
#ifdef USE_DYNAREC
            x86_setopcodes(ops_286, ops_286_0f, dynarec_ops_286, dynarec_ops_286_0f);
#else
            x86_setopcodes(ops_286, ops_286_0f);
#endif
            x86_setopcodes_2386(ops_2386_286, ops_2386_286_0f);

            if (fpu_type == FPU_287) {
#ifdef USE_DYNAREC
                if (fpu_softfloat) {
                    x86_dynarec_opcodes_d9_a16 = dynarec_ops_sf_fpu_287_d9_a16;
                    x86_dynarec_opcodes_d9_a32 = dynarec_ops_sf_fpu_287_d9_a32;
                    x86_dynarec_opcodes_da_a16 = dynarec_ops_sf_fpu_287_da_a16;
                    x86_dynarec_opcodes_da_a32 = dynarec_ops_sf_fpu_287_da_a32;
                    x86_dynarec_opcodes_db_a16 = dynarec_ops_sf_fpu_287_db_a16;
                    x86_dynarec_opcodes_db_a32 = dynarec_ops_sf_fpu_287_db_a32;
                    x86_dynarec_opcodes_dc_a16 = dynarec_ops_sf_fpu_287_dc_a16;
                    x86_dynarec_opcodes_dc_a32 = dynarec_ops_sf_fpu_287_dc_a32;
                    x86_dynarec_opcodes_dd_a16 = dynarec_ops_sf_fpu_287_dd_a16;
                    x86_dynarec_opcodes_dd_a32 = dynarec_ops_sf_fpu_287_dd_a32;
                    x86_dynarec_opcodes_de_a16 = dynarec_ops_sf_fpu_287_de_a16;
                    x86_dynarec_opcodes_de_a32 = dynarec_ops_sf_fpu_287_de_a32;
                    x86_dynarec_opcodes_df_a16 = dynarec_ops_sf_fpu_287_df_a16;
                    x86_dynarec_opcodes_df_a32 = dynarec_ops_sf_fpu_287_df_a32;
                } else {
                    x86_dynarec_opcodes_d9_a16 = dynarec_ops_fpu_287_d9_a16;
                    x86_dynarec_opcodes_d9_a32 = dynarec_ops_fpu_287_d9_a32;
                    x86_dynarec_opcodes_da_a16 = dynarec_ops_fpu_287_da_a16;
                    x86_dynarec_opcodes_da_a32 = dynarec_ops_fpu_287_da_a32;
                    x86_dynarec_opcodes_db_a16 = dynarec_ops_fpu_287_db_a16;
                    x86_dynarec_opcodes_db_a32 = dynarec_ops_fpu_287_db_a32;
                    x86_dynarec_opcodes_dc_a16 = dynarec_ops_fpu_287_dc_a16;
                    x86_dynarec_opcodes_dc_a32 = dynarec_ops_fpu_287_dc_a32;
                    x86_dynarec_opcodes_dd_a16 = dynarec_ops_fpu_287_dd_a16;
                    x86_dynarec_opcodes_dd_a32 = dynarec_ops_fpu_287_dd_a32;
                    x86_dynarec_opcodes_de_a16 = dynarec_ops_fpu_287_de_a16;
                    x86_dynarec_opcodes_de_a32 = dynarec_ops_fpu_287_de_a32;
                    x86_dynarec_opcodes_df_a16 = dynarec_ops_fpu_287_df_a16;
                    x86_dynarec_opcodes_df_a32 = dynarec_ops_fpu_287_df_a32;
                }
#endif
                if (fpu_softfloat) {
                    x86_opcodes_d9_a16 = ops_sf_fpu_287_d9_a16;
                    x86_opcodes_d9_a32 = ops_sf_fpu_287_d9_a32;
                    x86_opcodes_da_a16 = ops_sf_fpu_287_da_a16;
                    x86_opcodes_da_a32 = ops_sf_fpu_287_da_a32;
                    x86_opcodes_db_a16 = ops_sf_fpu_287_db_a16;
                    x86_opcodes_db_a32 = ops_sf_fpu_287_db_a32;
                    x86_opcodes_dc_a16 = ops_sf_fpu_287_dc_a16;
                    x86_opcodes_dc_a32 = ops_sf_fpu_287_dc_a32;
                    x86_opcodes_dd_a16 = ops_sf_fpu_287_dd_a16;
                    x86_opcodes_dd_a32 = ops_sf_fpu_287_dd_a32;
                    x86_opcodes_de_a16 = ops_sf_fpu_287_de_a16;
                    x86_opcodes_de_a32 = ops_sf_fpu_287_de_a32;
                    x86_opcodes_df_a16 = ops_sf_fpu_287_df_a16;
                    x86_opcodes_df_a32 = ops_sf_fpu_287_df_a32;

                    x86_2386_opcodes_d9_a16 = ops_2386_sf_fpu_287_d9_a16;
                    x86_2386_opcodes_d9_a32 = ops_2386_sf_fpu_287_d9_a32;
                    x86_2386_opcodes_da_a16 = ops_2386_sf_fpu_287_da_a16;
                    x86_2386_opcodes_da_a32 = ops_2386_sf_fpu_287_da_a32;
                    x86_2386_opcodes_db_a16 = ops_2386_sf_fpu_287_db_a16;
                    x86_2386_opcodes_db_a32 = ops_2386_sf_fpu_287_db_a32;
                    x86_2386_opcodes_dc_a16 = ops_2386_sf_fpu_287_dc_a16;
                    x86_2386_opcodes_dc_a32 = ops_2386_sf_fpu_287_dc_a32;
                    x86_2386_opcodes_dd_a16 = ops_2386_sf_fpu_287_dd_a16;
                    x86_2386_opcodes_dd_a32 = ops_2386_sf_fpu_287_dd_a32;
                    x86_2386_opcodes_de_a16 = ops_2386_sf_fpu_287_de_a16;
                    x86_2386_opcodes_de_a32 = ops_2386_sf_fpu_287_de_a32;
                    x86_2386_opcodes_df_a16 = ops_2386_sf_fpu_287_df_a16;
                    x86_2386_opcodes_df_a32 = ops_2386_sf_fpu_287_df_a32;
                } else {
                    x86_opcodes_d9_a16 = ops_fpu_287_d9_a16;
                    x86_opcodes_d9_a32 = ops_fpu_287_d9_a32;
                    x86_opcodes_da_a16 = ops_fpu_287_da_a16;
                    x86_opcodes_da_a32 = ops_fpu_287_da_a32;
                    x86_opcodes_db_a16 = ops_fpu_287_db_a16;
                    x86_opcodes_db_a32 = ops_fpu_287_db_a32;
                    x86_opcodes_dc_a16 = ops_fpu_287_dc_a16;
                    x86_opcodes_dc_a32 = ops_fpu_287_dc_a32;
                    x86_opcodes_dd_a16 = ops_fpu_287_dd_a16;
                    x86_opcodes_dd_a32 = ops_fpu_287_dd_a32;
                    x86_opcodes_de_a16 = ops_fpu_287_de_a16;
                    x86_opcodes_de_a32 = ops_fpu_287_de_a32;
                    x86_opcodes_df_a16 = ops_fpu_287_df_a16;
                    x86_opcodes_df_a32 = ops_fpu_287_df_a32;

                    x86_2386_opcodes_d9_a16 = ops_2386_fpu_287_d9_a16;
                    x86_2386_opcodes_d9_a32 = ops_2386_fpu_287_d9_a32;
                    x86_2386_opcodes_da_a16 = ops_2386_fpu_287_da_a16;
                    x86_2386_opcodes_da_a32 = ops_2386_fpu_287_da_a32;
                    x86_2386_opcodes_db_a16 = ops_2386_fpu_287_db_a16;
                    x86_2386_opcodes_db_a32 = ops_2386_fpu_287_db_a32;
                    x86_2386_opcodes_dc_a16 = ops_2386_fpu_287_dc_a16;
                    x86_2386_opcodes_dc_a32 = ops_2386_fpu_287_dc_a32;
                    x86_2386_opcodes_dd_a16 = ops_2386_fpu_287_dd_a16;
                    x86_2386_opcodes_dd_a32 = ops_2386_fpu_287_dd_a32;
                    x86_2386_opcodes_de_a16 = ops_2386_fpu_287_de_a16;
                    x86_2386_opcodes_de_a32 = ops_2386_fpu_287_de_a32;
                    x86_2386_opcodes_df_a16 = ops_2386_fpu_287_df_a16;
                    x86_2386_opcodes_df_a32 = ops_2386_fpu_287_df_a32;
                }
            }

            timing_rr  = 2;  /* register dest - register src */
            timing_rm  = 7;  /* register dest - memory src */
            timing_mr  = 7;  /* memory dest   - register src */
            timing_mm  = 7;  /* memory dest   - memory src */
            timing_rml = 9;  /* register dest - memory src long */
            timing_mrl = 11; /* memory dest   - register src long */
            timing_mml = 11; /* memory dest   - memory src */
            timing_bt  = 4;  /* branch taken */
            timing_bnt = 3;  /* branch not taken */

            timing_int                = 0;
            timing_int_rm             = 23;
            timing_int_v86            = 0;
            timing_int_pm             = 40;
            timing_int_pm_outer       = 78;
            timing_iret_rm            = 17;
            timing_iret_v86           = 0;
            timing_iret_pm            = 31;
            timing_iret_pm_outer      = 55;
            timing_call_rm            = 13;
            timing_call_pm            = 26;
            timing_call_pm_gate       = 52;
            timing_call_pm_gate_inner = 82;
            timing_retf_rm            = 15;
            timing_retf_pm            = 25;
            timing_retf_pm_outer      = 55;
            timing_jmp_rm             = 11;
            timing_jmp_pm             = 23;
            timing_jmp_pm_gate        = 38;
            break;

        case CPU_IBM486SLC:
        case CPU_IBM386SLC:
        case CPU_IBM486BL:
#ifdef USE_DYNAREC
            x86_setopcodes(ops_386, ops_ibm486_0f, dynarec_ops_386, dynarec_ops_ibm486_0f);
#else
            x86_setopcodes(ops_386, ops_ibm486_0f);
#endif
            x86_setopcodes_2386(ops_2386_386, ops_2386_ibm486_0f);
            cpu_features = CPU_FEATURE_MSR;
            fallthrough;
        case CPU_386SX:
        case CPU_386DX:
            /* In case we get Deskpro 386 emulation */
            if (fpu_type == FPU_287) {
#ifdef USE_DYNAREC
                if (fpu_softfloat) {
                    x86_dynarec_opcodes_d9_a16 = dynarec_ops_sf_fpu_287_d9_a16;
                    x86_dynarec_opcodes_d9_a32 = dynarec_ops_sf_fpu_287_d9_a32;
                    x86_dynarec_opcodes_da_a16 = dynarec_ops_sf_fpu_287_da_a16;
                    x86_dynarec_opcodes_da_a32 = dynarec_ops_sf_fpu_287_da_a32;
                    x86_dynarec_opcodes_db_a16 = dynarec_ops_sf_fpu_287_db_a16;
                    x86_dynarec_opcodes_db_a32 = dynarec_ops_sf_fpu_287_db_a32;
                    x86_dynarec_opcodes_dc_a16 = dynarec_ops_sf_fpu_287_dc_a16;
                    x86_dynarec_opcodes_dc_a32 = dynarec_ops_sf_fpu_287_dc_a32;
                    x86_dynarec_opcodes_dd_a16 = dynarec_ops_sf_fpu_287_dd_a16;
                    x86_dynarec_opcodes_dd_a32 = dynarec_ops_sf_fpu_287_dd_a32;
                    x86_dynarec_opcodes_de_a16 = dynarec_ops_sf_fpu_287_de_a16;
                    x86_dynarec_opcodes_de_a32 = dynarec_ops_sf_fpu_287_de_a32;
                    x86_dynarec_opcodes_df_a16 = dynarec_ops_sf_fpu_287_df_a16;
                    x86_dynarec_opcodes_df_a32 = dynarec_ops_sf_fpu_287_df_a32;
                } else {
                    x86_dynarec_opcodes_d9_a16 = dynarec_ops_fpu_287_d9_a16;
                    x86_dynarec_opcodes_d9_a32 = dynarec_ops_fpu_287_d9_a32;
                    x86_dynarec_opcodes_da_a16 = dynarec_ops_fpu_287_da_a16;
                    x86_dynarec_opcodes_da_a32 = dynarec_ops_fpu_287_da_a32;
                    x86_dynarec_opcodes_db_a16 = dynarec_ops_fpu_287_db_a16;
                    x86_dynarec_opcodes_db_a32 = dynarec_ops_fpu_287_db_a32;
                    x86_dynarec_opcodes_dc_a16 = dynarec_ops_fpu_287_dc_a16;
                    x86_dynarec_opcodes_dc_a32 = dynarec_ops_fpu_287_dc_a32;
                    x86_dynarec_opcodes_dd_a16 = dynarec_ops_fpu_287_dd_a16;
                    x86_dynarec_opcodes_dd_a32 = dynarec_ops_fpu_287_dd_a32;
                    x86_dynarec_opcodes_de_a16 = dynarec_ops_fpu_287_de_a16;
                    x86_dynarec_opcodes_de_a32 = dynarec_ops_fpu_287_de_a32;
                    x86_dynarec_opcodes_df_a16 = dynarec_ops_fpu_287_df_a16;
                    x86_dynarec_opcodes_df_a32 = dynarec_ops_fpu_287_df_a32;
                }
#endif
                if (fpu_softfloat) {
                    x86_opcodes_d9_a16 = ops_sf_fpu_287_d9_a16;
                    x86_opcodes_d9_a32 = ops_sf_fpu_287_d9_a32;
                    x86_opcodes_da_a16 = ops_sf_fpu_287_da_a16;
                    x86_opcodes_da_a32 = ops_sf_fpu_287_da_a32;
                    x86_opcodes_db_a16 = ops_sf_fpu_287_db_a16;
                    x86_opcodes_db_a32 = ops_sf_fpu_287_db_a32;
                    x86_opcodes_dc_a16 = ops_sf_fpu_287_dc_a16;
                    x86_opcodes_dc_a32 = ops_sf_fpu_287_dc_a32;
                    x86_opcodes_dd_a16 = ops_sf_fpu_287_dd_a16;
                    x86_opcodes_dd_a32 = ops_sf_fpu_287_dd_a32;
                    x86_opcodes_de_a16 = ops_sf_fpu_287_de_a16;
                    x86_opcodes_de_a32 = ops_sf_fpu_287_de_a32;
                    x86_opcodes_df_a16 = ops_sf_fpu_287_df_a16;
                    x86_opcodes_df_a32 = ops_sf_fpu_287_df_a32;

                    x86_2386_opcodes_d9_a16 = ops_2386_sf_fpu_287_d9_a16;
                    x86_2386_opcodes_d9_a32 = ops_2386_sf_fpu_287_d9_a32;
                    x86_2386_opcodes_da_a16 = ops_2386_sf_fpu_287_da_a16;
                    x86_2386_opcodes_da_a32 = ops_2386_sf_fpu_287_da_a32;
                    x86_2386_opcodes_db_a16 = ops_2386_sf_fpu_287_db_a16;
                    x86_2386_opcodes_db_a32 = ops_2386_sf_fpu_287_db_a32;
                    x86_2386_opcodes_dc_a16 = ops_2386_sf_fpu_287_dc_a16;
                    x86_2386_opcodes_dc_a32 = ops_2386_sf_fpu_287_dc_a32;
                    x86_2386_opcodes_dd_a16 = ops_2386_sf_fpu_287_dd_a16;
                    x86_2386_opcodes_dd_a32 = ops_2386_sf_fpu_287_dd_a32;
                    x86_2386_opcodes_de_a16 = ops_2386_sf_fpu_287_de_a16;
                    x86_2386_opcodes_de_a32 = ops_2386_sf_fpu_287_de_a32;
                    x86_2386_opcodes_df_a16 = ops_2386_sf_fpu_287_df_a16;
                    x86_2386_opcodes_df_a32 = ops_2386_sf_fpu_287_df_a32;
                } else {
                    x86_opcodes_d9_a16 = ops_fpu_287_d9_a16;
                    x86_opcodes_d9_a32 = ops_fpu_287_d9_a32;
                    x86_opcodes_da_a16 = ops_fpu_287_da_a16;
                    x86_opcodes_da_a32 = ops_fpu_287_da_a32;
                    x86_opcodes_db_a16 = ops_fpu_287_db_a16;
                    x86_opcodes_db_a32 = ops_fpu_287_db_a32;
                    x86_opcodes_dc_a16 = ops_fpu_287_dc_a16;
                    x86_opcodes_dc_a32 = ops_fpu_287_dc_a32;
                    x86_opcodes_dd_a16 = ops_fpu_287_dd_a16;
                    x86_opcodes_dd_a32 = ops_fpu_287_dd_a32;
                    x86_opcodes_de_a16 = ops_fpu_287_de_a16;
                    x86_opcodes_de_a32 = ops_fpu_287_de_a32;
                    x86_opcodes_df_a16 = ops_fpu_287_df_a16;
                    x86_opcodes_df_a32 = ops_fpu_287_df_a32;

                    x86_2386_opcodes_d9_a16 = ops_2386_fpu_287_d9_a16;
                    x86_2386_opcodes_d9_a32 = ops_2386_fpu_287_d9_a32;
                    x86_2386_opcodes_da_a16 = ops_2386_fpu_287_da_a16;
                    x86_2386_opcodes_da_a32 = ops_2386_fpu_287_da_a32;
                    x86_2386_opcodes_db_a16 = ops_2386_fpu_287_db_a16;
                    x86_2386_opcodes_db_a32 = ops_2386_fpu_287_db_a32;
                    x86_2386_opcodes_dc_a16 = ops_2386_fpu_287_dc_a16;
                    x86_2386_opcodes_dc_a32 = ops_2386_fpu_287_dc_a32;
                    x86_2386_opcodes_dd_a16 = ops_2386_fpu_287_dd_a16;
                    x86_2386_opcodes_dd_a32 = ops_2386_fpu_287_dd_a32;
                    x86_2386_opcodes_de_a16 = ops_2386_fpu_287_de_a16;
                    x86_2386_opcodes_de_a32 = ops_2386_fpu_287_de_a32;
                    x86_2386_opcodes_df_a16 = ops_2386_fpu_287_df_a16;
                    x86_2386_opcodes_df_a32 = ops_2386_fpu_287_df_a32;
                }
            }

            timing_rr = 2; /* register dest - register src */
            timing_rm = 6; /* register dest - memory src */
            timing_mr = 7; /* memory dest   - register src */
            timing_mm = 6; /* memory dest   - memory src */
            if (cpu_s->cpu_type >= CPU_386DX) {
                timing_rml = 6; /* register dest - memory src long */
                timing_mrl = 7; /* memory dest   - register src long */
                timing_mml = 6; /* memory dest   - memory src */
            } else {
                timing_rml = 8;  /* register dest - memory src long */
                timing_mrl = 11; /* memory dest   - register src long */
                timing_mml = 10; /* memory dest   - memory src */
            }
            timing_bt  = 4; /* branch taken */
            timing_bnt = 3; /* branch not taken */

            timing_int                = 0;
            timing_int_rm             = 37;
            timing_int_v86            = 59;
            timing_int_pm             = 99;
            timing_int_pm_outer       = 119;
            timing_iret_rm            = 22;
            timing_iret_v86           = 60;
            timing_iret_pm            = 38;
            timing_iret_pm_outer      = 82;
            timing_call_rm            = 17;
            timing_call_pm            = 34;
            timing_call_pm_gate       = 52;
            timing_call_pm_gate_inner = 86;
            timing_retf_rm            = 18;
            timing_retf_pm            = 32;
            timing_retf_pm_outer      = 68;
            timing_jmp_rm             = 12;
            timing_jmp_pm             = 27;
            timing_jmp_pm_gate        = 45;
            break;

        case CPU_486SLC:
#ifdef USE_DYNAREC
            x86_setopcodes(ops_386, ops_486_0f, dynarec_ops_386, dynarec_ops_486_0f);
#else
            x86_setopcodes(ops_386, ops_486_0f);
#endif
            x86_setopcodes_2386(ops_2386_386, ops_2386_486_0f);

            timing_rr  = 1; /* register dest - register src */
            timing_rm  = 3; /* register dest - memory src */
            timing_mr  = 5; /* memory dest   - register src */
            timing_mm  = 3;
            timing_rml = 5; /* register dest - memory src long */
            timing_mrl = 7; /* memory dest   - register src long */
            timing_mml = 7;
            timing_bt  = 5; /* branch taken */
            timing_bnt = 1; /* branch not taken */

            timing_int                = 4; /* unknown */
            timing_int_rm             = 14;
            timing_int_v86            = 82;
            timing_int_pm             = 49;
            timing_int_pm_outer       = 77;
            timing_iret_rm            = 14;
            timing_iret_v86           = 66;
            timing_iret_pm            = 31;
            timing_iret_pm_outer      = 66;
            timing_call_rm            = 12;
            timing_call_pm            = 30;
            timing_call_pm_gate       = 41;
            timing_call_pm_gate_inner = 83;
            timing_retf_rm            = 13;
            timing_retf_pm            = 26;
            timing_retf_pm_outer      = 61;
            timing_jmp_rm             = 9;
            timing_jmp_pm             = 26;
            timing_jmp_pm_gate        = 37;
            timing_misaligned         = 3;
            break;

        case CPU_486DLC:
#ifdef USE_DYNAREC
            x86_setopcodes(ops_386, ops_486_0f, dynarec_ops_386, dynarec_ops_486_0f);
#else
            x86_setopcodes(ops_386, ops_486_0f);
#endif
            x86_setopcodes_2386(ops_2386_386, ops_2386_486_0f);

            timing_rr  = 1; /* register dest - register src */
            timing_rm  = 3; /* register dest - memory src */
            timing_mr  = 3; /* memory dest   - register src */
            timing_mm  = 3;
            timing_rml = 3; /* register dest - memory src long */
            timing_mrl = 3; /* memory dest   - register src long */
            timing_mml = 3;
            timing_bt  = 5; /* branch taken */
            timing_bnt = 1; /* branch not taken */

            timing_int                = 4; /* unknown */
            timing_int_rm             = 14;
            timing_int_v86            = 82;
            timing_int_pm             = 49;
            timing_int_pm_outer       = 77;
            timing_iret_rm            = 14;
            timing_iret_v86           = 66;
            timing_iret_pm            = 31;
            timing_iret_pm_outer      = 66;
            timing_call_rm            = 12;
            timing_call_pm            = 30;
            timing_call_pm_gate       = 41;
            timing_call_pm_gate_inner = 83;
            timing_retf_rm            = 13;
            timing_retf_pm            = 26;
            timing_retf_pm_outer      = 61;
            timing_jmp_rm             = 9;
            timing_jmp_pm             = 26;
            timing_jmp_pm_gate        = 37;

            timing_misaligned = 3;
            break;

        case CPU_i486SX_SLENH:
        case CPU_i486DX_SLENH:
            cpu_features = CPU_FEATURE_CR4 | CPU_FEATURE_VME;
            cpu_CR4_mask = CR4_VME | CR4_PVI | CR4_VME;
            fallthrough;
        case CPU_RAPIDCAD:
        case CPU_i486SX:
        case CPU_i486DX:
        case CPU_Am486SX:
        case CPU_Am486DX:
        case CPU_Am486DXL:
        case CPU_ENH_Am486DX:
            /*AMD timing identical to Intel*/
#ifdef USE_DYNAREC
            x86_setopcodes(ops_386, ops_486_0f, dynarec_ops_386, dynarec_ops_486_0f);
#else
            x86_setopcodes(ops_386, ops_486_0f);
#endif
            x86_setopcodes_2386(ops_2386_386, ops_2386_486_0f);

            timing_rr  = 1; /* register dest - register src */
            timing_rm  = 2; /* register dest - memory src */
            timing_mr  = 3; /* memory dest   - register src */
            timing_mm  = 3;
            timing_rml = 2; /* register dest - memory src long */
            timing_mrl = 3; /* memory dest   - register src long */
            timing_mml = 3;
            timing_bt  = 2; /* branch taken */
            timing_bnt = 1; /* branch not taken */

            timing_int                = 4;
            timing_int_rm             = 26;
            timing_int_v86            = 82;
            timing_int_pm             = 44;
            timing_int_pm_outer       = 71;
            timing_iret_rm            = 15;
            timing_iret_v86           = 36; /* unknown */
            timing_iret_pm            = 20;
            timing_iret_pm_outer      = 36;
            timing_call_rm            = 18;
            timing_call_pm            = 20;
            timing_call_pm_gate       = 35;
            timing_call_pm_gate_inner = 69;
            timing_retf_rm            = 13;
            timing_retf_pm            = 17;
            timing_retf_pm_outer      = 35;
            timing_jmp_rm             = 17;
            timing_jmp_pm             = 19;
            timing_jmp_pm_gate        = 32;

            timing_misaligned = 3;
            break;

        case CPU_Cx486S:
        case CPU_Cx486DX:
        case CPU_STPC:
#ifdef USE_DYNAREC
            if (cpu_s->cpu_type == CPU_STPC)
                x86_setopcodes(ops_386, ops_stpc_0f, dynarec_ops_386, dynarec_ops_stpc_0f);
            else
                x86_setopcodes(ops_386, ops_c486_0f, dynarec_ops_386, dynarec_ops_c486_0f);
#else
            if (cpu_s->cpu_type == CPU_STPC)
                x86_setopcodes(ops_386, ops_stpc_0f);
            else
                x86_setopcodes(ops_386, ops_c486_0f);
#endif

            timing_rr  = 1; /* register dest - register src */
            timing_rm  = 3; /* register dest - memory src */
            timing_mr  = 3; /* memory dest   - register src */
            timing_mm  = 3;
            timing_rml = 3; /* register dest - memory src long */
            timing_mrl = 3; /* memory dest   - register src long */
            timing_mml = 3;
            timing_bt  = 3; /* branch taken */
            timing_bnt = 1; /* branch not taken */

            timing_int                = 4;
            timing_int_rm             = 14;
            timing_int_v86            = 82;
            timing_int_pm             = 49;
            timing_int_pm_outer       = 77;
            timing_iret_rm            = 14;
            timing_iret_v86           = 66; /* unknown */
            timing_iret_pm            = 31;
            timing_iret_pm_outer      = 66;
            timing_call_rm            = 12;
            timing_call_pm            = 30;
            timing_call_pm_gate       = 41;
            timing_call_pm_gate_inner = 83;
            timing_retf_rm            = 13;
            timing_retf_pm            = 26;
            timing_retf_pm_outer      = 61;
            timing_jmp_rm             = 9;
            timing_jmp_pm             = 26;
            timing_jmp_pm_gate        = 37;

            timing_misaligned = 3;

            if (cpu_s->cpu_type == CPU_STPC)
                cpu_features = CPU_FEATURE_RDTSC;
            break;

        case CPU_Cx5x86:
#ifdef USE_DYNAREC
            x86_setopcodes(ops_386, ops_c486_0f, dynarec_ops_386, dynarec_ops_c486_0f);
#else
            x86_setopcodes(ops_386, ops_c486_0f);
#endif

            timing_rr  = 1; /* register dest - register src */
            timing_rm  = 1; /* register dest - memory src */
            timing_mr  = 2; /* memory dest   - register src */
            timing_mm  = 2;
            timing_rml = 1; /* register dest - memory src long */
            timing_mrl = 2; /* memory dest   - register src long */
            timing_mml = 2;
            timing_bt  = 4; /* branch taken */
            timing_bnt = 1; /* branch not taken */

            timing_int                = 0;
            timing_int_rm             = 9;
            timing_int_v86            = 82; /* unknown */
            timing_int_pm             = 21;
            timing_int_pm_outer       = 32;
            timing_iret_rm            = 7;
            timing_iret_v86           = 26; /* unknown */
            timing_iret_pm            = 10;
            timing_iret_pm_outer      = 26;
            timing_call_rm            = 4;
            timing_call_pm            = 15;
            timing_call_pm_gate       = 26;
            timing_call_pm_gate_inner = 35;
            timing_retf_rm            = 4;
            timing_retf_pm            = 7;
            timing_retf_pm_outer      = 23;
            timing_jmp_rm             = 5;
            timing_jmp_pm             = 7;
            timing_jmp_pm_gate        = 17;

            timing_misaligned = 2;

            cpu_cyrix_alignment = 1;
            break;

        case CPU_WINCHIP:
        case CPU_WINCHIP2:
#ifdef USE_DYNAREC
            if (cpu_s->cpu_type == CPU_WINCHIP2)
                x86_setopcodes(ops_386, ops_winchip2_0f, dynarec_ops_386, dynarec_ops_winchip2_0f);
            else
                x86_setopcodes(ops_386, ops_winchip_0f, dynarec_ops_386, dynarec_ops_winchip_0f);
#else
            if (cpu_s->cpu_type == CPU_WINCHIP2)
                x86_setopcodes(ops_386, ops_winchip2_0f);
            else
                x86_setopcodes(ops_386, ops_winchip_0f);
#endif

            timing_rr  = 1; /* register dest - register src */
            timing_rm  = 2; /* register dest - memory src */
            timing_mr  = 2; /* memory dest   - register src */
            timing_mm  = 3;
            timing_rml = 2; /* register dest - memory src long */
            timing_mrl = 2; /* memory dest   - register src long */
            timing_mml = 3;
            timing_bt  = 2; /* branch taken */
            timing_bnt = 1; /* branch not taken */

            /*unknown*/
            timing_int_rm             = 26;
            timing_int_v86            = 82;
            timing_int_pm             = 44;
            timing_int_pm_outer       = 71;
            timing_iret_rm            = 7;
            timing_iret_v86           = 26;
            timing_iret_pm            = 10;
            timing_iret_pm_outer      = 26;
            timing_call_rm            = 4;
            timing_call_pm            = 15;
            timing_call_pm_gate       = 26;
            timing_call_pm_gate_inner = 35;
            timing_retf_rm            = 4;
            timing_retf_pm            = 7;
            timing_retf_pm_outer      = 23;
            timing_jmp_rm             = 5;
            timing_jmp_pm             = 7;
            timing_jmp_pm_gate        = 17;

            timing_misaligned = 2;

            cpu_cyrix_alignment = 1;

            cpu_features = CPU_FEATURE_RDTSC | CPU_FEATURE_MMX | CPU_FEATURE_MSR | CPU_FEATURE_CR4;
            if (cpu_s->cpu_type == CPU_WINCHIP2)
                cpu_features |= CPU_FEATURE_3DNOW;
            msr.fcr = (1 << 8) | (1 << 9) | (1 << 12) | (1 << 16) | (1 << 19) | (1 << 21);
            if (cpu_s->cpu_type == CPU_WINCHIP2)
                msr.fcr |= (1 << 18) | (1 << 20);
            cpu_CR4_mask = CR4_TSD | CR4_DE | CR4_MCE | CR4_PCE;

#ifdef USE_DYNAREC
            if (cpu_s->cpu_type == CPU_WINCHIP2)
                codegen_timing_set(&codegen_timing_winchip2);
            else
                codegen_timing_set(&codegen_timing_winchip);
#endif
            break;

        case CPU_P24T:
        case CPU_PENTIUM:
        case CPU_PENTIUMMMX:
#ifdef USE_DYNAREC
            if (cpu_s->cpu_type == CPU_PENTIUMMMX)
                x86_setopcodes(ops_386, ops_pentiummmx_0f, dynarec_ops_386, dynarec_ops_pentiummmx_0f);
            else
                x86_setopcodes(ops_386, ops_pentium_0f, dynarec_ops_386, dynarec_ops_pentium_0f);
#else
            if (cpu_s->cpu_type == CPU_PENTIUMMMX)
                x86_setopcodes(ops_386, ops_pentiummmx_0f);
            else
                x86_setopcodes(ops_386, ops_pentium_0f);
#endif

            timing_rr  = 1; /* register dest - register src */
            timing_rm  = 2; /* register dest - memory src */
            timing_mr  = 3; /* memory dest   - register src */
            timing_mm  = 3;
            timing_rml = 2; /* register dest - memory src long */
            timing_mrl = 3; /* memory dest   - register src long */
            timing_mml = 3;
            timing_bt  = 0; /* branch taken */
            if (cpu_s->cpu_type == CPU_PENTIUMMMX)
                timing_bnt = 1; /* branch not taken */
            else
                timing_bnt = 2; /* branch not taken */

            timing_int                = 6;
            timing_int_rm             = 11;
            timing_int_v86            = 54;
            timing_int_pm             = 25;
            timing_int_pm_outer       = 42;
            timing_iret_rm            = 7;
            timing_iret_v86           = 27; /* unknown */
            timing_iret_pm            = 10;
            timing_iret_pm_outer      = 27;
            timing_call_rm            = 4;
            timing_call_pm            = 4;
            timing_call_pm_gate       = 22;
            timing_call_pm_gate_inner = 44;
            timing_retf_rm            = 4;
            timing_retf_pm            = 4;
            timing_retf_pm_outer      = 23;
            timing_jmp_rm             = 3;
            timing_jmp_pm             = 3;
            timing_jmp_pm_gate        = 18;

            timing_misaligned = 3;

            cpu_features = CPU_FEATURE_RDTSC | CPU_FEATURE_MSR | CPU_FEATURE_CR4 | CPU_FEATURE_VME;
            if (cpu_s->cpu_type == CPU_PENTIUMMMX)
                cpu_features |= CPU_FEATURE_MMX;
            msr.fcr      = (1 << 8) | (1 << 9) | (1 << 12) | (1 << 16) | (1 << 19) | (1 << 21);
            cpu_CR4_mask = CR4_VME | CR4_PVI | CR4_TSD | CR4_DE | CR4_PSE | CR4_MCE | CR4_PCE;
#ifdef USE_DYNAREC
            codegen_timing_set(&codegen_timing_pentium);
#endif
            break;

#if defined(DEV_BRANCH) && defined(USE_CYRIX_6X86)
        case CPU_Cx6x86:
        case CPU_Cx6x86L:
        case CPU_CxGX1:
        case CPU_Cx6x86MX:
            if (cpu_s->cpu_type == CPU_Cx6x86MX) {
#    ifdef USE_DYNAREC
                if (fpu_softfloat) {
                    x86_dynarec_opcodes_da_a16 = dynarec_ops_sf_fpu_686_da_a16;
                    x86_dynarec_opcodes_da_a32 = dynarec_ops_sf_fpu_686_da_a32;
                    x86_dynarec_opcodes_db_a16 = dynarec_ops_sf_fpu_686_db_a16;
                    x86_dynarec_opcodes_db_a32 = dynarec_ops_sf_fpu_686_db_a32;
                    x86_dynarec_opcodes_df_a16 = dynarec_ops_sf_fpu_686_df_a16;
                    x86_dynarec_opcodes_df_a32 = dynarec_ops_sf_fpu_686_df_a32;
                } else {
                    x86_dynarec_opcodes_da_a16 = dynarec_ops_fpu_686_da_a16;
                    x86_dynarec_opcodes_da_a32 = dynarec_ops_fpu_686_da_a32;
                    x86_dynarec_opcodes_db_a16 = dynarec_ops_fpu_686_db_a16;
                    x86_dynarec_opcodes_db_a32 = dynarec_ops_fpu_686_db_a32;
                    x86_dynarec_opcodes_df_a16 = dynarec_ops_fpu_686_df_a16;
                    x86_dynarec_opcodes_df_a32 = dynarec_ops_fpu_686_df_a32;
                }
#    endif
                if (fpu_softfloat) {
                    x86_opcodes_da_a16 = ops_sf_fpu_686_da_a16;
                    x86_opcodes_da_a32 = ops_sf_fpu_686_da_a32;
                    x86_opcodes_db_a16 = ops_sf_fpu_686_db_a16;
                    x86_opcodes_db_a32 = ops_sf_fpu_686_db_a32;
                    x86_opcodes_df_a16 = ops_sf_fpu_686_df_a16;
                    x86_opcodes_df_a32 = ops_sf_fpu_686_df_a32;
                } else {
                    x86_opcodes_da_a16 = ops_fpu_686_da_a16;
                    x86_opcodes_da_a32 = ops_fpu_686_da_a32;
                    x86_opcodes_db_a16 = ops_fpu_686_db_a16;
                    x86_opcodes_db_a32 = ops_fpu_686_db_a32;
                    x86_opcodes_df_a16 = ops_fpu_686_df_a16;
                    x86_opcodes_df_a32 = ops_fpu_686_df_a32;
                }
            }

#    ifdef USE_DYNAREC
            if (cpu_s->cpu_type == CPU_Cx6x86MX)
                x86_setopcodes(ops_386, ops_c6x86mx_0f, dynarec_ops_386, dynarec_ops_c6x86mx_0f);
            else if (cpu_s->cpu_type == CPU_Cx6x86L)
                x86_setopcodes(ops_386, ops_pentium_0f, dynarec_ops_386, dynarec_ops_pentium_0f);
            else
                x86_setopcodes(ops_386, ops_c6x86mx_0f, dynarec_ops_386, dynarec_ops_c6x86mx_0f);
<<<<<<< HEAD
#if 0
                x86_setopcodes(ops_386, ops_c6x86_0f, dynarec_ops_386, dynarec_ops_c6x86_0f);
#endif
=======
#        if 0
                x86_setopcodes(ops_386, ops_c6x86_0f, dynarec_ops_386, dynarec_ops_c6x86_0f);
#        endif
>>>>>>> f2305077
#    else
            if (cpu_s->cpu_type == CPU_Cx6x86MX)
                x86_setopcodes(ops_386, ops_c6x86mx_0f);
            else if (cpu_s->cpu_type == CPU_Cx6x86L)
                x86_setopcodes(ops_386, ops_pentium_0f);
            else
                x86_setopcodes(ops_386, ops_c6x86mx_0f);
#        if 0
                x86_setopcodes(ops_386, ops_c6x86_0f);
#        endif
#    endif

            timing_rr  = 1; /* register dest - register src */
            timing_rm  = 1; /* register dest - memory src */
            timing_mr  = 2; /* memory dest   - register src */
            timing_mm  = 2;
            timing_rml = 1; /* register dest - memory src long */
            timing_mrl = 2; /* memory dest   - register src long */
            timing_mml = 2;
            if (cpu_s->cpu_type == CPU_CxGX1) {
                timing_bt  = 4; /* branch taken */
                timing_bnt = 1; /* branch not taken */
            } else {
                timing_bt  = 0; /* branch taken */
                timing_bnt = 2; /* branch not taken */
            }

            /* Make the CxGX1 share the timings with most other Cyrix C6x86's due to the real
               ones still being unknown. */
            timing_int_rm             = 9;
            timing_int_v86            = 46;
            timing_int_pm             = 21;
            timing_int_pm_outer       = 32;
            timing_iret_rm            = 7;
            timing_iret_v86           = 26;
            timing_iret_pm            = 10;
            timing_iret_pm_outer      = 26;
            timing_call_rm            = 3;
            timing_call_pm            = 4;
            timing_call_pm_gate       = 15;
            timing_call_pm_gate_inner = 26;
            timing_retf_rm            = 4;
            timing_retf_pm            = 4;
            timing_retf_pm_outer      = 23;
            timing_jmp_rm             = 1;
            timing_jmp_pm             = 4;
            timing_jmp_pm_gate        = 14;

            timing_misaligned = 2;

            cpu_cyrix_alignment = 1;

            cpu_features = CPU_FEATURE_RDTSC;
            if (cpu_s->cpu_type >= CPU_CxGX1)
                cpu_features |= CPU_FEATURE_MSR | CPU_FEATURE_CR4;
            if (cpu_s->cpu_type == CPU_Cx6x86MX)
                cpu_features |= CPU_FEATURE_MMX;
            msr.fcr = (1 << 8) | (1 << 9) | (1 << 12) | (1 << 16) | (1 << 19) | (1 << 21);
            if (cpu_s->cpu_type >= CPU_CxGX1)
                cpu_CR4_mask = CR4_TSD | CR4_DE | CR4_PCE;

#    ifdef USE_DYNAREC
            codegen_timing_set(&codegen_timing_686);
#    endif

            if ((cpu_s->cpu_type == CPU_Cx6x86L) || (cpu_s->cpu_type == CPU_Cx6x86MX))
                ccr4 = 0x80;
            else if (CPU_Cx6x86)
                CPUID = 0; /* Disabled on powerup by default */
            break;
#endif

#if defined(DEV_BRANCH) && defined(USE_AMD_K5)
        case CPU_K5:
        case CPU_5K86:
#endif
        case CPU_K6:
        case CPU_K6_2:
        case CPU_K6_2C:
        case CPU_K6_3:
        case CPU_K6_2P:
        case CPU_K6_3P:
#ifdef USE_DYNAREC
            if (cpu_s->cpu_type >= CPU_K6_2)
                x86_setopcodes(ops_386, ops_k62_0f, dynarec_ops_386, dynarec_ops_k62_0f);
#    if defined(DEV_BRANCH) && defined(USE_AMD_K5)
            else if (cpu_s->cpu_type == CPU_K6)
                x86_setopcodes(ops_386, ops_k6_0f, dynarec_ops_386, dynarec_ops_k6_0f);
            else
                x86_setopcodes(ops_386, ops_pentiummmx_0f, dynarec_ops_386, dynarec_ops_pentiummmx_0f);
#    else
            else
                x86_setopcodes(ops_386, ops_k6_0f, dynarec_ops_386, dynarec_ops_k6_0f);
#    endif
#else
            if (cpu_s->cpu_type >= CPU_K6_2)
                x86_setopcodes(ops_386, ops_k62_0f);
#    if defined(DEV_BRANCH) && defined(USE_AMD_K5)
            else if (cpu_s->cpu_type == CPU_K6)
                x86_setopcodes(ops_386, ops_k6_0f);
            else
                x86_setopcodes(ops_386, ops_pentiummmx_0f);
#    else
            else
                x86_setopcodes(ops_386, ops_k6_0f);
#    endif
#endif

            if ((cpu_s->cpu_type == CPU_K6_2P) || (cpu_s->cpu_type == CPU_K6_3P)) {
                x86_opcodes_3DNOW = ops_3DNOWE;
#ifdef USE_DYNAREC
                x86_dynarec_opcodes_3DNOW = dynarec_ops_3DNOWE;
#endif
            }

            timing_rr  = 1; /* register dest - register src */
            timing_rm  = 2; /* register dest - memory src */
            timing_mr  = 3; /* memory dest   - register src */
            timing_mm  = 3;
            timing_rml = 2; /* register dest - memory src long */
            timing_mrl = 3; /* memory dest   - register src long */
            timing_mml = 3;
            timing_bt  = 0; /* branch taken */
            timing_bnt = 1; /* branch not taken */

            timing_int                = 6;
            timing_int_rm             = 11;
            timing_int_v86            = 54;
            timing_int_pm             = 25;
            timing_int_pm_outer       = 42;
            timing_iret_rm            = 7;
            timing_iret_v86           = 27; /* unknown */
            timing_iret_pm            = 10;
            timing_iret_pm_outer      = 27;
            timing_call_rm            = 4;
            timing_call_pm            = 4;
            timing_call_pm_gate       = 22;
            timing_call_pm_gate_inner = 44;
            timing_retf_rm            = 4;
            timing_retf_pm            = 4;
            timing_retf_pm_outer      = 23;
            timing_jmp_rm             = 3;
            timing_jmp_pm             = 3;
            timing_jmp_pm_gate        = 18;

            timing_misaligned = 3;

            cpu_features = CPU_FEATURE_RDTSC | CPU_FEATURE_MSR | CPU_FEATURE_CR4 | CPU_FEATURE_VME | CPU_FEATURE_MMX;
            if (cpu_s->cpu_type >= CPU_K6_2)
                cpu_features |= CPU_FEATURE_3DNOW;
            if ((cpu_s->cpu_type == CPU_K6_2P) || (cpu_s->cpu_type == CPU_K6_3P))
                cpu_features |= CPU_FEATURE_3DNOWE;
            msr.fcr = (1 << 8) | (1 << 9) | (1 << 12) | (1 << 16) | (1 << 19) | (1 << 21);
#if defined(DEV_BRANCH) && defined(USE_AMD_K5)
            cpu_CR4_mask = CR4_TSD | CR4_DE | CR4_MCE;
            if (cpu_s->cpu_type >= CPU_K6) {
                cpu_CR4_mask |= (CR4_VME | CR4_PVI | CR4_PSE);
                if (cpu_s->cpu_type <= CPU_K6)
                    cpu_CR4_mask |= CR4_PCE;
            }
#else
            cpu_CR4_mask = CR4_VME | CR4_PVI | CR4_TSD | CR4_DE | CR4_PSE | CR4_MCE;
            if (cpu_s->cpu_type == CPU_K6)
                cpu_CR4_mask |= CR4_PCE;
#endif

#ifdef USE_DYNAREC
            codegen_timing_set(&codegen_timing_k6);
#endif
            break;

        case CPU_PENTIUMPRO:
        case CPU_PENTIUM2:
        case CPU_PENTIUM2D:
#ifdef USE_DYNAREC
            /* TODO: Perhaps merge the three opcode tables with some instructions UD#'ing depending on
                     CPU type. */
            if (cpu_s->cpu_type == CPU_PENTIUM2D)
                x86_setopcodes(ops_386, ops_pentium2d_0f, dynarec_ops_386, dynarec_ops_pentium2d_0f);
            else if (cpu_s->cpu_type == CPU_PENTIUM2)
                x86_setopcodes(ops_386, ops_pentium2_0f, dynarec_ops_386, dynarec_ops_pentium2_0f);
            else
                x86_setopcodes(ops_386, ops_pentiumpro_0f, dynarec_ops_386, dynarec_ops_pentiumpro_0f);
            if (fpu_softfloat) {
                x86_dynarec_opcodes_da_a16 = dynarec_ops_sf_fpu_686_da_a16;
                x86_dynarec_opcodes_da_a32 = dynarec_ops_sf_fpu_686_da_a32;
                x86_dynarec_opcodes_db_a16 = dynarec_ops_sf_fpu_686_db_a16;
                x86_dynarec_opcodes_db_a32 = dynarec_ops_sf_fpu_686_db_a32;
                x86_dynarec_opcodes_df_a16 = dynarec_ops_sf_fpu_686_df_a16;
                x86_dynarec_opcodes_df_a32 = dynarec_ops_sf_fpu_686_df_a32;
            } else {
                x86_dynarec_opcodes_da_a16 = dynarec_ops_fpu_686_da_a16;
                x86_dynarec_opcodes_da_a32 = dynarec_ops_fpu_686_da_a32;
                x86_dynarec_opcodes_db_a16 = dynarec_ops_fpu_686_db_a16;
                x86_dynarec_opcodes_db_a32 = dynarec_ops_fpu_686_db_a32;
                x86_dynarec_opcodes_df_a16 = dynarec_ops_fpu_686_df_a16;
                x86_dynarec_opcodes_df_a32 = dynarec_ops_fpu_686_df_a32;
            }
#else
            if (cpu_s->cpu_type == CPU_PENTIUM2D)
                x86_setopcodes(ops_386, ops_pentium2d_0f);
            else
                x86_setopcodes(ops_386, ops_pentium2_0f);
#endif
            if (fpu_softfloat) {
                x86_opcodes_da_a16 = ops_sf_fpu_686_da_a16;
                x86_opcodes_da_a32 = ops_sf_fpu_686_da_a32;
                x86_opcodes_db_a16 = ops_sf_fpu_686_db_a16;
                x86_opcodes_db_a32 = ops_sf_fpu_686_db_a32;
                x86_opcodes_df_a16 = ops_sf_fpu_686_df_a16;
                x86_opcodes_df_a32 = ops_sf_fpu_686_df_a32;
            } else {
                x86_opcodes_da_a16 = ops_fpu_686_da_a16;
                x86_opcodes_da_a32 = ops_fpu_686_da_a32;
                x86_opcodes_db_a16 = ops_fpu_686_db_a16;
                x86_opcodes_db_a32 = ops_fpu_686_db_a32;
                x86_opcodes_df_a16 = ops_fpu_686_df_a16;
                x86_opcodes_df_a32 = ops_fpu_686_df_a32;
            }

            timing_rr  = 1; /* register dest - register src */
            timing_rm  = 2; /* register dest - memory src */
            timing_mr  = 3; /* memory dest   - register src */
            timing_mm  = 3;
            timing_rml = 2; /* register dest - memory src long */
            timing_mrl = 3; /* memory dest   - register src long */
            timing_mml = 3;
            timing_bt  = 0; /* branch taken */
            timing_bnt = 1; /* branch not taken */

            timing_int                = 6;
            timing_int_rm             = 11;
            timing_int_v86            = 54;
            timing_int_pm             = 25;
            timing_int_pm_outer       = 42;
            timing_iret_rm            = 7;
            timing_iret_v86           = 27; /* unknown */
            timing_iret_pm            = 10;
            timing_iret_pm_outer      = 27;
            timing_call_rm            = 4;
            timing_call_pm            = 4;
            timing_call_pm_gate       = 22;
            timing_call_pm_gate_inner = 44;
            timing_retf_rm            = 4;
            timing_retf_pm            = 4;
            timing_retf_pm_outer      = 23;
            timing_jmp_rm             = 3;
            timing_jmp_pm             = 3;
            timing_jmp_pm_gate        = 18;

            timing_misaligned = 3;

            cpu_features = CPU_FEATURE_RDTSC | CPU_FEATURE_MSR | CPU_FEATURE_CR4 | CPU_FEATURE_VME;
            if (cpu_s->cpu_type >= CPU_PENTIUM2)
                cpu_features |= CPU_FEATURE_MMX;
            msr.fcr      = (1 << 8) | (1 << 9) | (1 << 12) | (1 << 16) | (1 << 19) | (1 << 21);
            cpu_CR4_mask = CR4_VME | CR4_PVI | CR4_TSD | CR4_DE | CR4_PSE | CR4_MCE | CR4_PAE | CR4_PCE | CR4_PGE;
            if (cpu_s->cpu_type == CPU_PENTIUM2D)
                cpu_CR4_mask |= CR4_OSFXSR;

#ifdef USE_DYNAREC
            codegen_timing_set(&codegen_timing_p6);
#endif
            break;

        case CPU_CYRIX3S:
#ifdef USE_DYNAREC
            x86_setopcodes(ops_386, ops_winchip2_0f, dynarec_ops_386, dynarec_ops_winchip2_0f);
#else
            x86_setopcodes(ops_386, ops_winchip2_0f);
#endif
            timing_rr  = 1; /* register dest - register src */
            timing_rm  = 2; /* register dest - memory src */
            timing_mr  = 2; /* memory dest   - register src */
            timing_mm  = 3;
            timing_rml = 2; /* register dest - memory src long */
            timing_mrl = 2; /* memory dest   - register src long */
            timing_mml = 3;
            timing_bt  = 2; /* branch taken */
            timing_bnt = 1; /* branch not taken */

            timing_int_rm             = 26; /* unknown */
            timing_int_v86            = 82;
            timing_int_pm             = 44;
            timing_int_pm_outer       = 71;
            timing_iret_rm            = 7;
            timing_iret_v86           = 26;
            timing_iret_pm            = 10;
            timing_iret_pm_outer      = 26;
            timing_call_rm            = 4;
            timing_call_pm            = 15;
            timing_call_pm_gate       = 26;
            timing_call_pm_gate_inner = 35;
            timing_retf_rm            = 4;
            timing_retf_pm            = 7;
            timing_retf_pm_outer      = 23;
            timing_jmp_rm             = 5;
            timing_jmp_pm             = 7;
            timing_jmp_pm_gate        = 17;

            timing_misaligned = 2;

            cpu_features = CPU_FEATURE_RDTSC | CPU_FEATURE_MMX | CPU_FEATURE_MSR | CPU_FEATURE_CR4 | CPU_FEATURE_3DNOW;
            msr.fcr      = (1 << 8) | (1 << 9) | (1 << 12) | (1 << 16) | (1 << 18) | (1 << 19) | (1 << 20) | (1 << 21);
            cpu_CR4_mask = CR4_TSD | CR4_DE | CR4_MCE | CR4_PCE;

            cpu_cyrix_alignment = 1;

#ifdef USE_DYNAREC
            codegen_timing_set(&codegen_timing_winchip);
#endif
            break;

        default:
            fatal("cpu_set : unknown CPU type %" PRIu64 "\n", cpu_s->cpu_type);
    }

    switch (fpu_type) {
        case FPU_NONE:
            break;

        case FPU_8087:
            x87_timings = x87_timings_8087;
            break;

        case FPU_287:
            x87_timings = x87_timings_287;
            break;

        case FPU_287XL:
        case FPU_387:
            x87_timings = x87_timings_387;
            break;

        case FPU_487SX:
        default:
            x87_timings     = x87_timings_486;
            x87_concurrency = x87_concurrency_486;
    }

    if (is386) {
#if defined(USE_DYNAREC) && !defined(USE_GDBSTUB)
        if (cpu_use_dynarec)
            cpu_exec = exec386_dynarec;
        else
#endif
            /* Use exec386 for CPU_IBM486SLC because it can reach 100 MHz. */
            if ((cpu_s->cpu_type == CPU_IBM486SLC) || (cpu_s->cpu_type > CPU_486DLC))
                cpu_exec = exec386;
            else
                cpu_exec = exec386_2386;
    } else if (cpu_s->cpu_type >= CPU_286)
        cpu_exec = exec386_2386;
    else
        cpu_exec = execx86;
    mmx_init();
    gdbstub_cpu_init();
}

void
cpu_close(void)
{
    cpu_inited = 0;
}

void
cpu_set_isa_speed(int speed)
{
    if (speed) {
        cpu_isa_speed = speed;
        pc_speed_changed();
    } else if (cpu_busspeed >= 8000000)
        cpu_isa_speed = 8000000;
    else
        cpu_isa_speed = cpu_busspeed;

    cpu_log("cpu_set_isa_speed(%d) = %d\n", speed, cpu_isa_speed);
}

void
cpu_set_pci_speed(int speed)
{
    if (speed)
        cpu_pci_speed = speed;
    else if (cpu_busspeed < 42500000)
        cpu_pci_speed = cpu_busspeed;
    else if (cpu_busspeed < 84000000)
        cpu_pci_speed = cpu_busspeed / 2;
    else if (cpu_busspeed < 120000000)
        cpu_pci_speed = cpu_busspeed / 3;
    else
        cpu_pci_speed = cpu_busspeed / 4;

    if (cpu_isa_pci_div)
        cpu_set_isa_pci_div(cpu_isa_pci_div);
    else if (speed)
        pc_speed_changed();

    pci_burst_time    = cpu_s->rspeed / cpu_pci_speed;
    pci_nonburst_time = 4 * pci_burst_time;

    cpu_log("cpu_set_pci_speed(%d) = %d\n", speed, cpu_pci_speed);
}

void
cpu_set_isa_pci_div(int div)
{
    cpu_isa_pci_div = div;

    cpu_log("cpu_set_isa_pci_div(%d)\n", cpu_isa_pci_div);

    if (cpu_isa_pci_div)
        cpu_set_isa_speed(cpu_pci_speed / cpu_isa_pci_div);
    else
        cpu_set_isa_speed(0);
}

void
cpu_set_agp_speed(int speed)
{
    if (speed) {
        cpu_agp_speed = speed;
        pc_speed_changed();
    } else if (cpu_busspeed < 84000000)
        cpu_agp_speed = cpu_busspeed;
    else if (cpu_busspeed < 120000000)
        cpu_agp_speed = cpu_busspeed / 1.5;
    else
        cpu_agp_speed = cpu_busspeed / 2;

    agp_burst_time    = cpu_s->rspeed / cpu_agp_speed;
    agp_nonburst_time = 4 * agp_burst_time;

    cpu_log("cpu_set_agp_speed(%d) = %d\n", speed, cpu_agp_speed);
}

char *
cpu_current_pc(char *bufp)
{
    static char buff[10];

    if (bufp == NULL)
        bufp = buff;

    sprintf(bufp, "%04X:%04X", CS, cpu_state.pc);

    return bufp;
}

void
cpu_CPUID(void)
{
    switch (cpu_s->cpu_type) {
        case CPU_i486SX_SLENH:
            if (!EAX) {
                EAX = 0x00000001;
                EBX = 0x756e6547;
                EDX = 0x49656e69;
                ECX = 0x6c65746e;
            } else if (EAX == 1) {
                EAX = CPUID;
                EBX = ECX = 0;
                EDX       = CPUID_VME;
            } else
                EAX = EBX = ECX = EDX = 0;
            break;

        case CPU_i486DX_SLENH:
            if (!EAX) {
                EAX = 0x00000001;
                EBX = 0x756e6547;
                EDX = 0x49656e69;
                ECX = 0x6c65746e;
            } else if (EAX == 1) {
                EAX = CPUID;
                EBX = ECX = 0;
                EDX       = CPUID_FPU | CPUID_VME;
            } else
                EAX = EBX = ECX = EDX = 0;
            break;

        case CPU_ENH_Am486DX:
            if (!EAX) {
                EAX = 1;
                EBX = 0x68747541;
                ECX = 0x444D4163;
                EDX = 0x69746E65;
            } else if (EAX == 1) {
                EAX = CPUID;
                EBX = ECX = 0;
                EDX       = CPUID_FPU; /*FPU*/
            } else
                EAX = EBX = ECX = EDX = 0;
            break;

        case CPU_WINCHIP:
            if (!EAX) {
                EAX = 1;
                if (msr.fcr2 & (1 << 14)) {
                    EBX = msr.fcr3 >> 32;
                    ECX = msr.fcr3 & 0xffffffff;
                    EDX = msr.fcr2 >> 32;
                } else {
                    EBX = 0x746e6543; /* CentaurHauls */
                    ECX = 0x736c7561;
                    EDX = 0x48727561;
                }
            } else if (EAX == 1) {
                EAX = 0x540;
                EBX = ECX = 0;
                EDX       = CPUID_FPU | CPUID_TSC | CPUID_MSR;
                if (cpu_has_feature(CPU_FEATURE_CX8))
                    EDX |= CPUID_CMPXCHG8B;
                if (msr.fcr & (1 << 9))
                    EDX |= CPUID_MMX;
            } else
                EAX = EBX = ECX = EDX = 0;
            break;

        case CPU_WINCHIP2:
            switch (EAX) {
                case 0:
                    EAX = 1;
                    if (msr.fcr2 & (1 << 14)) {
                        EBX = msr.fcr3 >> 32;
                        ECX = msr.fcr3 & 0xffffffff;
                        EDX = msr.fcr2 >> 32;
                    } else {
                        EBX = 0x746e6543; /* CentaurHauls */
                        ECX = 0x736c7561;
                        EDX = 0x48727561;
                    }
                    break;
                case 1:
                    EAX = CPUID;
                    EBX = ECX = 0;
                    EDX       = CPUID_FPU | CPUID_TSC | CPUID_MSR;
                    if (cpu_has_feature(CPU_FEATURE_CX8))
                        EDX |= CPUID_CMPXCHG8B;
                    if (msr.fcr & (1 << 9))
                        EDX |= CPUID_MMX;
                    break;
                case 0x80000000:
                    EAX = 0x80000005;
                    break;
                case 0x80000001:
                    EAX = CPUID;
                    EDX = CPUID_FPU | CPUID_TSC | CPUID_MSR;
                    if (cpu_has_feature(CPU_FEATURE_CX8))
                        EDX |= CPUID_CMPXCHG8B;
                    if (msr.fcr & (1 << 9))
                        EDX |= CPUID_MMX;
                    if (cpu_has_feature(CPU_FEATURE_3DNOW))
                        EDX |= CPUID_3DNOW;
                    break;

                case 0x80000002:      /* Processor name string */
                    EAX = 0x20544449; /* IDT WinChip 2-3D */
                    EBX = 0x436e6957;
                    ECX = 0x20706968;
                    EDX = 0x44332d32;
                    break;

                case 0x80000005:      /*Cache information*/
                    EBX = 0x08800880; /*TLBs*/
                    ECX = 0x20040120; /*L1 data cache*/
                    EDX = 0x20020120; /*L1 instruction cache*/
                    break;

                default:
                    EAX = EBX = ECX = EDX = 0;
                    break;
            }
            break;

        case CPU_P24T:
        case CPU_PENTIUM:
            if (!EAX) {
                EAX = 0x00000001;
                EBX = 0x756e6547;
                EDX = 0x49656e69;
                ECX = 0x6c65746e;
            } else if (EAX == 1) {
                EAX = CPUID;
                EBX = ECX = 0;
                EDX       = CPUID_FPU | CPUID_VME | CPUID_PSE | CPUID_TSC | CPUID_MSR | CPUID_MCE | CPUID_CMPXCHG8B;
            } else
                EAX = EBX = ECX = EDX = 0;
            break;

#if defined(DEV_BRANCH) && defined(USE_AMD_K5)
        case CPU_K5:
            if (!EAX) {
                EAX = 0x00000001;
                EBX = 0x68747541;
                EDX = 0x69746E65;
                ECX = 0x444D4163;
            } else if (EAX == 1) {
                EAX = CPUID;
                EBX = ECX = 0;
                EDX       = CPUID_FPU | CPUID_TSC | CPUID_MSR | CPUID_MCE | CPUID_CMPXCHG8B;
            } else
                EAX = EBX = ECX = EDX = 0;
            break;

        case CPU_5K86:
            if (!EAX) {
                EAX = 0x00000001;
                EBX = 0x68747541;
                EDX = 0x69746E65;
                ECX = 0x444D4163;
            } else if (EAX == 1) {
                EAX = CPUID;
                EBX = ECX = 0;
                EDX       = CPUID_FPU | CPUID_TSC | CPUID_MSR | CPUID_MCE | CPUID_CMPXCHG8B;
            } else if (EAX == 0x80000000) {
                EAX = 0x80000005;
                EBX = ECX = EDX = 0;
            } else if (EAX == 0x80000001) {
                EAX = CPUID;
                EBX = ECX = 0;
                EDX       = CPUID_FPU | CPUID_TSC | CPUID_MSR | CPUID_MCE | CPUID_CMPXCHG8B;
            } else if (EAX == 0x80000002) {
                EAX = 0x2D444D41;
                EBX = 0x7428354B;
                ECX = 0x5020296D;
                EDX = 0x65636F72;
            } else if (EAX == 0x80000003) {
                EAX = 0x726F7373;
                EBX = ECX = EDX = 0;
            } else if (EAX == 0x80000004)
                EAX = EBX = ECX = EDX = 0;
            else if (EAX == 0x80000005) {
                EAX = 0;
                EBX = 0x04800000;
                ECX = 0x08040120;
                EDX = 0x10040120;
            } else
                EAX = EBX = ECX = EDX = 0;
            break;
#endif

        case CPU_K6:
            if (!EAX) {
                EAX = 0x00000001;
                EBX = 0x68747541;
                EDX = 0x69746E65;
                ECX = 0x444D4163;
            } else if (EAX == 1) {
                EAX = CPUID;
                EBX = ECX = 0;
                EDX       = CPUID_FPU | CPUID_VME | CPUID_PSE | CPUID_TSC | CPUID_MSR | CPUID_MCE | CPUID_CMPXCHG8B | CPUID_MMX;
            } else if (EAX == 0x80000000) {
                EAX = 0x80000005;
                EBX = ECX = EDX = 0;
            } else if (EAX == 0x80000001) {
                EAX = CPUID + 0x100;
                EBX = ECX = 0;
                EDX       = CPUID_FPU | CPUID_VME | CPUID_PSE | CPUID_TSC | CPUID_MSR | CPUID_MCE | CPUID_CMPXCHG8B | CPUID_AMDSEP | CPUID_MMX;
            } else if (EAX == 0x80000002) {
                EAX = 0x2D444D41;
                EBX = 0x6D74364B;
                ECX = 0x202F7720;
                EDX = 0x746C756D;
            } else if (EAX == 0x80000003) {
                EAX = 0x64656D69;
                EBX = 0x65206169;
                ECX = 0x6E657478;
                EDX = 0x6E6F6973;
            } else if (EAX == 0x80000004) {
                EAX = 0x73;
                EBX = ECX = EDX = 0;
            } else if (EAX == 0x80000005) {
                EAX = 0;
                EBX = 0x02800140;
                ECX = 0x20020220;
                EDX = 0x20020220;
            } else if (EAX == 0x8FFFFFFF) {
                EAX = 0x4778654E;
                EBX = 0x72656E65;
                ECX = 0x6F697461;
                EDX = 0x444D416E;
            } else
                EAX = EBX = ECX = EDX = 0;
            break;

        case CPU_K6_2:
        case CPU_K6_2C:
            switch (EAX) {
                case 0:
                    EAX = 1;
                    EBX = 0x68747541; /* AuthenticAMD */
                    ECX = 0x444d4163;
                    EDX = 0x69746e65;
                    break;
                case 1:
                    EAX = CPUID;
                    EBX = ECX = 0;
                    EDX       = CPUID_FPU | CPUID_VME | CPUID_PSE | CPUID_TSC | CPUID_MSR | CPUID_MCE | CPUID_CMPXCHG8B | CPUID_MMX;
                    break;
                case 0x80000000:
                    EAX = 0x80000005;
                    EBX = ECX = EDX = 0;
                    break;
                case 0x80000001:
                    EAX = CPUID + 0x100;
                    EBX = ECX = 0;
                    EDX       = CPUID_FPU | CPUID_VME | CPUID_PSE | CPUID_TSC | CPUID_MSR | CPUID_MCE | CPUID_CMPXCHG8B | CPUID_AMDSEP | CPUID_MMX | CPUID_3DNOW;
                    break;
                case 0x80000002:      /* Processor name string */
                    EAX = 0x2d444d41; /* AMD-K6(tm) 3D pr */
                    EBX = 0x7428364b;
                    ECX = 0x3320296d;
                    EDX = 0x72702044;
                    break;
                case 0x80000003:      /* Processor name string */
                    EAX = 0x7365636f; /* ocessor */
                    EBX = 0x00726f73;
                    ECX = 0x00000000;
                    EDX = 0x00000000;
                    break;
                case 0x80000005: /*Cache information*/
                    EAX = 0;
                    EBX = 0x02800140; /*TLBs*/
                    ECX = 0x20020220; /*L1 data cache*/
                    EDX = 0x20020220; /*L1 instruction cache*/
                    break;
                default:
                    EAX = EBX = ECX = EDX = 0;
                    break;
            }
            break;

        case CPU_K6_3:
            switch (EAX) {
                case 0:
                    EAX = 1;
                    EBX = 0x68747541; /* AuthenticAMD */
                    ECX = 0x444d4163;
                    EDX = 0x69746e65;
                    break;
                case 1:
                    EAX = CPUID;
                    EBX = ECX = 0;
                    EDX       = CPUID_FPU | CPUID_VME | CPUID_PSE | CPUID_TSC | CPUID_MSR | CPUID_MCE | CPUID_CMPXCHG8B | CPUID_MMX;
                    break;
                case 0x80000000:
                    EAX = 0x80000006;
                    EBX = ECX = EDX = 0;
                    break;
                case 0x80000001:
                    EAX = CPUID + 0x100;
                    EBX = ECX = 0;
                    EDX       = CPUID_FPU | CPUID_VME | CPUID_PSE | CPUID_TSC | CPUID_MSR | CPUID_MCE | CPUID_CMPXCHG8B | CPUID_AMDSEP | CPUID_MMX | CPUID_3DNOW;
                    break;
                case 0x80000002:      /* Processor name string */
                    EAX = 0x2d444d41; /* AMD-K6(tm) 3D+ P */
                    EBX = 0x7428364b;
                    ECX = 0x3320296d;
                    EDX = 0x50202b44;
                    break;
                case 0x80000003:      /* Processor name string */
                    EAX = 0x65636f72; /* rocessor */
                    EBX = 0x726f7373;
                    ECX = 0x00000000;
                    EDX = 0x00000000;
                    break;
                case 0x80000005: /* Cache information */
                    EAX = 0;
                    EBX = 0x02800140; /* TLBs */
                    ECX = 0x20020220; /*L1 data cache*/
                    EDX = 0x20020220; /*L1 instruction cache*/
                    break;
                case 0x80000006: /* L2 Cache information */
                    EAX = EBX = EDX = 0;
                    ECX             = 0x01004220;
                    break;
                default:
                    EAX = EBX = ECX = EDX = 0;
                    break;
            }
            break;

        case CPU_K6_2P:
        case CPU_K6_3P:
            switch (EAX) {
                case 0:
                    EAX = 1;
                    EBX = 0x68747541; /* AuthenticAMD */
                    ECX = 0x444d4163;
                    EDX = 0x69746e65;
                    break;
                case 1:
                    EAX = CPUID;
                    EBX = ECX = 0;
                    EDX       = CPUID_FPU | CPUID_VME | CPUID_PSE | CPUID_TSC | CPUID_MSR | CPUID_MCE | CPUID_CMPXCHG8B | CPUID_MMX;
                    break;
                case 0x80000000:
                    EAX = 0x80000007;
                    EBX = ECX = EDX = 0;
                    break;
                case 0x80000001:
                    EAX = CPUID + 0x100;
                    EBX = ECX = 0;
                    EDX       = CPUID_FPU | CPUID_VME | CPUID_PSE | CPUID_TSC | CPUID_MSR | CPUID_MCE | CPUID_CMPXCHG8B | CPUID_AMDSEP | CPUID_MMX | CPUID_3DNOW | CPUID_3DNOWE;
                    break;
                case 0x80000002:      /* Processor name string */
                    EAX = 0x2d444d41; /* AMD-K6(tm)-III P */
                    EBX = 0x7428364b;
                    ECX = 0x492d296d;
                    EDX = 0x50204949;
                    break;
                case 0x80000003:      /* Processor name string */
                    EAX = 0x65636f72; /* rocessor */
                    EBX = 0x726f7373;
                    ECX = 0x00000000;
                    EDX = 0x00000000;
                    break;
                case 0x80000005: /* Cache information */
                    EAX = 0;
                    EBX = 0x02800140; /* TLBs */
                    ECX = 0x20020220; /* L1 data cache */
                    EDX = 0x20020220; /* L1 instruction cache */
                    break;
                case 0x80000006: /* L2 Cache information */
                    EAX = EBX = EDX = 0;
                    if (cpu_s->cpu_type == CPU_K6_3P)
                        ECX = 0x01004220;
                    else
                        ECX = 0x00804220;
                    break;
                case 0x80000007: /* PowerNow information */
                    EAX = EBX = ECX = 0;
                    EDX             = 7;
                    break;
                default:
                    EAX = EBX = ECX = EDX = 0;
                    break;
            }
            break;

        case CPU_PENTIUMMMX:
            if (!EAX) {
                EAX = 0x00000001;
                EBX = 0x756e6547;
                EDX = 0x49656e69;
                ECX = 0x6c65746e;
            } else if (EAX == 1) {
                EAX = CPUID;
                EBX = ECX = 0;
                EDX       = CPUID_FPU | CPUID_VME | CPUID_PSE | CPUID_TSC | CPUID_MSR | CPUID_MCE | CPUID_CMPXCHG8B | CPUID_MMX;
            } else
                EAX = EBX = ECX = EDX = 0;
            break;

#if defined(DEV_BRANCH) && defined(USE_CYRIX_6X86)
        case CPU_Cx6x86:
            if (!EAX) {
                EAX = 0x00000001;
                EBX = 0x69727943;
                EDX = 0x736e4978;
                ECX = 0x64616574;
            } else if (EAX == 1) {
                EAX = CPUID;
                EBX = ECX = 0;
                EDX       = CPUID_FPU;
            } else
                EAX = EBX = ECX = EDX = 0;
            break;

        case CPU_Cx6x86L:
            if (!EAX) {
                EAX = 0x00000001;
                EBX = 0x69727943;
                EDX = 0x736e4978;
                ECX = 0x64616574;
            } else if (EAX == 1) {
                EAX = CPUID;
                EBX = ECX = 0;
                EDX       = CPUID_FPU | CPUID_CMPXCHG8B;
            } else
                EAX = EBX = ECX = EDX = 0;
            break;

        case CPU_CxGX1:
            if (!EAX) {
                EAX = 0x00000001;
                EBX = 0x69727943;
                EDX = 0x736e4978;
                ECX = 0x64616574;
            } else if (EAX == 1) {
                EAX = CPUID;
                EBX = ECX = 0;
                EDX       = CPUID_FPU | CPUID_TSC | CPUID_MSR | CPUID_CMPXCHG8B;
            } else
                EAX = EBX = ECX = EDX = 0;
            break;

        case CPU_Cx6x86MX:
            if (!EAX) {
                EAX = 0x00000001;
                EBX = 0x69727943;
                EDX = 0x736e4978;
                ECX = 0x64616574;
            } else if (EAX == 1) {
                EAX = CPUID;
                EBX = ECX = 0;
                EDX       = CPUID_FPU | CPUID_TSC | CPUID_MSR | CPUID_CMPXCHG8B | CPUID_CMOV | CPUID_MMX;
            } else
                EAX = EBX = ECX = EDX = 0;
            break;
#endif

        case CPU_PENTIUMPRO:
            if (!EAX) {
                EAX = 0x00000002;
                EBX = 0x756e6547;
                EDX = 0x49656e69;
                ECX = 0x6c65746e;
            } else if (EAX == 1) {
                EAX = CPUID;
                EBX = ECX = 0;
                EDX       = CPUID_FPU | CPUID_VME | CPUID_PSE | CPUID_TSC | CPUID_MSR | CPUID_PAE | CPUID_MCE | CPUID_CMPXCHG8B | CPUID_MTRR | CPUID_PGE | CPUID_MCA | CPUID_SEP | CPUID_CMOV;
            } else if (EAX == 2) {
                EAX = 0x00000001;
                EBX = ECX = 0;
                EDX       = 0x00000000;
            } else
                EAX = EBX = ECX = EDX = 0;
            break;

        case CPU_PENTIUM2:
            if (!EAX) {
                EAX = 0x00000002;
                EBX = 0x756e6547;
                EDX = 0x49656e69;
                ECX = 0x6c65746e;
            } else if (EAX == 1) {
                EAX = CPUID;
                EBX = ECX = 0;
                EDX       = CPUID_FPU | CPUID_VME | CPUID_PSE | CPUID_TSC | CPUID_MSR | CPUID_PAE | CPUID_MCE | CPUID_CMPXCHG8B | CPUID_MMX | CPUID_MTRR | CPUID_PGE | CPUID_MCA | CPUID_SEP | CPUID_CMOV;
            } else if (EAX == 2) {
                EAX = 0x00000001;
                EBX = ECX = 0;
                EDX       = 0x00000000;
            } else
                EAX = EBX = ECX = EDX = 0;
            break;

        case CPU_PENTIUM2D:
            if (!EAX) {
                EAX = 0x00000002;
                EBX = 0x756e6547;
                EDX = 0x49656e69;
                ECX = 0x6c65746e;
            } else if (EAX == 1) {
                EAX = CPUID;
                EBX = ECX = 0;
                EDX       = CPUID_FPU | CPUID_VME | CPUID_PSE | CPUID_TSC | CPUID_MSR | CPUID_PAE | CPUID_MCE | CPUID_CMPXCHG8B | CPUID_MMX | CPUID_MTRR | CPUID_PGE | CPUID_MCA | CPUID_SEP | CPUID_FXSR | CPUID_CMOV;
            } else if (EAX == 2) {
                EAX = 0x00000001;
                EBX = ECX = 0;
                EDX       = 0x00000000;
            } else
                EAX = EBX = ECX = EDX = 0;
            break;

        case CPU_CYRIX3S:
            switch (EAX) {
                case 0:
                    EAX = 1;
                    if (msr.fcr2 & (1 << 14)) {
                        EBX = msr.fcr3 >> 32;
                        ECX = msr.fcr3 & 0xffffffff;
                        EDX = msr.fcr2 >> 32;
                    } else {
                        EBX = 0x746e6543; /* CentaurHauls */
                        ECX = 0x736c7561;
                        EDX = 0x48727561;
                    }
                    break;
                case 1:
                    EAX = CPUID;
                    EBX = ECX = 0;
                    EDX       = CPUID_FPU | CPUID_TSC | CPUID_MSR | CPUID_MCE | CPUID_MMX | CPUID_MTRR;
                    if (cpu_has_feature(CPU_FEATURE_CX8))
                        EDX |= CPUID_CMPXCHG8B;
                    break;
                case 0x80000000:
                    EAX = 0x80000005;
                    break;
                case 0x80000001:
                    EAX = CPUID;
                    EDX = CPUID_FPU | CPUID_TSC | CPUID_MSR | CPUID_MCE | CPUID_MMX | CPUID_MTRR | CPUID_3DNOW;
                    if (cpu_has_feature(CPU_FEATURE_CX8))
                        EDX |= CPUID_CMPXCHG8B;
                    break;
                case 0x80000002:      /* Processor name string */
                    EAX = 0x20414956; /* VIA Samuel */
                    EBX = 0x756d6153;
                    ECX = 0x00006c65;
                    EDX = 0x00000000;
                    break;
                case 0x80000005:      /* Cache information */
                    EBX = 0x08800880; /* TLBs */
                    ECX = 0x40040120; /* L1 data cache */
                    EDX = 0x40020120; /* L1 instruction cache */
                    break;
                default:
                    EAX = EBX = ECX = EDX = 0;
                    break;
            }
            break;
    }
}

void
cpu_ven_reset(void)
{
    memset(&msr, 0, sizeof(msr));

    switch (cpu_s->cpu_type) {
        case CPU_K6_2P:
        case CPU_K6_3P:
        case CPU_K6_3:
        case CPU_K6_2C:
            msr.amd_psor = (cpu_s->cpu_type >= CPU_K6_3) ? 0x008cULL : 0x018cULL;
            fallthrough;
        case CPU_K6_2:
#if defined(DEV_BRANCH) && defined(USE_AMD_K5)
        case CPU_K5:
        case CPU_5K86:
#endif
        case CPU_K6:
            msr.amd_efer = (cpu_s->cpu_type >= CPU_K6_2C) ? 2ULL : 0ULL;
            break;

        case CPU_PENTIUMPRO:
        case CPU_PENTIUM2:
        case CPU_PENTIUM2D:
            msr.mtrr_cap = 0x00000508ULL;
            break;
    }
}

void
cpu_RDMSR(void)
{
    switch (cpu_s->cpu_type) {
        case CPU_IBM386SLC:
        case CPU_IBM486SLC:
        case CPU_IBM486BL:
            EAX = EDX = 0;
            switch (ECX) {
                case 0x1000:
                    EAX = msr.ibm_por & ((cpu_s->cpu_type > CPU_IBM386SLC) ? 0xffeff : 0xfeff);
                    break;

                case 0x1001:
                    EAX = msr.ibm_crcr & 0xffffffffff;
                    break;

                case 0x1002:
                    if ((cpu_s->cpu_type > CPU_IBM386SLC) && cpu_s->multi)
                        EAX = msr.ibm_por2 & 0x3f000000;
                    break;
            }
            break;

        case CPU_WINCHIP:
        case CPU_WINCHIP2:
            EAX = EDX = 0;
            switch (ECX) {
                case 0x02:
                    EAX = msr.tr1;
                    break;
                case 0x0e:
                    EAX = msr.tr12;
                    break;
                case 0x10:
                    EAX = tsc & 0xffffffff;
                    EDX = tsc >> 32;
                    break;
                case 0x11:
                    EAX = msr.cesr;
                    break;
                case 0x107:
                    EAX = msr.fcr;
                    break;
                case 0x108:
                    EAX = msr.fcr2 & 0xffffffff;
                    EDX = msr.fcr2 >> 32;
                    break;
                case 0x10a:
                    EAX = cpu_multi & 3;
                    break;
            }
            break;

        case CPU_CYRIX3S:
            EAX = EDX = 0;
            switch (ECX) {
                case 0x00:
                case 0x01:
                    break;
                case 0x10:
                    EAX = tsc & 0xffffffff;
                    EDX = tsc >> 32;
                    break;
                case 0x2a:
                    EAX = 0xc4000000;
                    EDX = 0;
                    if (cpu_dmulti == 3)
                        EAX |= ((0 << 25) | (0 << 24) | (0 << 23) | (1 << 22));
                    else if (cpu_dmulti == 3.5)
                        EAX |= ((0 << 25) | (1 << 24) | (0 << 23) | (1 << 22));
                    else if (cpu_dmulti == 4)
                        EAX |= ((0 << 25) | (0 << 24) | (1 << 23) | (0 << 22));
                    else if (cpu_dmulti == 4.5)
                        EAX |= ((0 << 25) | (1 << 24) | (1 << 23) | (0 << 22));
                    else if (cpu_dmulti == 5)
                        EAX |= 0;
                    else if (cpu_dmulti == 5.5)
                        EAX |= ((0 << 25) | (1 << 24) | (0 << 23) | (0 << 22));
                    else if (cpu_dmulti == 6)
                        EAX |= ((1 << 25) | (0 << 24) | (1 << 23) | (1 << 22));
                    else if (cpu_dmulti == 6.5)
                        EAX |= ((1 << 25) | (1 << 24) | (1 << 23) | (1 << 22));
                    else if (cpu_dmulti == 7)
                        EAX |= ((1 << 25) | (0 << 24) | (0 << 23) | (1 << 22));
                    else
                        EAX |= ((0 << 25) | (0 << 24) | (0 << 23) | (1 << 22));
                    if (cpu_busspeed >= 84000000)
                        EAX |= (1 << 19);
                    break;
                case 0x1107:
                    EAX = msr.fcr;
                    break;
                case 0x1108:
                    EAX = msr.fcr2 & 0xffffffff;
                    EDX = msr.fcr2 >> 32;
                    break;
                case 0x200:
                case 0x201:
                case 0x202:
                case 0x203:
                case 0x204:
                case 0x205:
                case 0x206:
                case 0x207:
                case 0x208:
                case 0x209:
                case 0x20a:
                case 0x20b:
                case 0x20c:
                case 0x20d:
                case 0x20e:
                case 0x20f:
                    if (ECX & 1) {
                        EAX = msr.mtrr_physmask[(ECX - 0x200) >> 1] & 0xffffffff;
                        EDX = msr.mtrr_physmask[(ECX - 0x200) >> 1] >> 32;
                    } else {
                        EAX = msr.mtrr_physbase[(ECX - 0x200) >> 1] & 0xffffffff;
                        EDX = msr.mtrr_physbase[(ECX - 0x200) >> 1] >> 32;
                    }
                    break;
                case 0x250:
                    EAX = msr.mtrr_fix64k_8000 & 0xffffffff;
                    EDX = msr.mtrr_fix64k_8000 >> 32;
                    break;
                case 0x258:
                    EAX = msr.mtrr_fix16k_8000 & 0xffffffff;
                    EDX = msr.mtrr_fix16k_8000 >> 32;
                    break;
                case 0x259:
                    EAX = msr.mtrr_fix16k_a000 & 0xffffffff;
                    EDX = msr.mtrr_fix16k_a000 >> 32;
                    break;
                case 0x268:
                case 0x269:
                case 0x26a:
                case 0x26b:
                case 0x26c:
                case 0x26d:
                case 0x26e:
                case 0x26f:
                    EAX = msr.mtrr_fix4k[ECX - 0x268] & 0xffffffff;
                    EDX = msr.mtrr_fix4k[ECX - 0x268] >> 32;
                    break;
                case 0x2ff:
                    EAX = msr.mtrr_deftype & 0xffffffff;
                    EDX = msr.mtrr_deftype >> 32;
                    break;
            }
            break;

#if defined(DEV_BRANCH) && defined(USE_AMD_K5)
        case CPU_K5:
        case CPU_5K86:
#endif
        case CPU_K6:
        case CPU_K6_2:
        case CPU_K6_2C:
        case CPU_K6_3:
        case CPU_K6_2P:
        case CPU_K6_3P:
            EAX = EDX = 0;
            switch (ECX) {
                case 0x00000000:
                case 0x00000001:
                    break;
                case 0x0000000e:
                    EAX = msr.tr12;
                    break;
                case 0x00000010:
                    EAX = tsc & 0xffffffff;
                    EDX = tsc >> 32;
                    break;
                case 0x00000083:
                    EAX = msr.ecx83 & 0xffffffff;
                    EDX = msr.ecx83 >> 32;
                    break;
                case 0xc0000080:
                    EAX = msr.amd_efer & 0xffffffff;
                    EDX = msr.amd_efer >> 32;
                    break;
                case 0xc0000081:
                    if (cpu_s->cpu_type < CPU_K6_2)
                        goto amd_k_invalid_rdmsr;

                    EAX = msr.star & 0xffffffff;
                    EDX = msr.star >> 32;
                    break;
                case 0xc0000082:
                    EAX = msr.amd_whcr & 0xffffffff;
                    EDX = msr.amd_whcr >> 32;
                    break;
                case 0xc0000085:
                    if (cpu_s->cpu_type < CPU_K6_2C)
                        goto amd_k_invalid_rdmsr;

                    EAX = msr.amd_uwccr & 0xffffffff;
                    EDX = msr.amd_uwccr >> 32;
                    break;
                case 0xc0000086:
                    if (cpu_s->cpu_type < CPU_K6_2P)
                        goto amd_k_invalid_rdmsr;

                    EAX = msr.amd_epmr & 0xffffffff;
                    EDX = msr.amd_epmr >> 32;
                    break;
                case 0xc0000087:
                    if (cpu_s->cpu_type < CPU_K6_2C)
                        goto amd_k_invalid_rdmsr;

                    EAX = msr.amd_psor & 0xffffffff;
                    EDX = msr.amd_psor >> 32;
                    break;
                case 0xc0000088:
                    if (cpu_s->cpu_type < CPU_K6_2C)
                        goto amd_k_invalid_rdmsr;

                    EAX = msr.amd_pfir & 0xffffffff;
                    EDX = msr.amd_pfir >> 32;
                    break;
                case 0xc0000089:
                    if (cpu_s->cpu_type < CPU_K6_3)
                        goto amd_k_invalid_rdmsr;

                    EAX = msr.amd_l2aar & 0xffffffff;
                    EDX = msr.amd_l2aar >> 32;
                    break;
                default:
amd_k_invalid_rdmsr:
                    x86gpf(NULL, 0);
                    break;
            }
            break;

        case CPU_P24T:
        case CPU_PENTIUM:
        case CPU_PENTIUMMMX:
#if defined(DEV_BRANCH) && defined(USE_CYRIX_6X86)
        case CPU_Cx6x86:
        case CPU_Cx6x86L:
        case CPU_CxGX1:
        case CPU_Cx6x86MX:
            if (cpu_s->cpu_type < CPU_Cx6x86)
#endif
                EAX = EDX = 0;
            switch (ECX) {
                case 0x00:
                case 0x01:
                    break;
                case 0x10:
                    EAX = tsc & 0xffffffff;
                    EDX = tsc >> 32;
                    break;
            }
            cpu_log("RDMSR: ECX = %08X, val = %08X%08X\n", ECX, EDX, EAX);
            break;

        case CPU_PENTIUMPRO:
        case CPU_PENTIUM2:
        case CPU_PENTIUM2D:
            EAX = EDX = 0;
            switch (ECX) {
                case 0x00:
                case 0x01:
                    break;
                case 0x10:
                    EAX = tsc & 0xffffffff;
                    EDX = tsc >> 32;
                    break;
                case 0x17:
                    if (cpu_s->cpu_type != CPU_PENTIUM2D)
                        goto i686_invalid_rdmsr;

                    if (cpu_f->package == CPU_PKG_SLOT2)
                        EDX |= 0x80000;
                    else if (cpu_f->package == CPU_PKG_SOCKET370)
                        EDX |= 0x100000;
                    break;
                case 0x1B:
                    EAX = msr.apic_base & 0xffffffff;
                    EDX = msr.apic_base >> 32;
                    cpu_log("APIC_BASE read : %08X%08X\n", EDX, EAX);
                    break;
                case 0x2a:
                    EAX = 0xc4000000;
                    EDX = 0;
                    if (cpu_dmulti == 2.5)
                        EAX |= ((0 << 25) | (1 << 24) | (1 << 23) | (1 << 22));
                    else if (cpu_dmulti == 3)
                        EAX |= ((0 << 25) | (0 << 24) | (0 << 23) | (1 << 22));
                    else if (cpu_dmulti == 3.5)
                        EAX |= ((0 << 25) | (1 << 24) | (0 << 23) | (1 << 22));
                    else if (cpu_dmulti == 4)
                        EAX |= ((0 << 25) | (0 << 24) | (1 << 23) | (0 << 22));
                    else if (cpu_dmulti == 4.5)
                        EAX |= ((0 << 25) | (1 << 24) | (1 << 23) | (0 << 22));
                    else if (cpu_dmulti == 5)
                        EAX |= 0;
                    else if (cpu_dmulti == 5.5)
                        EAX |= ((0 << 25) | (1 << 24) | (0 << 23) | (0 << 22));
                    else if (cpu_dmulti == 6)
                        EAX |= ((1 << 25) | (0 << 24) | (1 << 23) | (1 << 22));
                    else if (cpu_dmulti == 6.5)
                        EAX |= ((1 << 25) | (1 << 24) | (1 << 23) | (1 << 22));
                    else if (cpu_dmulti == 7)
                        EAX |= ((1 << 25) | (0 << 24) | (0 << 23) | (1 << 22));
                    else if (cpu_dmulti == 7.5)
                        EAX |= ((1 << 25) | (1 << 24) | (0 << 23) | (1 << 22));
                    else if (cpu_dmulti == 8)
                        EAX |= ((1 << 25) | (0 << 24) | (1 << 23) | (0 << 22));
                    else
                        EAX |= ((0 << 25) | (1 << 24) | (1 << 23) | (1 << 22));
                    if (cpu_s->cpu_type != CPU_PENTIUMPRO) {
                        if (cpu_busspeed >= 84000000)
                            EAX |= (1 << 19);
                    }
                    break;
                case 0x79:
                    EAX = msr.ecx79 & 0xffffffff;
                    EDX = msr.ecx79 >> 32;
                    break;
                case 0x88:
                case 0x89:
                case 0x8a:
                case 0x8b:
                    EAX = msr.ecx8x[ECX - 0x88] & 0xffffffff;
                    EDX = msr.ecx8x[ECX - 0x88] >> 32;
                    break;
                case 0xc1:
                case 0xc2:
                case 0xc3:
                case 0xc4:
                case 0xc5:
                case 0xc6:
                case 0xc7:
                case 0xc8:
                    EAX = msr.ia32_pmc[ECX - 0xC1] & 0xffffffff;
                    EDX = msr.ia32_pmc[ECX - 0xC1] >> 32;
                    break;
                case 0xfe:
                    EAX = msr.mtrr_cap & 0xffffffff;
                    EDX = msr.mtrr_cap >> 32;
                    break;
                case 0x116:
                    EAX = msr.ecx116 & 0xffffffff;
                    EDX = msr.ecx116 >> 32;
                    break;
                case 0x118:
                case 0x119:
                case 0x11a:
                case 0x11b:
                    EAX = msr.ecx11x[ECX - 0x118] & 0xffffffff;
                    EDX = msr.ecx11x[ECX - 0x118] >> 32;
                    break;
                case 0x11e:
                    EAX = msr.ecx11e & 0xffffffff;
                    EDX = msr.ecx11e >> 32;
                    break;
                case 0x174:
                    if (cpu_s->cpu_type == CPU_PENTIUMPRO)
                        goto i686_invalid_rdmsr;

                    EAX &= 0xffff0000;
                    EAX |= msr.sysenter_cs;
                    EDX = 0x00000000;
                    break;
                case 0x175:
                    if (cpu_s->cpu_type == CPU_PENTIUMPRO)
                        goto i686_invalid_rdmsr;

                    EAX = msr.sysenter_esp;
                    EDX = 0x00000000;
                    break;
                case 0x176:
                    if (cpu_s->cpu_type == CPU_PENTIUMPRO)
                        goto i686_invalid_rdmsr;

                    EAX = msr.sysenter_eip;
                    EDX = 0x00000000;
                    break;
                case 0x179:
                    EAX = 0x00000105;
                    EDX = 0x00000000;
                    break;
                case 0x17a:
                    break;
                case 0x17b:
                    EAX = msr.mcg_ctl & 0xffffffff;
                    EDX = msr.mcg_ctl >> 32;
                    break;
                case 0x186:
                    EAX = msr.ecx186 & 0xffffffff;
                    EDX = msr.ecx186 >> 32;
                    break;
                case 0x187:
                    EAX = msr.ecx187 & 0xffffffff;
                    EDX = msr.ecx187 >> 32;
                    break;
                case 0x198:
                    EAX = msr.ecx198 & 0xffffffff;
                    EDX = msr.ecx198 >> 32;
                    break;
                case 0x19a:
                    EAX = msr.ecx19a & 0xffffffff;
                    EDX = msr.ecx19a >> 32;
                    break;
                case 0x19d:
                    EAX = msr.ecx19d & 0xffffffff;
                    EDX = msr.ecx19d >> 32;
                    break;
                case 0x1a0:
                    EAX = msr.ecx1a0 & 0xffffffff;
                    EDX = msr.ecx1a0 >> 32;
                    break;
                case 0x1d9:
                    EAX = msr.debug_ctl & 0xffffffff;
                    EDX = msr.debug_ctl >> 32;
                    break;
                case 0x1e0:
                    EAX = msr.ecx1e0 & 0xffffffff;
                    EDX = msr.ecx1e0 >> 32;
                    break;
                case 0x200:
                case 0x201:
                case 0x202:
                case 0x203:
                case 0x204:
                case 0x205:
                case 0x206:
                case 0x207:
                case 0x208:
                case 0x209:
                case 0x20a:
                case 0x20b:
                case 0x20c:
                case 0x20d:
                case 0x20e:
                case 0x20f:
                    if (ECX & 1) {
                        EAX = msr.mtrr_physmask[(ECX - 0x200) >> 1] & 0xffffffff;
                        EDX = msr.mtrr_physmask[(ECX - 0x200) >> 1] >> 32;
                    } else {
                        EAX = msr.mtrr_physbase[(ECX - 0x200) >> 1] & 0xffffffff;
                        EDX = msr.mtrr_physbase[(ECX - 0x200) >> 1] >> 32;
                    }
                    break;
                case 0x250:
                    EAX = msr.mtrr_fix64k_8000 & 0xffffffff;
                    EDX = msr.mtrr_fix64k_8000 >> 32;
                    break;
                case 0x258:
                    EAX = msr.mtrr_fix16k_8000 & 0xffffffff;
                    EDX = msr.mtrr_fix16k_8000 >> 32;
                    break;
                case 0x259:
                    EAX = msr.mtrr_fix16k_a000 & 0xffffffff;
                    EDX = msr.mtrr_fix16k_a000 >> 32;
                    break;
                case 0x268:
                case 0x269:
                case 0x26a:
                case 0x26b:
                case 0x26c:
                case 0x26d:
                case 0x26e:
                case 0x26f:
                    EAX = msr.mtrr_fix4k[ECX - 0x268] & 0xffffffff;
                    EDX = msr.mtrr_fix4k[ECX - 0x268] >> 32;
                    break;
                case 0x277:
                    EAX = msr.pat & 0xffffffff;
                    EDX = msr.pat >> 32;
                    break;
                case 0x2ff:
                    EAX = msr.mtrr_deftype & 0xffffffff;
                    EDX = msr.mtrr_deftype >> 32;
                    break;
                case 0x400:
                case 0x404:
                case 0x408:
                case 0x40c:
                case 0x410:
                    EAX = msr.mca_ctl[(ECX - 0x400) >> 2] & 0xffffffff;
                    EDX = msr.mca_ctl[(ECX - 0x400) >> 2] >> 32;
                    break;
                case 0x401:
                case 0x402:
                case 0x405:
                case 0x406:
                case 0x407:
                case 0x409:
                case 0x40d:
                case 0x40e:
                case 0x411:
                case 0x412:
                    break;
                case 0x570:
                    EAX = msr.ecx570 & 0xffffffff;
                    EDX = msr.ecx570 >> 32;
                    break;
                case 0x1002ff:
                    EAX = msr.ecx1002ff & 0xffffffff;
                    EDX = msr.ecx1002ff >> 32;
                    break;
                case 0xf0f00250:
                    EAX = msr.ecxf0f00250 & 0xffffffff;
                    EDX = msr.ecxf0f00250 >> 32;
                    break;
                case 0xf0f00258:
                    EAX = msr.ecxf0f00258 & 0xffffffff;
                    EDX = msr.ecxf0f00258 >> 32;
                    break;
                case 0xf0f00259:
                    EAX = msr.ecxf0f00259 & 0xffffffff;
                    EDX = msr.ecxf0f00259 >> 32;
                    break;
                default:
i686_invalid_rdmsr:
                    cpu_log("RDMSR: Invalid MSR: %08X\n", ECX);
                    x86gpf(NULL, 0);
                    break;
            }
            break;
    }

    cpu_log("RDMSR %08X %08X%08X\n", ECX, EDX, EAX);
}

void
cpu_WRMSR(void)
{
    uint64_t temp;

    cpu_log("WRMSR %08X %08X%08X\n", ECX, EDX, EAX);

    switch (cpu_s->cpu_type) {
        case CPU_IBM386SLC:
        case CPU_IBM486BL:
        case CPU_IBM486SLC:
            switch (ECX) {
                case 0x1000:
                    msr.ibm_por           = EAX & ((cpu_s->cpu_type > CPU_IBM386SLC) ? 0xffeff : 0xfeff);
                    cpu_cache_int_enabled = (EAX & (1 << 7));
                    break;
                case 0x1001:
                    msr.ibm_crcr = EAX & 0xffffffffff;
                    break;
                case 0x1002:
                    if ((cpu_s->cpu_type > CPU_IBM386SLC) && cpu_s->multi)
                        msr.ibm_por2 = EAX & 0x3f000000;
                    break;
            }
            break;

        case CPU_WINCHIP:
        case CPU_WINCHIP2:
            switch (ECX) {
                case 0x02:
                    msr.tr1 = EAX & 2;
                    break;
                case 0x0e:
                    msr.tr12 = EAX & 0x228;
                    break;
                case 0x10:
                    tsc = EAX | ((uint64_t) EDX << 32);
                    break;
                case 0x11:
                    msr.cesr = EAX & 0xff00ff;
                    break;
                case 0x107:
                    msr.fcr = EAX;
                    if (EAX & (1 << 9))
                        cpu_features |= CPU_FEATURE_MMX;
                    else
                        cpu_features &= ~CPU_FEATURE_MMX;
                    if (EAX & (1 << 1))
                        cpu_features |= CPU_FEATURE_CX8;
                    else
                        cpu_features &= ~CPU_FEATURE_CX8;
                    if ((EAX & (1 << 20)) && cpu_s->cpu_type >= CPU_WINCHIP2)
                        cpu_features |= CPU_FEATURE_3DNOW;
                    else
                        cpu_features &= ~CPU_FEATURE_3DNOW;
                    if (EAX & (1 << 29))
                        CPUID = 0;
                    else
                        CPUID = cpu_s->cpuid_model;
                    break;
                case 0x108:
                    msr.fcr2 = EAX | ((uint64_t) EDX << 32);
                    break;
                case 0x109:
                    msr.fcr3 = EAX | ((uint64_t) EDX << 32);
                    break;
            }
            break;

        case CPU_CYRIX3S:
            switch (ECX) {
                case 0x00:
                case 0x01:
                    break;
                case 0x10:
                    tsc = EAX | ((uint64_t) EDX << 32);
                    break;
                case 0x1107:
                    msr.fcr = EAX;
                    if (EAX & (1 << 1))
                        cpu_features |= CPU_FEATURE_CX8;
                    else
                        cpu_features &= ~CPU_FEATURE_CX8;
                    break;
                case 0x1108:
                    msr.fcr2 = EAX | ((uint64_t) EDX << 32);
                    break;
                case 0x1109:
                    msr.fcr3 = EAX | ((uint64_t) EDX << 32);
                    break;
                case 0x200:
                case 0x201:
                case 0x202:
                case 0x203:
                case 0x204:
                case 0x205:
                case 0x206:
                case 0x207:
                case 0x208:
                case 0x209:
                case 0x20a:
                case 0x20b:
                case 0x20c:
                case 0x20d:
                case 0x20e:
                case 0x20f:
                    if (ECX & 1)
                        msr.mtrr_physmask[(ECX - 0x200) >> 1] = EAX | ((uint64_t) EDX << 32);
                    else
                        msr.mtrr_physbase[(ECX - 0x200) >> 1] = EAX | ((uint64_t) EDX << 32);
                    break;
                case 0x250:
                    msr.mtrr_fix64k_8000 = EAX | ((uint64_t) EDX << 32);
                    break;
                case 0x258:
                    msr.mtrr_fix16k_8000 = EAX | ((uint64_t) EDX << 32);
                    break;
                case 0x259:
                    msr.mtrr_fix16k_a000 = EAX | ((uint64_t) EDX << 32);
                    break;
                case 0x268:
                case 0x269:
                case 0x26A:
                case 0x26B:
                case 0x26C:
                case 0x26D:
                case 0x26E:
                case 0x26F:
                    msr.mtrr_fix4k[ECX - 0x268] = EAX | ((uint64_t) EDX << 32);
                    break;
                case 0x2ff:
                    msr.mtrr_deftype = EAX | ((uint64_t) EDX << 32);
                    break;
            }
            break;

#if defined(DEV_BRANCH) && defined(USE_AMD_K5)
        case CPU_K5:
        case CPU_5K86:
#endif
        case CPU_K6:
        case CPU_K6_2:
        case CPU_K6_2C:
        case CPU_K6_3:
        case CPU_K6_2P:
        case CPU_K6_3P:
            switch (ECX) {
                case 0x00:
                case 0x01:
                    break;
                case 0x0e:
                    msr.tr12 = EAX & 0x228;
                    break;
                case 0x10:
                    tsc = EAX | ((uint64_t) EDX << 32);
                    break;
                case 0x83:
                    msr.ecx83 = EAX | ((uint64_t) EDX << 32);
                    break;
                case 0xc0000080:
                    temp = EAX | ((uint64_t) EDX << 32);
                    if (temp & ~1ULL)
                        x86gpf(NULL, 0);
                    else
                        msr.amd_efer = temp;
                    break;
                case 0xc0000081:
                    if (cpu_s->cpu_type < CPU_K6_2)
                        goto amd_k_invalid_wrmsr;

                    msr.star = EAX | ((uint64_t) EDX << 32);
                    break;
                case 0xc0000082:
                    msr.amd_whcr = EAX | ((uint64_t) EDX << 32);
                    break;
                case 0xc0000085:
                    if (cpu_s->cpu_type < CPU_K6_2C)
                        goto amd_k_invalid_wrmsr;

                    msr.amd_uwccr = EAX | ((uint64_t) EDX << 32);
                    break;
                case 0xc0000086:
                    if (cpu_s->cpu_type < CPU_K6_2P)
                        goto amd_k_invalid_wrmsr;

                    msr.amd_epmr = EAX | ((uint64_t) EDX << 32);
                    break;
                case 0xc0000087:
                    if (cpu_s->cpu_type < CPU_K6_2C)
                        goto amd_k_invalid_wrmsr;

                    msr.amd_psor = EAX | ((uint64_t) EDX << 32);
                    break;
                case 0xc0000088:
                    if (cpu_s->cpu_type < CPU_K6_2C)
                        goto amd_k_invalid_wrmsr;

                    msr.amd_pfir = EAX | ((uint64_t) EDX << 32);
                    break;
                case 0xc0000089:
                    if (cpu_s->cpu_type < CPU_K6_3)
                        goto amd_k_invalid_wrmsr;

                    msr.amd_l2aar = EAX | ((uint64_t) EDX << 32);
                    break;
                default:
amd_k_invalid_wrmsr:
                    x86gpf(NULL, 0);
                    break;
            }
            break;

        case CPU_P24T:
        case CPU_PENTIUM:
        case CPU_PENTIUMMMX:
#if defined(DEV_BRANCH) && defined(USE_CYRIX_6X86)
        case CPU_Cx6x86:
        case CPU_Cx6x86L:
        case CPU_CxGX1:
        case CPU_Cx6x86MX:
#endif
            cpu_log("WRMSR: ECX = %08X, val = %08X%08X\n", ECX, EDX, EAX);
            switch (ECX) {
                case 0x00:
                case 0x01:
                    break;
                case 0x10:
                    tsc = EAX | ((uint64_t) EDX << 32);
                    break;
                case 0x8b:
#if defined(DEV_BRANCH) && defined(USE_CYRIX_6X86)
                    if (cpu_s->cpu_type < CPU_Cx6x86) {
#endif
                        cpu_log("WRMSR: Invalid MSR: 0x8B\n");
                        x86gpf(NULL, 0); /* Needed for Vista to correctly break on Pentium */
#if defined(DEV_BRANCH) && defined(USE_CYRIX_6X86)
                    }
#endif
                    break;
            }
            break;

        case CPU_PENTIUMPRO:
        case CPU_PENTIUM2:
        case CPU_PENTIUM2D:
            switch (ECX) {
                case 0x00:
                case 0x01:
                    if (EAX || EDX)
                        x86gpf(NULL, 0);
                    break;
                case 0x10:
                    tsc = EAX | ((uint64_t) EDX << 32);
                    break;
                case 0x1b:
                    cpu_log("APIC_BASE write: %08X%08X\n", EDX, EAX);
#if 0
                    msr.apic_base = EAX | ((uint64_t) EDX << 32);
#endif
                    break;
                case 0x2a:
                    break;
                case 0x79:
                    msr.ecx79 = EAX | ((uint64_t) EDX << 32);
                    break;
                case 0x88:
                case 0x89:
                case 0x8a:
                case 0x8b:
                    msr.ecx8x[ECX - 0x88] = EAX | ((uint64_t) EDX << 32);
                    break;
                case 0xc1:
                case 0xc2:
                case 0xc3:
                case 0xc4:
                case 0xc5:
                case 0xc6:
                case 0xc7:
                case 0xc8:
                    msr.ia32_pmc[ECX - 0xC1] = EAX | ((uint64_t) EDX << 32);
                    break;
                case 0xfe:
                    msr.mtrr_cap = EAX | ((uint64_t) EDX << 32);
                    break;
                case 0x116:
                    msr.ecx116 = EAX | ((uint64_t) EDX << 32);
                    break;
                case 0x118:
                case 0x119:
                case 0x11a:
                case 0x11b:
                    msr.ecx11x[ECX - 0x118] = EAX | ((uint64_t) EDX << 32);
                    break;
                case 0x11e:
                    msr.ecx11e = EAX | ((uint64_t) EDX << 32);
                    break;
                case 0x174:
                    if (cpu_s->cpu_type == CPU_PENTIUMPRO)
                        goto i686_invalid_wrmsr;

                    msr.sysenter_cs = EAX & 0xFFFF;
                    break;
                case 0x175:
                    if (cpu_s->cpu_type == CPU_PENTIUMPRO)
                        goto i686_invalid_wrmsr;

                    msr.sysenter_esp = EAX;
                    break;
                case 0x176:
                    if (cpu_s->cpu_type == CPU_PENTIUMPRO)
                        goto i686_invalid_wrmsr;

                    msr.sysenter_eip = EAX;
                    break;
                case 0x179:
                    break;
                case 0x17a:
                    if (EAX || EDX)
                        x86gpf(NULL, 0);
                    break;
                case 0x17b:
                    msr.mcg_ctl = EAX | ((uint64_t) EDX << 32);
                    break;
                case 0x186:
                    msr.ecx186 = EAX | ((uint64_t) EDX << 32);
                    break;
                case 0x187:
                    msr.ecx187 = EAX | ((uint64_t) EDX << 32);
                    break;
                case 0x198:
                    msr.ecx198 = EAX | ((uint64_t) EDX << 32);
                    break;
                case 0x19a:
                    msr.ecx19a = EAX | ((uint64_t) EDX << 32);
                    break;
                case 0x19d:
                    msr.ecx19d = EAX | ((uint64_t) EDX << 32);
                    break;
                case 0x1a0:
                    msr.ecx1a0 = EAX | ((uint64_t) EDX << 32);
                    break;
                case 0x1d9:
                    msr.debug_ctl = EAX | ((uint64_t) EDX << 32);
                    break;
                case 0x1e0:
                    msr.ecx1e0 = EAX | ((uint64_t) EDX << 32);
                    break;
                case 0x200:
                case 0x201:
                case 0x202:
                case 0x203:
                case 0x204:
                case 0x205:
                case 0x206:
                case 0x207:
                case 0x208:
                case 0x209:
                case 0x20a:
                case 0x20b:
                case 0x20c:
                case 0x20d:
                case 0x20e:
                case 0x20f:
                    if (ECX & 1)
                        msr.mtrr_physmask[(ECX - 0x200) >> 1] = EAX | ((uint64_t) EDX << 32);
                    else
                        msr.mtrr_physbase[(ECX - 0x200) >> 1] = EAX | ((uint64_t) EDX << 32);
                    break;
                case 0x250:
                    msr.mtrr_fix64k_8000 = EAX | ((uint64_t) EDX << 32);
                    break;
                case 0x258:
                    msr.mtrr_fix16k_8000 = EAX | ((uint64_t) EDX << 32);
                    break;
                case 0x259:
                    msr.mtrr_fix16k_a000 = EAX | ((uint64_t) EDX << 32);
                    break;
                case 0x268:
                case 0x269:
                case 0x26a:
                case 0x26b:
                case 0x26c:
                case 0x26d:
                case 0x26e:
                case 0x26f:
                    msr.mtrr_fix4k[ECX - 0x268] = EAX | ((uint64_t) EDX << 32);
                    break;
                case 0x277:
                    msr.pat = EAX | ((uint64_t) EDX << 32);
                    break;
                case 0x2ff:
                    msr.mtrr_deftype = EAX | ((uint64_t) EDX << 32);
                    break;
                case 0x400:
                case 0x404:
                case 0x408:
                case 0x40c:
                case 0x410:
                    msr.mca_ctl[(ECX - 0x400) >> 2] = EAX | ((uint64_t) EDX << 32);
                    break;
                case 0x401:
                case 0x402:
                case 0x405:
                case 0x406:
                case 0x407:
                case 0x409:
                case 0x40d:
                case 0x40e:
                case 0x411:
                case 0x412:
                    if (EAX || EDX)
                        x86gpf(NULL, 0);
                    break;
                case 0x570:
                    msr.ecx570 = EAX | ((uint64_t) EDX << 32);
                    break;
                case 0x1002ff:
                    msr.ecx1002ff = EAX | ((uint64_t) EDX << 32);
                    break;
                case 0xf0f00250:
                    msr.ecxf0f00250 = EAX | ((uint64_t) EDX << 32);
                    break;
                case 0xf0f00258:
                    msr.ecxf0f00258 = EAX | ((uint64_t) EDX << 32);
                    break;
                case 0xf0f00259:
                    msr.ecxf0f00259 = EAX | ((uint64_t) EDX << 32);
                    break;
                default:
i686_invalid_wrmsr:
                    cpu_log("WRMSR: Invalid MSR: %08X\n", ECX);
                    x86gpf(NULL, 0);
                    break;
            }
            break;
    }
}

static void
cpu_write(uint16_t addr, uint8_t val, UNUSED(void *priv))
{
    if (addr == 0xf0) {
        /* Writes to F0 clear FPU error and deassert the interrupt. */
        if (is286)
            picintc(1 << 13);
        else
            nmi = 0;
        return;
    } else if (addr >= 0xf1)
        return; /* FPU stuff */

    if (!(addr & 1))
        cyrix_addr = val;
    else
        switch (cyrix_addr) {
            case 0xc0: /* CCR0 */
                ccr0 = val;
                break;
            case 0xc1: /* CCR1 */
                if ((ccr3 & CCR3_SMI_LOCK) && !in_smm)
                    val = (val & ~(CCR1_USE_SMI | CCR1_SMAC | CCR1_SM3)) | (ccr1 & (CCR1_USE_SMI | CCR1_SMAC | CCR1_SM3));
                ccr1 = val;
                break;
            case 0xc2: /* CCR2 */
                ccr2 = val;
                break;
            case 0xc3: /* CCR3 */
                if ((ccr3 & CCR3_SMI_LOCK) && !in_smm)
                    val = (val & ~(CCR3_NMI_EN)) | (ccr3 & CCR3_NMI_EN) | CCR3_SMI_LOCK;
                ccr3 = val;
                break;
            case 0xcd:
                if (!(ccr3 & CCR3_SMI_LOCK) || in_smm) {
                    cyrix.arr[3].base = (cyrix.arr[3].base & ~0xff000000) | (val << 24);
                    cyrix.smhr &= ~SMHR_VALID;
                }
                break;
            case 0xce:
                if (!(ccr3 & CCR3_SMI_LOCK) || in_smm) {
                    cyrix.arr[3].base = (cyrix.arr[3].base & ~0x00ff0000) | (val << 16);
                    cyrix.smhr &= ~SMHR_VALID;
                }
                break;
            case 0xcf:
                if (!(ccr3 & CCR3_SMI_LOCK) || in_smm) {
                    cyrix.arr[3].base = (cyrix.arr[3].base & ~0x0000f000) | ((val & 0xf0) << 8);
                    if ((val & 0xf) == 0xf)
                        cyrix.arr[3].size = 1ULL << 32; /* 4 GB */
                    else if (val & 0xf)
                        cyrix.arr[3].size = 2048 << (val & 0xf);
                    else
                        cyrix.arr[3].size = 0; /* Disabled */
                    cyrix.smhr &= ~SMHR_VALID;
                }
                break;

            case 0xe8: /* CCR4 */
                if ((ccr3 & 0xf0) == 0x10) {
                    ccr4 = val;
#if defined(DEV_BRANCH) && defined(USE_CYRIX_6X86)
                    if (cpu_s->cpu_type >= CPU_Cx6x86) {
                        if (val & 0x80)
                            CPUID = cpu_s->cpuid_model;
                        else
                            CPUID = 0;
                    }
#endif
                }
                break;
            case 0xe9: /* CCR5 */
                if ((ccr3 & 0xf0) == 0x10)
                    ccr5 = val;
                break;
            case 0xea: /* CCR6 */
                if ((ccr3 & 0xf0) == 0x10)
                    ccr6 = val;
                break;
        }
}

static uint8_t
cpu_read(uint16_t addr, UNUSED(void *priv))
{
    if (addr == 0xf007)
        return 0x7f;

    if (addr >= 0xf0)
        return 0xff; /* FPU stuff */

    if (addr & 1) {
        switch (cyrix_addr) {
            case 0xc0:
                return ccr0;
            case 0xc1:
                return ccr1;
            case 0xc2:
                return ccr2;
            case 0xc3:
                return ccr3;
            case 0xe8:
                return ((ccr3 & 0xf0) == 0x10) ? ccr4 : 0xff;
            case 0xe9:
                return ((ccr3 & 0xf0) == 0x10) ? ccr5 : 0xff;
            case 0xea:
                return ((ccr3 & 0xf0) == 0x10) ? ccr6 : 0xff;
            case 0xfe:
                return cpu_s->cyrix_id & 0xff;
            case 0xff:
                return cpu_s->cyrix_id >> 8;

            default:
                break;
        }

        if ((cyrix_addr & 0xf0) == 0xc0)
            return 0xff;

        if (cyrix_addr == 0x20 && (cpu_s->cpu_type == CPU_Cx5x86))
            return 0xff;
    }

    return 0xff;
}

void
#ifdef USE_DYNAREC
x86_setopcodes(const OpFn *opcodes, const OpFn *opcodes_0f,
               const OpFn *dynarec_opcodes, const OpFn *dynarec_opcodes_0f)
{
    x86_opcodes            = opcodes;
    x86_opcodes_0f         = opcodes_0f;
    x86_dynarec_opcodes    = dynarec_opcodes;
    x86_dynarec_opcodes_0f = dynarec_opcodes_0f;
}
#else
x86_setopcodes(const OpFn *opcodes, const OpFn *opcodes_0f)
{
    x86_opcodes    = opcodes;
    x86_opcodes_0f = opcodes_0f;
}
#endif

void
x86_setopcodes_2386(const OpFn *opcodes, const OpFn *opcodes_0f)
{
    x86_2386_opcodes    = opcodes;
    x86_2386_opcodes_0f = opcodes_0f;
}

void
cpu_update_waitstates(void)
{
    cpu_s = (CPU *) &cpu_f->cpus[cpu_effective];

    if (is486)
        cpu_prefetch_width = 16;
    else
        cpu_prefetch_width = cpu_16bitbus ? 2 : 4;

    if (cpu_cache_int_enabled) {
        /* Disable prefetch emulation */
        cpu_prefetch_cycles = 0;
    } else if (cpu_waitstates && (cpu_s->cpu_type >= CPU_286 && cpu_s->cpu_type <= CPU_386DX)) {
        /* Waitstates override */
        cpu_prefetch_cycles = cpu_waitstates + 1;
        cpu_cycles_read     = cpu_waitstates + 1;
        cpu_cycles_read_l   = (cpu_16bitbus ? 2 : 1) * (cpu_waitstates + 1);
        cpu_cycles_write    = cpu_waitstates + 1;
        cpu_cycles_write_l  = (cpu_16bitbus ? 2 : 1) * (cpu_waitstates + 1);
    } else if (cpu_cache_ext_enabled) {
        /* Use cache timings */
        cpu_prefetch_cycles = cpu_s->cache_read_cycles;
        cpu_cycles_read     = cpu_s->cache_read_cycles;
        cpu_cycles_read_l   = (cpu_16bitbus ? 2 : 1) * cpu_s->cache_read_cycles;
        cpu_cycles_write    = cpu_s->cache_write_cycles;
        cpu_cycles_write_l  = (cpu_16bitbus ? 2 : 1) * cpu_s->cache_write_cycles;
    } else {
        /* Use memory timings */
        cpu_prefetch_cycles = cpu_s->mem_read_cycles;
        cpu_cycles_read     = cpu_s->mem_read_cycles;
        cpu_cycles_read_l   = (cpu_16bitbus ? 2 : 1) * cpu_s->mem_read_cycles;
        cpu_cycles_write    = cpu_s->mem_write_cycles;
        cpu_cycles_write_l  = (cpu_16bitbus ? 2 : 1) * cpu_s->mem_write_cycles;
    }

    if (is486)
        cpu_prefetch_cycles = (cpu_prefetch_cycles * 11) / 16;

    cpu_mem_prefetch_cycles = cpu_prefetch_cycles;

    if (cpu_s->rspeed <= 8000000)
        cpu_rom_prefetch_cycles = cpu_mem_prefetch_cycles;
}<|MERGE_RESOLUTION|>--- conflicted
+++ resolved
@@ -1442,15 +1442,9 @@
                 x86_setopcodes(ops_386, ops_pentium_0f, dynarec_ops_386, dynarec_ops_pentium_0f);
             else
                 x86_setopcodes(ops_386, ops_c6x86mx_0f, dynarec_ops_386, dynarec_ops_c6x86mx_0f);
-<<<<<<< HEAD
-#if 0
-                x86_setopcodes(ops_386, ops_c6x86_0f, dynarec_ops_386, dynarec_ops_c6x86_0f);
-#endif
-=======
 #        if 0
                 x86_setopcodes(ops_386, ops_c6x86_0f, dynarec_ops_386, dynarec_ops_c6x86_0f);
 #        endif
->>>>>>> f2305077
 #    else
             if (cpu_s->cpu_type == CPU_Cx6x86MX)
                 x86_setopcodes(ops_386, ops_c6x86mx_0f);
