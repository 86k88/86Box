/*
 * 86Box	A hypervisor and IBM PC system emulator that specializes in
 *		running old operating systems and software designed for IBM
 *		PC systems and compatibles from 1981 through fairly recent
 *		system designs based on the PCI bus.
 *
 *		This file is part of the 86Box distribution.
 *
 *		CPU type handler.
 *
 * Authors:	Sarah Walker, <tommowalker@tommowalker.co.uk>
 *		leilei,
 *		Miran Grca, <mgrca8@gmail.com>
 *		Fred N. van Kempen, <decwiz@yahoo.com>
 *
 *		Copyright 2008-2018 Sarah Walker.
 *		Copyright 2016-2018 leilei.
 *		Copyright 2016-2018 Miran Grca.
 *		Copyright 2018 Fred N. van Kempen.
 */
#include <math.h>
#include <stdarg.h>
#include <stdio.h>
#include <stdint.h>
#include <string.h>
#include <wchar.h>

#define HAVE_STDARG_H
#include <86box/86box.h>
#include "cpu.h"
#include <86box/device.h>
#include <86box/machine.h>
#include <86box/io.h>
#include "x86_ops.h"
#include <86box/mem.h>
#include <86box/nmi.h>
#include <86box/pic.h>
#include <86box/pci.h>
#include <86box/gdbstub.h>
#ifdef USE_DYNAREC
# include "codegen.h"
#endif
#include "x87_timings.h"

#define CCR1_USE_SMI  (1 << 1)
#define CCR1_SMAC     (1 << 2)
#define CCR1_SM3      (1 << 7)

#define CCR3_SMI_LOCK (1 << 0)
#define CCR3_NMI_EN   (1 << 1)


enum {
    CPUID_FPU = (1 << 0),
    CPUID_VME = (1 << 1),
    CPUID_PSE = (1 << 3),
    CPUID_TSC = (1 << 4),
    CPUID_MSR = (1 << 5),
    CPUID_PAE = (1 << 6),
    CPUID_MCE = (1 << 7),
    CPUID_CMPXCHG8B = (1 << 8),
    CPUID_AMDSEP = (1 << 10),
    CPUID_SEP = (1 << 11),
    CPUID_MTRR = (1 << 12),
    CPUID_MCA = (1 << 14),
    CPUID_CMOV = (1 << 15),
    CPUID_MMX = (1 << 23),
    CPUID_FXSR = (1 << 24)
};

/*Addition flags returned by CPUID function 0x80000001*/
#define CPUID_3DNOW	(1UL << 31UL)


/* Make sure this is as low as possible. */
cpu_state_t	cpu_state;

#ifdef USE_DYNAREC
const OpFn	*x86_dynarec_opcodes, *x86_dynarec_opcodes_0f,
		*x86_dynarec_opcodes_d8_a16, *x86_dynarec_opcodes_d8_a32,
		*x86_dynarec_opcodes_d9_a16, *x86_dynarec_opcodes_d9_a32,
		*x86_dynarec_opcodes_da_a16, *x86_dynarec_opcodes_da_a32,
		*x86_dynarec_opcodes_db_a16, *x86_dynarec_opcodes_db_a32,
		*x86_dynarec_opcodes_dc_a16, *x86_dynarec_opcodes_dc_a32,
		*x86_dynarec_opcodes_dd_a16, *x86_dynarec_opcodes_dd_a32,
		*x86_dynarec_opcodes_de_a16, *x86_dynarec_opcodes_de_a32,
		*x86_dynarec_opcodes_df_a16, *x86_dynarec_opcodes_df_a32,
		*x86_dynarec_opcodes_REPE, *x86_dynarec_opcodes_REPNE,
		*x86_dynarec_opcodes_3DNOW;
#endif

const OpFn	*x86_opcodes, *x86_opcodes_0f,
		*x86_opcodes_d8_a16, *x86_opcodes_d8_a32,
		*x86_opcodes_d9_a16, *x86_opcodes_d9_a32,
		*x86_opcodes_da_a16, *x86_opcodes_da_a32,
		*x86_opcodes_db_a16, *x86_opcodes_db_a32,
		*x86_opcodes_dc_a16, *x86_opcodes_dc_a32,
		*x86_opcodes_dd_a16, *x86_opcodes_dd_a32,
		*x86_opcodes_de_a16, *x86_opcodes_de_a32,
		*x86_opcodes_df_a16, *x86_opcodes_df_a32,
		*x86_opcodes_REPE, *x86_opcodes_REPNE,
		*x86_opcodes_3DNOW;

uint16_t	cpu_fast_off_count, cpu_fast_off_val;
uint16_t	temp_seg_data[4] = {0, 0, 0, 0};

int		isa_cycles, cpu_inited,

		cpu_cycles_read, cpu_cycles_read_l, cpu_cycles_write, cpu_cycles_write_l,
		cpu_prefetch_cycles, cpu_prefetch_width, cpu_mem_prefetch_cycles, cpu_rom_prefetch_cycles,
		cpu_waitstates, cpu_cache_int_enabled, cpu_cache_ext_enabled,
		cpu_isa_speed, cpu_pci_speed, cpu_isa_pci_div, cpu_agp_speed, cpu_alt_reset,

		cpu_override, cpu_effective, cpu_multi, cpu_16bitbus, cpu_64bitbus, cpu_busspeed,
		cpu_cyrix_alignment, CPUID,

 		is286, is386, is6117, is486 = 1,
		cpu_isintel, cpu_iscyrix, hascache, isibm486, israpidcad, is_vpc,
		is_am486, is_am486dxl, is_pentium, is_k5, is_k6, is_p6, is_cxsmm, hasfpu,

		timing_rr, timing_mr, timing_mrl, timing_rm, timing_rml,
		timing_mm, timing_mml, timing_bt, timing_bnt,
		timing_int, timing_int_rm, timing_int_v86, timing_int_pm,
		timing_int_pm_outer, timing_iret_rm, timing_iret_v86, timing_iret_pm,
		timing_iret_pm_outer, timing_call_rm, timing_call_pm, timing_call_pm_gate,
		timing_call_pm_gate_inner, timing_retf_rm, timing_retf_pm, timing_retf_pm_outer,
		timing_jmp_rm, timing_jmp_pm, timing_jmp_pm_gate, timing_misaligned;
uint32_t	cpu_features, cpu_fast_off_flags;

uint32_t	_tr[8] = {0, 0, 0, 0, 0, 0, 0, 0};
uint32_t	cache_index = 0;
uint8_t		_cache[2048];

uint64_t	cpu_CR4_mask, tsc = 0;
uint64_t	pmc[2] = {0, 0};

double		cpu_dmulti;

msr_t		msr;

cyrix_t		cyrix;

cpu_family_t	*cpu_f;
CPU		*cpu_s;

uint8_t		do_translate = 0, do_translate2 = 0;

void		(*cpu_exec)(int cycs);


static uint8_t	ccr0, ccr1, ccr2, ccr3, ccr4, ccr5, ccr6;

static int	cyrix_addr;


static void	cpu_write(uint16_t addr, uint8_t val, void *priv);
static uint8_t	cpu_read(uint16_t addr, void *priv);


#ifdef ENABLE_CPU_LOG
int cpu_do_log = ENABLE_CPU_LOG;


void
cpu_log(const char *fmt, ...)
{
    va_list ap;

    if (cpu_do_log) {
	va_start(ap, fmt);
	pclog_ex(fmt, ap);
	va_end(ap);
    }
}
#else
#define cpu_log(fmt, ...)
#endif


int
cpu_has_feature(int feature)
{
    return cpu_features & feature;
}


void
cpu_dynamic_switch(int new_cpu)
{
    int c;

    if (cpu_effective == new_cpu)
	return;

    c = cpu;
    cpu = new_cpu;
    cpu_set();
    pc_speed_changed();
    cpu = c;
}


void
cpu_set_edx(void)
{
    EDX = cpu_s->edx_reset;
}


cpu_family_t *
cpu_get_family(const char *internal_name)
{
    int c = 0;

    while (cpu_families[c].package) {
	if (!strcmp(internal_name, cpu_families[c].internal_name))
		return (cpu_family_t *) &cpu_families[c];
	c++;
    }

    return NULL;
}


uint8_t
cpu_is_eligible(const cpu_family_t *cpu_family, int cpu, int machine)
{
    const machine_t *machine_s = &machines[machine];
    const CPU *cpu_s = &cpu_family->cpus[cpu];
    uint32_t packages, bus_speed;
    uint8_t i;
    double multi;

    /* Full override. */
    if (cpu_override > 1)
	return 1;

    /* Add implicit CPU package compatibility. */
    packages = machine_s->cpu.package;
    if (packages & CPU_PKG_SOCKET3)
	packages |= CPU_PKG_SOCKET1;
    else if (packages & CPU_PKG_SLOT1)
	packages |= CPU_PKG_SOCKET370;

    /* Package type. */
    if (!(cpu_family->package & packages))
	return 0;

    /* Partial override. */
    if (cpu_override)
	return 1;

    /* Check CPU blocklist. */
    if (machine_s->cpu.block) {
	i = 0;

	while (machine_s->cpu.block[i]) {
		if (machine_s->cpu.block[i++] == cpu_s->cpu_type)
			return 0;
	}
    }

    bus_speed = cpu_s->rspeed / cpu_s->multi;

    /* Minimum bus speed with ~0.84 MHz (for 8086) tolerance. */
    if (machine_s->cpu.min_bus && (bus_speed < (machine_s->cpu.min_bus - 840907)))
	return 0;

    /* Maximum bus speed with ~0.84 MHz (for 8086) tolerance. */
    if (machine_s->cpu.max_bus && (bus_speed > (machine_s->cpu.max_bus + 840907)))
	return 0;

    /* Minimum voltage with 0.1V tolerance. */
    if (machine_s->cpu.min_voltage && (cpu_s->voltage < (machine_s->cpu.min_voltage - 100)))
	return 0;

    /* Maximum voltage with 0.1V tolerance. */
    if (machine_s->cpu.max_voltage && (cpu_s->voltage > (machine_s->cpu.max_voltage + 100)))
	return 0;

    /* Account for CPUs which use a different internal multiplier than specified by jumpers. */
    multi = cpu_s->multi;

    /* Don't care about multiplier compatibility on fixed multiplier CPUs. */
    if (cpu_s->cpu_flags & CPU_FIXED_MULTIPLIER)
	return 1;
    else if (cpu_family->package & CPU_PKG_SOCKET5_7) {
	if ((multi == 1.5) && (cpu_s->cpu_type == CPU_5K86) && (machine_s->cpu.min_multi > 1.5)) /* K5 5k86 */
		multi = 2.0;
	else if (multi == 1.75)				/* K5 5k86 */
		multi = 2.5;
	else if (multi == 2.0) {
		if (cpu_s->cpu_type == CPU_5K86)	/* K5 5k86 */
			multi = 3.0;
		/* K6-2+ / K6-3+ */
		else if ((cpu_s->cpu_type == CPU_K6_2P) || (cpu_s->cpu_type == CPU_K6_3P))
			multi = 2.5;
		else if (((cpu_s->cpu_type == CPU_WINCHIP) || (cpu_s->cpu_type == CPU_WINCHIP2)) &&
			 (machine_s->cpu.min_multi > 2.0))	/* WinChip (2) */
			multi = 2.5;
	}
	else if (multi == (7.0 / 3.0))	/* WinChip 2A - 2.33x */
		multi = 5.0;
	else if (multi == (8.0 / 3.0))	/* WinChip 2A - 2.66x */
		multi = 5.5;
	else if ((multi == 3.0) && (cpu_s->cpu_type == CPU_Cx6x86 || cpu_s->cpu_type == CPU_Cx6x86L))	/* 6x86(L) */
		multi = 1.5;
	else if (multi == (10.0 / 3.0))	/* WinChip 2A - 3.33x */
		multi = 2.0;
	else if (multi == 3.5)		/* standard set by the Pentium MMX */
		multi = 1.5;
	else if (multi == 4.0) {
		/* WinChip (2) */
		if ((cpu_s->cpu_type == CPU_WINCHIP) || (cpu_s->cpu_type ==  CPU_WINCHIP2)) {
			if (machine_s->cpu.min_multi >= 1.5)
				multi = 1.5;
			else if (machine_s->cpu.min_multi >= 3.5)
				multi = 3.5;
			else if (machine_s->cpu.min_multi >= 4.5)
				multi = 4.5;
		} else if ((cpu_s->cpu_type == CPU_Cx6x86) || (cpu_s->cpu_type == CPU_Cx6x86L))	/* 6x86(L) */
			multi = 3.0;
	} else if ((multi == 5.0) && ((cpu_s->cpu_type == CPU_WINCHIP) || (cpu_s->cpu_type == CPU_WINCHIP2)) &&
		   (machine_s->cpu.min_multi > 5.0))	/* WinChip (2) */
		multi = 5.5;
	else if (multi == 6.0)	/* K6-2(+) / K6-3(+) */
		multi = 2.0;
    }

    /* Minimum multiplier, */
    if (multi < machine_s->cpu.min_multi)
	return 0;

    /* Maximum multiplier. */
    if (machine_s->cpu.max_multi && (multi > machine_s->cpu.max_multi))
	return 0;

    return 1;
}


uint8_t
cpu_family_is_eligible(const cpu_family_t *cpu_family, int machine)
{
    int c = 0;

    while (cpu_family->cpus[c].cpu_type) {
	if (cpu_is_eligible(cpu_family, c, machine))
		return 1;
	c++;
    }

    return 0;
}


void
cpu_set(void)
{
    cpu_inited = 1;

    cpu_effective = cpu;
    cpu_s = (CPU *) &cpu_f->cpus[cpu_effective];

#ifdef USE_ACYCS
    acycs = 0;
#endif

    soft_reset_pci = 0;

    cpu_alt_reset = 0;
    unmask_a20_in_smm = 0;

    CPUID        = cpu_s->cpuid_model;
    is8086       = (cpu_s->cpu_type > CPU_8088);
    is286        = (cpu_s->cpu_type >= CPU_286);
    is386        = (cpu_s->cpu_type >= CPU_386SX);
    israpidcad   = (cpu_s->cpu_type == CPU_RAPIDCAD);
    isibm486     = (cpu_s->cpu_type == CPU_IBM386SLC) || (cpu_s->cpu_type == CPU_IBM486SLC) ||
		   (cpu_s->cpu_type == CPU_IBM486BL);
    is486        = (cpu_s->cpu_type >= CPU_RAPIDCAD);
    is_am486     = (cpu_s->cpu_type == CPU_ENH_Am486DX);
    is_am486dxl  = (cpu_s->cpu_type == CPU_Am486DXL);

    is6117      = !strcmp(cpu_f->manufacturer, "ALi");

    cpu_isintel = !strcmp(cpu_f->manufacturer, "Intel");
    cpu_iscyrix = !strcmp(cpu_f->manufacturer, "Cyrix") || !strcmp(cpu_f->manufacturer, "ST");

    /* SL-Enhanced Intel 486s have the same SMM save state table layout as Pentiums,
       and the WinChip datasheet claims those are Pentium-compatible as well. AMD Am486DXL/DXL2 also has compatible SMM, or would if not for it's different SMBase*/
    is_pentium   = (cpu_isintel && (cpu_s->cpu_type >= CPU_i486SX_SLENH) && (cpu_s->cpu_type < CPU_PENTIUMPRO)) ||
		   !strcmp(cpu_f->manufacturer, "IDT") || (cpu_s->cpu_type == CPU_Am486DXL);
    is_k5        = !strcmp(cpu_f->manufacturer, "AMD") && (cpu_s->cpu_type > CPU_ENH_Am486DX) && (cpu_s->cpu_type < CPU_K6);
    is_k6        = (cpu_s->cpu_type >= CPU_K6) && !strcmp(cpu_f->manufacturer, "AMD");
    /* The Samuel 2 datasheet claims it's Celeron-compatible. */
    is_p6        = (cpu_isintel && (cpu_s->cpu_type >= CPU_PENTIUMPRO)) || !strcmp(cpu_f->manufacturer, "VIA");
    is_cxsmm     = (!strcmp(cpu_f->manufacturer, "Cyrix") || !strcmp(cpu_f->manufacturer, "ST")) &&
		   (cpu_s->cpu_type >= CPU_Cx486S);

    hasfpu       = (fpu_type != FPU_NONE);
    hascache     = (cpu_s->cpu_type >= CPU_486SLC) || (cpu_s->cpu_type == CPU_IBM386SLC) ||
		   (cpu_s->cpu_type == CPU_IBM486SLC) || (cpu_s->cpu_type == CPU_IBM486BL);

    cpu_16bitbus = (cpu_s->cpu_type == CPU_286) || (cpu_s->cpu_type == CPU_386SX) ||
		   (cpu_s->cpu_type == CPU_486SLC) || (cpu_s->cpu_type == CPU_IBM386SLC) ||
		   (cpu_s->cpu_type == CPU_IBM486SLC);
    cpu_64bitbus = (cpu_s->cpu_type >= CPU_WINCHIP);

    if (cpu_s->multi)
	cpu_busspeed = cpu_s->rspeed / cpu_s->multi;
    else
	cpu_busspeed = cpu_s->rspeed;
    cpu_multi = (int) ceil(cpu_s->multi);
    cpu_dmulti = cpu_s->multi;
    ccr0 = ccr1 = ccr2 = ccr3 = ccr4 = ccr5 = ccr6 = 0;

    cpu_update_waitstates();

    isa_cycles = cpu_s->atclk_div;

    if (cpu_s->rspeed <= 8000000)
	cpu_rom_prefetch_cycles = cpu_mem_prefetch_cycles;
    else
	cpu_rom_prefetch_cycles = cpu_s->rspeed / 1000000;

    cpu_set_isa_pci_div(0);
    cpu_set_pci_speed(0);
    cpu_set_agp_speed(0);

    io_handler(cpu_iscyrix, 0x0022, 0x0002, cpu_read, NULL, NULL, cpu_write, NULL, NULL, NULL);

    io_handler(hasfpu, 0x00f0, 0x000f, cpu_read, NULL, NULL, cpu_write, NULL, NULL, NULL);
    io_handler(hasfpu, 0xf007, 0x0001, cpu_read, NULL, NULL, cpu_write, NULL, NULL, NULL);

#ifdef USE_DYNAREC
    x86_setopcodes(ops_386, ops_386_0f, dynarec_ops_386, dynarec_ops_386_0f);
#else
    x86_setopcodes(ops_386, ops_386_0f);
#endif
    x86_opcodes_REPE = ops_REPE;
    x86_opcodes_REPNE = ops_REPNE;
    x86_opcodes_3DNOW = ops_3DNOW;
#ifdef USE_DYNAREC
    x86_dynarec_opcodes_REPE = dynarec_ops_REPE;
    x86_dynarec_opcodes_REPNE = dynarec_ops_REPNE;
    x86_dynarec_opcodes_3DNOW = dynarec_ops_3DNOW;
#endif

    if (hasfpu) {
#ifdef USE_DYNAREC
	x86_dynarec_opcodes_d8_a16 = dynarec_ops_fpu_d8_a16;
	x86_dynarec_opcodes_d8_a32 = dynarec_ops_fpu_d8_a32;
	x86_dynarec_opcodes_d9_a16 = dynarec_ops_fpu_d9_a16;
	x86_dynarec_opcodes_d9_a32 = dynarec_ops_fpu_d9_a32;
	x86_dynarec_opcodes_da_a16 = dynarec_ops_fpu_da_a16;
	x86_dynarec_opcodes_da_a32 = dynarec_ops_fpu_da_a32;
	x86_dynarec_opcodes_db_a16 = dynarec_ops_fpu_db_a16;
	x86_dynarec_opcodes_db_a32 = dynarec_ops_fpu_db_a32;
	x86_dynarec_opcodes_dc_a16 = dynarec_ops_fpu_dc_a16;
	x86_dynarec_opcodes_dc_a32 = dynarec_ops_fpu_dc_a32;
	x86_dynarec_opcodes_dd_a16 = dynarec_ops_fpu_dd_a16;
	x86_dynarec_opcodes_dd_a32 = dynarec_ops_fpu_dd_a32;
	x86_dynarec_opcodes_de_a16 = dynarec_ops_fpu_de_a16;
	x86_dynarec_opcodes_de_a32 = dynarec_ops_fpu_de_a32;
	x86_dynarec_opcodes_df_a16 = dynarec_ops_fpu_df_a16;
	x86_dynarec_opcodes_df_a32 = dynarec_ops_fpu_df_a32;
#endif
	x86_opcodes_d8_a16 = ops_fpu_d8_a16;
	x86_opcodes_d8_a32 = ops_fpu_d8_a32;
	x86_opcodes_d9_a16 = ops_fpu_d9_a16;
	x86_opcodes_d9_a32 = ops_fpu_d9_a32;
	x86_opcodes_da_a16 = ops_fpu_da_a16;
	x86_opcodes_da_a32 = ops_fpu_da_a32;
	x86_opcodes_db_a16 = ops_fpu_db_a16;
	x86_opcodes_db_a32 = ops_fpu_db_a32;
	x86_opcodes_dc_a16 = ops_fpu_dc_a16;
	x86_opcodes_dc_a32 = ops_fpu_dc_a32;
	x86_opcodes_dd_a16 = ops_fpu_dd_a16;
	x86_opcodes_dd_a32 = ops_fpu_dd_a32;
	x86_opcodes_de_a16 = ops_fpu_de_a16;
	x86_opcodes_de_a32 = ops_fpu_de_a32;
	x86_opcodes_df_a16 = ops_fpu_df_a16;
	x86_opcodes_df_a32 = ops_fpu_df_a32;
    } else {
#ifdef USE_DYNAREC
	x86_dynarec_opcodes_d8_a16 = dynarec_ops_nofpu_a16;
	x86_dynarec_opcodes_d8_a32 = dynarec_ops_nofpu_a32;
	x86_dynarec_opcodes_d9_a16 = dynarec_ops_nofpu_a16;
	x86_dynarec_opcodes_d9_a32 = dynarec_ops_nofpu_a32;
	x86_dynarec_opcodes_da_a16 = dynarec_ops_nofpu_a16;
	x86_dynarec_opcodes_da_a32 = dynarec_ops_nofpu_a32;
	x86_dynarec_opcodes_db_a16 = dynarec_ops_nofpu_a16;
	x86_dynarec_opcodes_db_a32 = dynarec_ops_nofpu_a32;
	x86_dynarec_opcodes_dc_a16 = dynarec_ops_nofpu_a16;
	x86_dynarec_opcodes_dc_a32 = dynarec_ops_nofpu_a32;
	x86_dynarec_opcodes_dd_a16 = dynarec_ops_nofpu_a16;
	x86_dynarec_opcodes_dd_a32 = dynarec_ops_nofpu_a32;
	x86_dynarec_opcodes_de_a16 = dynarec_ops_nofpu_a16;
	x86_dynarec_opcodes_de_a32 = dynarec_ops_nofpu_a32;
	x86_dynarec_opcodes_df_a16 = dynarec_ops_nofpu_a16;
	x86_dynarec_opcodes_df_a32 = dynarec_ops_nofpu_a32;
#endif
	x86_opcodes_d8_a16 = ops_nofpu_a16;
	x86_opcodes_d8_a32 = ops_nofpu_a32;
	x86_opcodes_d9_a16 = ops_nofpu_a16;
	x86_opcodes_d9_a32 = ops_nofpu_a32;
	x86_opcodes_da_a16 = ops_nofpu_a16;
	x86_opcodes_da_a32 = ops_nofpu_a32;
	x86_opcodes_db_a16 = ops_nofpu_a16;
	x86_opcodes_db_a32 = ops_nofpu_a32;
	x86_opcodes_dc_a16 = ops_nofpu_a16;
	x86_opcodes_dc_a32 = ops_nofpu_a32;
	x86_opcodes_dd_a16 = ops_nofpu_a16;
	x86_opcodes_dd_a32 = ops_nofpu_a32;
	x86_opcodes_de_a16 = ops_nofpu_a16;
	x86_opcodes_de_a32 = ops_nofpu_a32;
	x86_opcodes_df_a16 = ops_nofpu_a16;
	x86_opcodes_df_a32 = ops_nofpu_a32;
    }

#ifdef USE_DYNAREC
    codegen_timing_set(&codegen_timing_486);
#endif

    memset(&msr, 0, sizeof(msr));

    timing_misaligned = 0;
    cpu_cyrix_alignment = 0;
    cpu_CR4_mask = 0;

    switch (cpu_s->cpu_type) {
	case CPU_8088:
	case CPU_8086:
		break;

	case CPU_286:
#ifdef USE_DYNAREC
		x86_setopcodes(ops_286, ops_286_0f, dynarec_ops_286, dynarec_ops_286_0f);
#else
		x86_setopcodes(ops_286, ops_286_0f);
#endif

		if (fpu_type == FPU_287) {
#ifdef USE_DYNAREC
			x86_dynarec_opcodes_d9_a16 = dynarec_ops_fpu_287_d9_a16;
			x86_dynarec_opcodes_d9_a32 = dynarec_ops_fpu_287_d9_a32;
			x86_dynarec_opcodes_da_a16 = dynarec_ops_fpu_287_da_a16;
			x86_dynarec_opcodes_da_a32 = dynarec_ops_fpu_287_da_a32;
			x86_dynarec_opcodes_db_a16 = dynarec_ops_fpu_287_db_a16;
			x86_dynarec_opcodes_db_a32 = dynarec_ops_fpu_287_db_a32;
			x86_dynarec_opcodes_dc_a16 = dynarec_ops_fpu_287_dc_a16;
			x86_dynarec_opcodes_dc_a32 = dynarec_ops_fpu_287_dc_a32;
			x86_dynarec_opcodes_dd_a16 = dynarec_ops_fpu_287_dd_a16;
			x86_dynarec_opcodes_dd_a32 = dynarec_ops_fpu_287_dd_a32;
			x86_dynarec_opcodes_de_a16 = dynarec_ops_fpu_287_de_a16;
			x86_dynarec_opcodes_de_a32 = dynarec_ops_fpu_287_de_a32;
			x86_dynarec_opcodes_df_a16 = dynarec_ops_fpu_287_df_a16;
			x86_dynarec_opcodes_df_a32 = dynarec_ops_fpu_287_df_a32;
#endif
			x86_opcodes_d9_a16 = ops_fpu_287_d9_a16;
			x86_opcodes_d9_a32 = ops_fpu_287_d9_a32;
			x86_opcodes_da_a16 = ops_fpu_287_da_a16;
			x86_opcodes_da_a32 = ops_fpu_287_da_a32;
			x86_opcodes_db_a16 = ops_fpu_287_db_a16;
			x86_opcodes_db_a32 = ops_fpu_287_db_a32;
			x86_opcodes_dc_a16 = ops_fpu_287_dc_a16;
			x86_opcodes_dc_a32 = ops_fpu_287_dc_a32;
			x86_opcodes_dd_a16 = ops_fpu_287_dd_a16;
			x86_opcodes_dd_a32 = ops_fpu_287_dd_a32;
			x86_opcodes_de_a16 = ops_fpu_287_de_a16;
			x86_opcodes_de_a32 = ops_fpu_287_de_a32;
			x86_opcodes_df_a16 = ops_fpu_287_df_a16;
			x86_opcodes_df_a32 = ops_fpu_287_df_a32;
		}

		timing_rr			=   2;	/* register dest - register src */
		timing_rm			=   7;	/* register dest - memory src */
		timing_mr			=   7;	/* memory dest   - register src */
		timing_mm			=   7;	/* memory dest   - memory src */
		timing_rml			=   9;	/* register dest - memory src long */
		timing_mrl			=  11;	/* memory dest   - register src long */
		timing_mml			=  11;	/* memory dest   - memory src */
		timing_bt			=   4;	/* branch taken */
		timing_bnt			=   3;	/* branch not taken */

		timing_int			=   0;
		timing_int_rm			=  23;
		timing_int_v86			=   0;
		timing_int_pm			=  40;
		timing_int_pm_outer		=  78;
		timing_iret_rm			=  17;
		timing_iret_v86			=   0;
		timing_iret_pm			=  31;
		timing_iret_pm_outer		=  55;
		timing_call_rm			=  13;
		timing_call_pm			=  26;
		timing_call_pm_gate		=  52;
		timing_call_pm_gate_inner	=  82;
		timing_retf_rm			=  15;
		timing_retf_pm			=  25;
		timing_retf_pm_outer		=  55;
		timing_jmp_rm			=  11;
		timing_jmp_pm			=  23;
		timing_jmp_pm_gate		=  38;
		break;

	case CPU_IBM486SLC:
	case CPU_IBM386SLC:
	case CPU_IBM486BL:
#ifdef USE_DYNAREC
		x86_setopcodes(ops_386, ops_ibm486_0f, dynarec_ops_386, dynarec_ops_ibm486_0f);
#else
		x86_setopcodes(ops_386, ops_ibm486_0f);
#endif
		cpu_features = CPU_FEATURE_MSR;
		/* FALLTHROUGH */
	case CPU_386SX:
	case CPU_386DX:
		if (fpu_type == FPU_287) {	/* In case we get Deskpro 386 emulation */
#ifdef USE_DYNAREC
			x86_dynarec_opcodes_d9_a16 = dynarec_ops_fpu_287_d9_a16;
			x86_dynarec_opcodes_d9_a32 = dynarec_ops_fpu_287_d9_a32;
			x86_dynarec_opcodes_da_a16 = dynarec_ops_fpu_287_da_a16;
			x86_dynarec_opcodes_da_a32 = dynarec_ops_fpu_287_da_a32;
			x86_dynarec_opcodes_db_a16 = dynarec_ops_fpu_287_db_a16;
			x86_dynarec_opcodes_db_a32 = dynarec_ops_fpu_287_db_a32;
			x86_dynarec_opcodes_dc_a16 = dynarec_ops_fpu_287_dc_a16;
			x86_dynarec_opcodes_dc_a32 = dynarec_ops_fpu_287_dc_a32;
			x86_dynarec_opcodes_dd_a16 = dynarec_ops_fpu_287_dd_a16;
			x86_dynarec_opcodes_dd_a32 = dynarec_ops_fpu_287_dd_a32;
			x86_dynarec_opcodes_de_a16 = dynarec_ops_fpu_287_de_a16;
			x86_dynarec_opcodes_de_a32 = dynarec_ops_fpu_287_de_a32;
			x86_dynarec_opcodes_df_a16 = dynarec_ops_fpu_287_df_a16;
			x86_dynarec_opcodes_df_a32 = dynarec_ops_fpu_287_df_a32;
#endif
			x86_opcodes_d9_a16 = ops_fpu_287_d9_a16;
			x86_opcodes_d9_a32 = ops_fpu_287_d9_a32;
			x86_opcodes_da_a16 = ops_fpu_287_da_a16;
			x86_opcodes_da_a32 = ops_fpu_287_da_a32;
			x86_opcodes_db_a16 = ops_fpu_287_db_a16;
			x86_opcodes_db_a32 = ops_fpu_287_db_a32;
			x86_opcodes_dc_a16 = ops_fpu_287_dc_a16;
			x86_opcodes_dc_a32 = ops_fpu_287_dc_a32;
			x86_opcodes_dd_a16 = ops_fpu_287_dd_a16;
			x86_opcodes_dd_a32 = ops_fpu_287_dd_a32;
			x86_opcodes_de_a16 = ops_fpu_287_de_a16;
			x86_opcodes_de_a32 = ops_fpu_287_de_a32;
			x86_opcodes_df_a16 = ops_fpu_287_df_a16;
			x86_opcodes_df_a32 = ops_fpu_287_df_a32;
		}

		timing_rr			=   2;	/* register dest - register src */
		timing_rm			=   6;	/* register dest - memory src */
		timing_mr			=   7;	/* memory dest   - register src */
		timing_mm			=   6;	/* memory dest   - memory src */
		if (cpu_s->cpu_type >= CPU_386DX) {
			timing_rml			=   6;	/* register dest - memory src long */
			timing_mrl			=   7;	/* memory dest   - register src long */
			timing_mml			=   6;	/* memory dest   - memory src */
		} else {
			timing_rml			=   8;	/* register dest - memory src long */
			timing_mrl			=  11;	/* memory dest   - register src long */
			timing_mml			=  10;	/* memory dest   - memory src */
		}
		timing_bt			=   4;	/* branch taken */
		timing_bnt			=   3;	/* branch not taken */

		timing_int			=   0;
		timing_int_rm			=  37;
		timing_int_v86			=  59;
		timing_int_pm			=  99;
		timing_int_pm_outer		= 119;
		timing_iret_rm			=  22;
		timing_iret_v86			=  60;
		timing_iret_pm			=  38;
		timing_iret_pm_outer		=  82;
		timing_call_rm			=  17;
		timing_call_pm			=  34;
		timing_call_pm_gate		=  52;
		timing_call_pm_gate_inner	=  86;
		timing_retf_rm			=  18;
		timing_retf_pm			=  32;
		timing_retf_pm_outer		=  68;
		timing_jmp_rm			=  12;
		timing_jmp_pm			=  27;
		timing_jmp_pm_gate		=  45;
		break;

	case CPU_486SLC:
#ifdef USE_DYNAREC
		x86_setopcodes(ops_386, ops_486_0f, dynarec_ops_386, dynarec_ops_486_0f);
#else
		x86_setopcodes(ops_386, ops_486_0f);
#endif

		timing_rr			=   1;	/* register dest - register src */
		timing_rm			=   3;	/* register dest - memory src */
		timing_mr			=   5;	/* memory dest   - register src */
		timing_mm			=   3;
		timing_rml			=   5;	/* register dest - memory src long */
		timing_mrl			=   7;	/* memory dest   - register src long */
		timing_mml			=   7;
		timing_bt			=   5;	/* branch taken */
		timing_bnt			=   1;	/* branch not taken */

		timing_int			=   4;	/* unknown */
		timing_int_rm			=  14;
		timing_int_v86			=  82;
		timing_int_pm			=  49;
		timing_int_pm_outer		=  77;
		timing_iret_rm			=  14;
		timing_iret_v86			=  66;
		timing_iret_pm			=  31;
		timing_iret_pm_outer		=  66;
		timing_call_rm			=  12;
		timing_call_pm			=  30;
		timing_call_pm_gate		=  41;
		timing_call_pm_gate_inner	=  83;
		timing_retf_rm			=  13;
		timing_retf_pm			=  26;
		timing_retf_pm_outer		=  61;
		timing_jmp_rm			=   9;
		timing_jmp_pm			=  26;
		timing_jmp_pm_gate		=  37;
		timing_misaligned		=   3;
		break;

	case CPU_486DLC:
#ifdef USE_DYNAREC
		x86_setopcodes(ops_386, ops_486_0f, dynarec_ops_386, dynarec_ops_486_0f);
#else
		x86_setopcodes(ops_386, ops_486_0f);
#endif

		timing_rr			=   1;	/* register dest - register src */
		timing_rm			=   3;	/* register dest - memory src */
		timing_mr			=   3;	/* memory dest   - register src */
		timing_mm			=   3;
		timing_rml			=   3;	/* register dest - memory src long */
		timing_mrl			=   3;	/* memory dest   - register src long */
		timing_mml			=   3;
		timing_bt			=   5;	/* branch taken */
		timing_bnt			=   1;	/* branch not taken */

		timing_int			=   4;	/* unknown */
		timing_int_rm			=  14;
		timing_int_v86			=  82;
		timing_int_pm			=  49;
		timing_int_pm_outer		=  77;
		timing_iret_rm			=  14;
		timing_iret_v86			=  66;
		timing_iret_pm			=  31;
		timing_iret_pm_outer		=  66;
		timing_call_rm			=  12;
		timing_call_pm			=  30;
		timing_call_pm_gate		=  41;
		timing_call_pm_gate_inner	=  83;
		timing_retf_rm			=  13;
		timing_retf_pm			=  26;
		timing_retf_pm_outer		=  61;
		timing_jmp_rm			=   9;
		timing_jmp_pm			=  26;
		timing_jmp_pm_gate		=  37;

		timing_misaligned		=   3;
		break;

	case CPU_i486SX_SLENH:
	case CPU_i486DX_SLENH:
		cpu_features = CPU_FEATURE_CR4 | CPU_FEATURE_VME;
		cpu_CR4_mask = CR4_VME | CR4_PVI | CR4_VME;
		/* FALLTHROUGH */
	case CPU_RAPIDCAD:
	case CPU_i486SX:
	case CPU_i486DX:
	case CPU_Am486SX:
	case CPU_Am486DX:
	case CPU_Am486DXL:
	case CPU_ENH_Am486DX:
		/*AMD timing identical to Intel*/
#ifdef USE_DYNAREC
		x86_setopcodes(ops_386, ops_486_0f, dynarec_ops_386, dynarec_ops_486_0f);
#else
		x86_setopcodes(ops_386, ops_486_0f);
#endif

		timing_rr			=   1;	/* register dest - register src */
		timing_rm			=   2;	/* register dest - memory src */
		timing_mr			=   3;	/* memory dest   - register src */
		timing_mm			=   3;
		timing_rml			=   2;	/* register dest - memory src long */
		timing_mrl			=   3;	/* memory dest   - register src long */
		timing_mml			=   3;
		timing_bt			=   2;	/* branch taken */
		timing_bnt			=   1;	/* branch not taken */

		timing_int			=   4;
		timing_int_rm			=  26;
		timing_int_v86			=  82;
		timing_int_pm			=  44;
		timing_int_pm_outer		=  71;
		timing_iret_rm			=  15;
		timing_iret_v86			=  36;	/* unknown */
		timing_iret_pm			=  20;
		timing_iret_pm_outer		=  36;
		timing_call_rm			=  18;
		timing_call_pm			=  20;
		timing_call_pm_gate		=  35;
		timing_call_pm_gate_inner	=  69;
		timing_retf_rm			=  13;
		timing_retf_pm			=  17;
		timing_retf_pm_outer		=  35;
		timing_jmp_rm			=  17;
		timing_jmp_pm			=  19;
		timing_jmp_pm_gate		=  32;

		timing_misaligned		=   3;
		break;

	case CPU_Cx486S:
	case CPU_Cx486DX:
	case CPU_STPC:
#ifdef USE_DYNAREC
		if (cpu_s->cpu_type == CPU_STPC)
			x86_setopcodes(ops_386, ops_stpc_0f, dynarec_ops_386, dynarec_ops_stpc_0f);
		else
			x86_setopcodes(ops_386, ops_c486_0f, dynarec_ops_386, dynarec_ops_c486_0f);
#else
		if (cpu_s->cpu_type == CPU_STPC)
			x86_setopcodes(ops_386, ops_stpc_0f);
		else
			x86_setopcodes(ops_386, ops_c486_0f);
#endif

                timing_rr			=   1;	/* register dest - register src */
                timing_rm			=   3;	/* register dest - memory src */
                timing_mr			=   3;	/* memory dest   - register src */
                timing_mm			=   3;
                timing_rml			=   3;	/* register dest - memory src long */
                timing_mrl			=   3;	/* memory dest   - register src long */
                timing_mml			=   3;
                timing_bt			=   3;	/* branch taken */
		timing_bnt			=   1;	/* branch not taken */

		timing_int			=   4;
		timing_int_rm			=  14;
		timing_int_v86			=  82;
		timing_int_pm			=  49;
		timing_int_pm_outer		=  77;
		timing_iret_rm			=  14;
		timing_iret_v86			=  66;	/* unknown */
		timing_iret_pm			=  31;
		timing_iret_pm_outer		=  66;
		timing_call_rm			=  12;
		timing_call_pm			=  30;
		timing_call_pm_gate		=  41;
		timing_call_pm_gate_inner	=  83;
		timing_retf_rm			=  13;
		timing_retf_pm			=  26;
		timing_retf_pm_outer		=  61;
		timing_jmp_rm			=   9;
		timing_jmp_pm			=  26;
		timing_jmp_pm_gate		=  37;

		timing_misaligned		=   3;

		if (cpu_s->cpu_type == CPU_STPC)
			cpu_features = CPU_FEATURE_RDTSC;
		break;

	case CPU_Cx5x86:
#ifdef USE_DYNAREC
		x86_setopcodes(ops_386, ops_c486_0f, dynarec_ops_386, dynarec_ops_c486_0f);
#else
		x86_setopcodes(ops_386, ops_c486_0f);
#endif

		timing_rr			=   1;	/* register dest - register src */
		timing_rm			=   1;	/* register dest - memory src */
		timing_mr			=   2;	/* memory dest   - register src */
		timing_mm			=   2;
		timing_rml			=   1;	/* register dest - memory src long */
		timing_mrl			=   2;	/* memory dest   - register src long */
		timing_mml			=   2;
		timing_bt			=   4;	/* branch taken */
		timing_bnt			=   1;	/* branch not taken */

		timing_int			=   0;
		timing_int_rm			=   9;
		timing_int_v86			=  82;	/* unknown */
		timing_int_pm			=  21;
		timing_int_pm_outer		=  32;
		timing_iret_rm			=   7;
		timing_iret_v86			=  26;	/* unknown */
		timing_iret_pm			=  10;
		timing_iret_pm_outer		=  26;
		timing_call_rm			=   4;
		timing_call_pm			=  15;
		timing_call_pm_gate		=  26;
		timing_call_pm_gate_inner	=  35;
		timing_retf_rm			=   4;
		timing_retf_pm			=   7;
		timing_retf_pm_outer		=  23;
		timing_jmp_rm			=   5;
		timing_jmp_pm			=   7;
		timing_jmp_pm_gate		=  17;

		timing_misaligned		=   2;

		cpu_cyrix_alignment = 1;
		break;

	case CPU_WINCHIP:
	case CPU_WINCHIP2:
#ifdef USE_DYNAREC
		if (cpu_s->cpu_type == CPU_WINCHIP2)
			x86_setopcodes(ops_386, ops_winchip2_0f, dynarec_ops_386, dynarec_ops_winchip2_0f);
		else
			x86_setopcodes(ops_386, ops_winchip_0f, dynarec_ops_386, dynarec_ops_winchip_0f);
#else
		if (cpu_s->cpu_type == CPU_WINCHIP2)
			x86_setopcodes(ops_386, ops_winchip2_0f);
		else
			x86_setopcodes(ops_386, ops_winchip_0f);
#endif

                timing_rr			=   1;	/* register dest - register src */
                timing_rm			=   2;	/* register dest - memory src */
                timing_mr			=   2;	/* memory dest   - register src */
                timing_mm			=   3;
		timing_rml			=   2;	/* register dest - memory src long */
		timing_mrl			=   2;	/* memory dest   - register src long */
		timing_mml			=   3;
		timing_bt			=   2;	/* branch taken */
		timing_bnt			=   1;	/* branch not taken */

                /*unknown*/
                timing_int_rm			=  26;
                timing_int_v86			=  82;
                timing_int_pm			=  44;
		timing_int_pm_outer		=  71;
		timing_iret_rm			=   7;
		timing_iret_v86			=  26;
		timing_iret_pm			=  10;
		timing_iret_pm_outer		=  26;
		timing_call_rm			=   4;
		timing_call_pm			=  15;
		timing_call_pm_gate		=  26;
		timing_call_pm_gate_inner	=  35;
		timing_retf_rm			=   4;
		timing_retf_pm			=   7;
		timing_retf_pm_outer		=  23;
		timing_jmp_rm			=   5;
		timing_jmp_pm			=   7;
		timing_jmp_pm_gate		=  17;

		timing_misaligned		=   2;

		cpu_cyrix_alignment = 1;

		cpu_features = CPU_FEATURE_RDTSC | CPU_FEATURE_MMX | CPU_FEATURE_MSR | CPU_FEATURE_CR4;
		if (cpu_s->cpu_type == CPU_WINCHIP2)
			cpu_features |= CPU_FEATURE_3DNOW;
		msr.fcr = (1 << 8) | (1 << 9) | (1 << 12) |  (1 << 16) | (1 << 19) | (1 << 21);
		if (cpu_s->cpu_type == CPU_WINCHIP2)
			msr.fcr |= (1 << 18) | (1 << 20);
		cpu_CR4_mask = CR4_TSD | CR4_DE | CR4_MCE | CR4_PCE;

#ifdef USE_DYNAREC
		if (cpu_s->cpu_type == CPU_WINCHIP2)
			codegen_timing_set(&codegen_timing_winchip2);
		else
			codegen_timing_set(&codegen_timing_winchip);
#endif
		break;

	case CPU_P24T:
	case CPU_PENTIUM:
	case CPU_PENTIUMMMX:
#ifdef USE_DYNAREC
		if (cpu_s->cpu_type == CPU_PENTIUMMMX)
			x86_setopcodes(ops_386, ops_pentiummmx_0f, dynarec_ops_386, dynarec_ops_pentiummmx_0f);
		else
			x86_setopcodes(ops_386, ops_pentium_0f, dynarec_ops_386, dynarec_ops_pentium_0f);
#else
		if (cpu_s->cpu_type == CPU_PENTIUMMMX)
			x86_setopcodes(ops_386, ops_pentiummmx_0f);
		else
			x86_setopcodes(ops_386, ops_pentium_0f);
#endif

		timing_rr			=   1;	/* register dest - register src */
		timing_rm			=   2;	/* register dest - memory src */
		timing_mr			=   3;	/* memory dest   - register src */
		timing_mm			=   3;
		timing_rml			=   2;	/* register dest - memory src long */
		timing_mrl			=   3;	/* memory dest   - register src long */
		timing_mml			=   3;
		timing_bt			=   0;	/* branch taken */
		if (cpu_s->cpu_type == CPU_PENTIUMMMX)
			timing_bnt			=   1;	/* branch not taken */
		else
			timing_bnt			=   2;	/* branch not taken */

		timing_int			=   6;
		timing_int_rm			=  11;
		timing_int_v86			=  54;
		timing_int_pm			=  25;
		timing_int_pm_outer		=  42;
		timing_iret_rm			=   7;
		timing_iret_v86			=  27;	/* unknown */
		timing_iret_pm			=  10;
		timing_iret_pm_outer		=  27;
		timing_call_rm			=   4;
		timing_call_pm			=   4;
		timing_call_pm_gate		=  22;
		timing_call_pm_gate_inner	=  44;
		timing_retf_rm			=   4;
		timing_retf_pm			=   4;
		timing_retf_pm_outer		=  23;
		timing_jmp_rm			=   3;
		timing_jmp_pm			=   3;
		timing_jmp_pm_gate		=  18;

		timing_misaligned		=   3;

		cpu_features = CPU_FEATURE_RDTSC | CPU_FEATURE_MSR | CPU_FEATURE_CR4 | CPU_FEATURE_VME;
		if (cpu_s->cpu_type == CPU_PENTIUMMMX)
			cpu_features |= CPU_FEATURE_MMX;
		msr.fcr = (1 << 8) | (1 << 9) | (1 << 12) |  (1 << 16) | (1 << 19) | (1 << 21);
		cpu_CR4_mask = CR4_VME | CR4_PVI | CR4_TSD | CR4_DE | CR4_PSE | CR4_MCE | CR4_PCE;
#ifdef USE_DYNAREC
		codegen_timing_set(&codegen_timing_pentium);
#endif
		break;

#if defined(DEV_BRANCH) && defined(USE_CYRIX_6X86)
	case CPU_Cx6x86:
	case CPU_Cx6x86L:
	case CPU_CxGX1:
  	case CPU_Cx6x86MX:
		if (cpu_s->cpu_type == CPU_Cx6x86MX) {
#ifdef USE_DYNAREC
			x86_dynarec_opcodes_da_a16 = dynarec_ops_fpu_686_da_a16;
			x86_dynarec_opcodes_da_a32 = dynarec_ops_fpu_686_da_a32;
			x86_dynarec_opcodes_db_a16 = dynarec_ops_fpu_686_db_a16;
			x86_dynarec_opcodes_db_a32 = dynarec_ops_fpu_686_db_a32;
			x86_dynarec_opcodes_df_a16 = dynarec_ops_fpu_686_df_a16;
			x86_dynarec_opcodes_df_a32 = dynarec_ops_fpu_686_df_a32;
#endif
			x86_opcodes_da_a16 = ops_fpu_686_da_a16;
			x86_opcodes_da_a32 = ops_fpu_686_da_a32;
			x86_opcodes_db_a16 = ops_fpu_686_db_a16;
			x86_opcodes_db_a32 = ops_fpu_686_db_a32;
			x86_opcodes_df_a16 = ops_fpu_686_df_a16;
			x86_opcodes_df_a32 = ops_fpu_686_df_a32;
		}

#ifdef USE_DYNAREC
		if (cpu_s->cpu_type == CPU_Cx6x86MX)
			x86_setopcodes(ops_386, ops_c6x86mx_0f, dynarec_ops_386, dynarec_ops_c6x86mx_0f);
		else if (cpu_s->cpu_type == CPU_Cx6x86L)
			x86_setopcodes(ops_386, ops_pentium_0f, dynarec_ops_386, dynarec_ops_pentium_0f);
		else
			x86_setopcodes(ops_386, ops_c6x86mx_0f, dynarec_ops_386, dynarec_ops_c6x86mx_0f);
			// x86_setopcodes(ops_386, ops_c6x86_0f, dynarec_ops_386, dynarec_ops_c6x86_0f);
#else
		if (cpu_s->cpu_type == CPU_Cx6x86MX)
			x86_setopcodes(ops_386, ops_c6x86mx_0f);
		else if (cpu_s->cpu_type == CPU_Cx6x86L)
			x86_setopcodes(ops_386, ops_pentium_0f);
		else
			x86_setopcodes(ops_386, ops_c6x86_0f);
#endif

                timing_rr			=   1;	/* register dest - register src */
                timing_rm			=   1;	/* register dest - memory src */
                timing_mr			=   2;	/* memory dest   - register src */
                timing_mm			=   2;
                timing_rml			=   1;	/* register dest - memory src long */
                timing_mrl			=   2;	/* memory dest   - register src long */
                timing_mml			=   2;
		if (cpu_s->cpu_type == CPU_CxGX1) {
			timing_bt			=   4;	/* branch taken */
			timing_bnt			=   1;	/* branch not taken */
		} else {
	                timing_bt			=   0;	/* branch taken */
        	        timing_bnt			=   2;	/* branch not taken */
		}

		/* Make the CxGX1 share the timings with most other Cyrix C6x86's due to the real
		   ones still being unknown. */
		timing_int_rm			=   9;
		timing_int_v86			=  46;
		timing_int_pm			=  21;
		timing_int_pm_outer		=  32;
		timing_iret_rm			=   7;
		timing_iret_v86			=  26;
		timing_iret_pm			=  10;
		timing_iret_pm_outer		=  26;
		timing_call_rm			=   3;
		timing_call_pm			=   4;
		timing_call_pm_gate		=  15;
		timing_call_pm_gate_inner	=  26;
		timing_retf_rm			=   4;
		timing_retf_pm			=   4;
		timing_retf_pm_outer		=  23;
		timing_jmp_rm			=   1;
		timing_jmp_pm			=   4;
		timing_jmp_pm_gate		=  14;

		timing_misaligned		=   2;

		cpu_cyrix_alignment = 1;

		cpu_features = CPU_FEATURE_RDTSC;
		if (cpu_s->cpu_type >= CPU_CxGX1)
			cpu_features |= CPU_FEATURE_MSR | CPU_FEATURE_CR4;
		if (cpu_s->cpu_type == CPU_Cx6x86MX)
			cpu_features |= CPU_FEATURE_MMX;
		msr.fcr = (1 << 8) | (1 << 9) | (1 << 12) |  (1 << 16) | (1 << 19) | (1 << 21);
		if (cpu_s->cpu_type >= CPU_CxGX1)
			cpu_CR4_mask = CR4_TSD | CR4_DE | CR4_PCE;

#ifdef USE_DYNAREC
		codegen_timing_set(&codegen_timing_686);
#endif

		if ((cpu_s->cpu_type == CPU_Cx6x86L) || (cpu_s->cpu_type == CPU_Cx6x86MX))
			ccr4 = 0x80;
		else if (CPU_Cx6x86)
			CPUID = 0;	/* Disabled on powerup by default */
		break;
#endif

#if defined(DEV_BRANCH) && defined(USE_AMD_K5)
	case CPU_K5:
	case CPU_5K86:
#endif
	case CPU_K6:
	case CPU_K6_2:
	case CPU_K6_2C:
	case CPU_K6_3:
	case CPU_K6_2P:
	case CPU_K6_3P:
#ifdef USE_DYNAREC
		if (cpu_s->cpu_type >= CPU_K6_2)
			x86_setopcodes(ops_386, ops_k62_0f, dynarec_ops_386, dynarec_ops_k62_0f);
#if defined(DEV_BRANCH) && defined(USE_AMD_K5)
		else if (cpu_s->cpu_type == CPU_K6)
			x86_setopcodes(ops_386, ops_k6_0f, dynarec_ops_386, dynarec_ops_k6_0f);
		else
			x86_setopcodes(ops_386, ops_pentiummmx_0f, dynarec_ops_386, dynarec_ops_pentiummmx_0f);
#else
		else
			x86_setopcodes(ops_386, ops_k6_0f, dynarec_ops_386, dynarec_ops_k6_0f);
#endif
#else
		if (cpu_s->cpu_type >= CPU_K6_2)
			x86_setopcodes(ops_386, ops_k62_0f);
#if defined(DEV_BRANCH) && defined(USE_AMD_K5)
		else if (cpu_s->cpu_type = CPU_K6)
			x86_setopcodes(ops_386, ops_k6_0f);
		else
			x86_setopcodes(ops_386, ops_pentiummmx_0f);
#else
		else
			x86_setopcodes(ops_386, ops_k6_0f);
#endif
#endif

                timing_rr			=   1;	/* register dest - register src */
                timing_rm			=   2;	/* register dest - memory src */
                timing_mr			=   3;	/* memory dest   - register src */
                timing_mm			=   3;
                timing_rml			=   2;	/* register dest - memory src long */
                timing_mrl			=   3;	/* memory dest   - register src long */
                timing_mml			=   3;
                timing_bt			=   0;	/* branch taken */
		timing_bnt			=   1;	/* branch not taken */

                timing_int			=   6;
                timing_int_rm			=  11;
                timing_int_v86			=  54;
                timing_int_pm			=  25;
                timing_int_pm_outer		=  42;
                timing_iret_rm			=   7;
                timing_iret_v86			=  27;	/* unknown */
                timing_iret_pm			=  10;
                timing_iret_pm_outer		=  27;
                timing_call_rm			=   4;
                timing_call_pm			=   4;
                timing_call_pm_gate		=  22;
                timing_call_pm_gate_inner	=  44;
                timing_retf_rm			=   4;
                timing_retf_pm			=   4;
                timing_retf_pm_outer		=  23;
                timing_jmp_rm			=   3;
                timing_jmp_pm			=   3;
                timing_jmp_pm_gate		=  18;

                timing_misaligned		=   3;

		cpu_features = CPU_FEATURE_RDTSC | CPU_FEATURE_MSR | CPU_FEATURE_CR4 | CPU_FEATURE_VME | CPU_FEATURE_MMX;
		if (cpu_s->cpu_type >= CPU_K6_2)
			cpu_features |= CPU_FEATURE_3DNOW;
		msr.fcr = (1 << 8) | (1 << 9) | (1 << 12) |  (1 << 16) | (1 << 19) | (1 << 21);
#if defined(DEV_BRANCH) && defined(USE_AMD_K5)
		cpu_CR4_mask = CR4_TSD | CR4_DE | CR4_MCE;
		if (cpu_s->cpu_type >= CPU_K6) {
			cpu_CR4_mask |= (CR4_VME | CR4_PVI | CR4_PSE);
			if (cpu_s->cpu_type <= CPU_K6)
				cpu_CR4_mask |= CR4_PCE;
		}
#else
		cpu_CR4_mask = CR4_VME | CR4_PVI | CR4_TSD | CR4_DE | CR4_PSE | CR4_MCE;
		if (cpu_s->cpu_type == CPU_K6)
			cpu_CR4_mask |= CR4_PCE;
#endif

#ifdef USE_DYNAREC
		codegen_timing_set(&codegen_timing_k6);
#endif
		break;

	case CPU_PENTIUMPRO:
	case CPU_PENTIUM2:
	case CPU_PENTIUM2D:
#ifdef USE_DYNAREC
		/* TODO: Perhaps merge the three opcode tables with some instructions UD#'ing depending on
			 CPU type. */
		if (cpu_s->cpu_type == CPU_PENTIUM2D)
                	x86_setopcodes(ops_386, ops_pentium2d_0f, dynarec_ops_386, dynarec_ops_pentium2d_0f);
		else if (cpu_s->cpu_type == CPU_PENTIUM2)
                	x86_setopcodes(ops_386, ops_pentium2_0f, dynarec_ops_386, dynarec_ops_pentium2_0f);
		else
                	x86_setopcodes(ops_386, ops_pentiumpro_0f, dynarec_ops_386, dynarec_ops_pentiumpro_0f);
                x86_dynarec_opcodes_da_a16 = dynarec_ops_fpu_686_da_a16;
                x86_dynarec_opcodes_da_a32 = dynarec_ops_fpu_686_da_a32;
                x86_dynarec_opcodes_db_a16 = dynarec_ops_fpu_686_db_a16;
                x86_dynarec_opcodes_db_a32 = dynarec_ops_fpu_686_db_a32;
                x86_dynarec_opcodes_df_a16 = dynarec_ops_fpu_686_df_a16;
                x86_dynarec_opcodes_df_a32 = dynarec_ops_fpu_686_df_a32;
#else
		if (cpu_s->cpu_type == CPU_PENTIUM2D)
			x86_setopcodes(ops_386, ops_pentium2d_0f);
		else
			x86_setopcodes(ops_386, ops_pentium2_0f);
#endif
		x86_opcodes_da_a16 = ops_fpu_686_da_a16;
		x86_opcodes_da_a32 = ops_fpu_686_da_a32;
		x86_opcodes_db_a16 = ops_fpu_686_db_a16;
		x86_opcodes_db_a32 = ops_fpu_686_db_a32;
		x86_opcodes_df_a16 = ops_fpu_686_df_a16;
		x86_opcodes_df_a32 = ops_fpu_686_df_a32;

		timing_rr			=   1;	/* register dest - register src */
		timing_rm			=   2;	/* register dest - memory src */
		timing_mr			=   3;	/* memory dest   - register src */
		timing_mm			=   3;
		timing_rml			=   2;	/* register dest - memory src long */
		timing_mrl			=   3;	/* memory dest   - register src long */
		timing_mml			=   3;
		timing_bt			=   0;	/* branch taken */
		timing_bnt			=   1;	/* branch not taken */

		timing_int			=   6;
		timing_int_rm       		=  11;
		timing_int_v86      		=  54;
		timing_int_pm       		=  25;
		timing_int_pm_outer		=  42;
		timing_iret_rm			=   7;
		timing_iret_v86			=  27;	/* unknown */
		timing_iret_pm			=  10;
		timing_iret_pm_outer		=  27;
		timing_call_rm			=   4;
		timing_call_pm			=   4;
		timing_call_pm_gate		=  22;
		timing_call_pm_gate_inner	=  44;
		timing_retf_rm       		=   4;
		timing_retf_pm       		=   4;
		timing_retf_pm_outer		=  23;
		timing_jmp_rm			=   3;
		timing_jmp_pm			=   3;
		timing_jmp_pm_gate		=  18;

		timing_misaligned		=   3;

                cpu_features = CPU_FEATURE_RDTSC | CPU_FEATURE_MSR | CPU_FEATURE_CR4 | CPU_FEATURE_VME;
		if (cpu_s->cpu_type >= CPU_PENTIUM2)
			cpu_features |= CPU_FEATURE_MMX;
                msr.fcr = (1 << 8) | (1 << 9) | (1 << 12) |  (1 << 16) | (1 << 19) | (1 << 21);
                cpu_CR4_mask = CR4_VME | CR4_PVI | CR4_TSD | CR4_DE | CR4_PSE | CR4_MCE | CR4_PAE | CR4_PCE;
		if (cpu_s->cpu_type == CPU_PENTIUM2D)
	                cpu_CR4_mask |= CR4_OSFXSR;

#ifdef USE_DYNAREC
		codegen_timing_set(&codegen_timing_p6);
#endif
                break;

	case CPU_CYRIX3S:
#ifdef USE_DYNAREC
		x86_setopcodes(ops_386, ops_winchip2_0f, dynarec_ops_386, dynarec_ops_winchip2_0f);
#else
		x86_setopcodes(ops_386, ops_winchip2_0f);
#endif
		timing_rr			=   1;	/* register dest - register src */
		timing_rm			=   2;	/* register dest - memory src */
		timing_mr			=   2;	/* memory dest   - register src */
		timing_mm			=   3;
		timing_rml			=   2;	/* register dest - memory src long */
		timing_mrl			=   2;	/* memory dest   - register src long */
		timing_mml			=   3;
		timing_bt			=   2;	/* branch taken */
		timing_bnt			=   1;	/* branch not taken */

                timing_int_rm			=  26;	/* unknown */
                timing_int_v86			=  82;
                timing_int_pm			=  44;
                timing_int_pm_outer		=  71;
                timing_iret_rm			=   7;
                timing_iret_v86			=  26;
                timing_iret_pm			=  10;
                timing_iret_pm_outer		=  26;
                timing_call_rm			=   4;
                timing_call_pm			=  15;
                timing_call_pm_gate		=  26;
                timing_call_pm_gate_inner	=  35;
                timing_retf_rm			=   4;
                timing_retf_pm			=   7;
                timing_retf_pm_outer		=  23;
                timing_jmp_rm			=   5;
                timing_jmp_pm			=   7;
                timing_jmp_pm_gate		=  17;

                timing_misaligned		=   2;

		cpu_features = CPU_FEATURE_RDTSC | CPU_FEATURE_MMX | CPU_FEATURE_MSR | CPU_FEATURE_CR4 | CPU_FEATURE_3DNOW;
		msr.fcr = (1 << 8) | (1 << 9) | (1 << 12) |  (1 << 16) | (1 << 18) | (1 << 19) | (1 << 20) | (1 << 21);
		cpu_CR4_mask = CR4_TSD | CR4_DE | CR4_MCE | CR4_PCE;

		cpu_cyrix_alignment = 1;

#ifdef USE_DYNAREC
		codegen_timing_set(&codegen_timing_winchip);
#endif
		break;

	default:
		fatal("cpu_set : unknown CPU type %i\n", cpu_s->cpu_type);
    }

    switch (fpu_type) {
	case FPU_NONE:
		break;

	case FPU_8087:
		x87_timings = x87_timings_8087;
		break;

	case FPU_287:
		x87_timings = x87_timings_287;
		break;

	case FPU_287XL:
	case FPU_387:
		x87_timings = x87_timings_387;
		break;

	case FPU_487SX:
	default:
		x87_timings = x87_timings_486;
		x87_concurrency = x87_concurrency_486;
    }

    if (is386) {
#ifdef USE_DYNAREC
	if (cpu_use_dynarec)
		cpu_exec = exec386_dynarec;
	else
#endif
		cpu_exec = exec386;
    } else if (cpu_s->cpu_type >= CPU_286)
	cpu_exec = exec386;
    else
	cpu_exec = execx86;
    gdbstub_cpu_init();
}


void
cpu_close(void)
{
    cpu_inited = 0;
}


void
cpu_set_isa_speed(int speed)
{
    if (speed) {
	cpu_isa_speed = speed;
	pc_speed_changed();
    } else if (cpu_busspeed >= 8000000)
	cpu_isa_speed = 8000000;
    else
	cpu_isa_speed = cpu_busspeed;

    cpu_log("cpu_set_isa_speed(%d) = %d\n", speed, cpu_isa_speed);
}


void
cpu_set_pci_speed(int speed)
{
    if (speed)
	cpu_pci_speed = speed;
    else if (cpu_busspeed < 42500000)
	cpu_pci_speed = cpu_busspeed;
    else if (cpu_busspeed < 84000000)
	cpu_pci_speed = cpu_busspeed / 2;
    else if (cpu_busspeed < 120000000)
	cpu_pci_speed = cpu_busspeed / 3;
    else
	cpu_pci_speed = cpu_busspeed / 4;

    if (cpu_isa_pci_div)
	cpu_set_isa_pci_div(cpu_isa_pci_div);
    else if (speed)
	pc_speed_changed();

    pci_burst_time = cpu_s->rspeed / cpu_pci_speed;
    pci_nonburst_time = 4 * pci_burst_time;

    cpu_log("cpu_set_pci_speed(%d) = %d\n", speed, cpu_pci_speed);
}


void
cpu_set_isa_pci_div(int div)
{
    cpu_isa_pci_div = div;

    cpu_log("cpu_set_isa_pci_div(%d)\n", cpu_isa_pci_div);

    if (cpu_isa_pci_div)
	cpu_set_isa_speed(cpu_pci_speed / cpu_isa_pci_div);
    else
	cpu_set_isa_speed(0);
}


void
cpu_set_agp_speed(int speed)
{
    if (speed) {
	cpu_agp_speed = speed;
	pc_speed_changed();
    }
    else if (cpu_busspeed < 84000000)
	cpu_agp_speed = cpu_busspeed;
    else if (cpu_busspeed < 120000000)
	cpu_agp_speed = cpu_busspeed / 1.5;
    else
	cpu_agp_speed = cpu_busspeed / 2;

    agp_burst_time = cpu_s->rspeed / cpu_agp_speed;
    agp_nonburst_time = 4 * agp_burst_time;

    cpu_log("cpu_set_agp_speed(%d) = %d\n", speed, cpu_agp_speed);
}


char *
cpu_current_pc(char *bufp)
{
    static char buff[10];

    if (bufp == NULL)
	bufp = buff;

    sprintf(bufp, "%04X:%04X", CS, cpu_state.pc);

    return(bufp);
}


void
cpu_CPUID(void)
{
    switch (cpu_s->cpu_type) {
	case CPU_i486SX_SLENH:
		if (!EAX) {
			EAX = 0x00000001;
			EBX = 0x756e6547;
			EDX = 0x49656e69;
			ECX = 0x6c65746e;
		} else if (EAX == 1) {
			EAX = CPUID;
			EBX = ECX = 0;
			EDX = CPUID_VME;
		} else
			EAX = EBX = ECX = EDX = 0;
		break;

	case CPU_i486DX_SLENH:
		if (!EAX) {
			EAX = 0x00000001;
			EBX = 0x756e6547;
			EDX = 0x49656e69;
			ECX = 0x6c65746e;
		} else if (EAX == 1) {
			EAX = CPUID;
			EBX = ECX = 0;
			EDX = CPUID_FPU | CPUID_VME;
		} else
			EAX = EBX = ECX = EDX = 0;
		break;

	case CPU_ENH_Am486DX:
		if (!EAX) {
			EAX = 1;
			EBX = 0x68747541;
			ECX = 0x444D4163;
			EDX = 0x69746E65;
		} else if (EAX == 1) {
			EAX = CPUID;
			EBX = ECX = 0;
			EDX = CPUID_FPU;	/*FPU*/
		} else
			EAX = EBX = ECX = EDX = 0;
		break;

	case CPU_WINCHIP:
		if (!EAX) {
			EAX = 1;
			if (msr.fcr2 & (1 << 14)) {
				EBX = msr.fcr3 >> 32;
				ECX = msr.fcr3 & 0xffffffff;
				EDX = msr.fcr2 >> 32;
			} else {
				EBX = 0x746e6543;	/* CentaurHauls */
				ECX = 0x736c7561;
				EDX = 0x48727561;
			}
		} else if (EAX == 1) {
			EAX = 0x540;
			EBX = ECX = 0;
			EDX = CPUID_FPU | CPUID_TSC | CPUID_MSR;
			if (cpu_has_feature(CPU_FEATURE_CX8))
				EDX |= CPUID_CMPXCHG8B;
			if (msr.fcr & (1 << 9))
				EDX |= CPUID_MMX;
		} else
			EAX = EBX = ECX = EDX = 0;
		break;

	case CPU_WINCHIP2:
		switch (EAX) {
			case 0:
				EAX = 1;
				if (msr.fcr2 & (1 << 14)) {
					EBX = msr.fcr3 >> 32;
					ECX = msr.fcr3 & 0xffffffff;
					EDX = msr.fcr2 >> 32;
				} else {
					EBX = 0x746e6543;	/* CentaurHauls */
					ECX = 0x736c7561;
					EDX = 0x48727561;
				}
				break;
			case 1:
				EAX = CPUID;
				EBX = ECX = 0;
				EDX = CPUID_FPU | CPUID_TSC | CPUID_MSR;
				if (cpu_has_feature(CPU_FEATURE_CX8))
					EDX |= CPUID_CMPXCHG8B;
				if (msr.fcr & (1 << 9))
					EDX |= CPUID_MMX;
				break;
			case 0x80000000:
				EAX = 0x80000005;
				break;
			case 0x80000001:
				EAX = CPUID;
				EDX = CPUID_FPU | CPUID_TSC | CPUID_MSR;
				if (cpu_has_feature(CPU_FEATURE_CX8))
					EDX |= CPUID_CMPXCHG8B;
				if (msr.fcr & (1 << 9))
					EDX |= CPUID_MMX;
				if (cpu_has_feature(CPU_FEATURE_3DNOW))
					EDX |= CPUID_3DNOW;
				break;

			case 0x80000002:	/* Processor name string */
				EAX = 0x20544449;	/* IDT WinChip 2-3D */
				EBX = 0x436e6957;
				ECX = 0x20706968;
				EDX = 0x44332d32;
				break;

			case 0x80000005: /*Cache information*/
				EBX = 0x08800880; /*TLBs*/
				ECX = 0x20040120; /*L1 data cache*/
				EDX = 0x20020120; /*L1 instruction cache*/
				break;

			default:
				EAX = EBX = ECX = EDX = 0;
				break;
		}
		break;

	case CPU_P24T:
	case CPU_PENTIUM:
		if (!EAX) {
			EAX = 0x00000001;
			EBX = 0x756e6547;
			EDX = 0x49656e69;
			ECX = 0x6c65746e;
		} else if (EAX == 1) {
			EAX = CPUID;
			EBX = ECX = 0;
			EDX = CPUID_FPU | CPUID_VME | CPUID_PSE | CPUID_TSC | CPUID_MSR | CPUID_MCE | CPUID_CMPXCHG8B;
		} else
			EAX = EBX = ECX = EDX = 0;
		break;

#if defined(DEV_BRANCH) && defined(USE_AMD_K5)
	case CPU_K5:
		if (!EAX) {
			EAX = 0x00000001;
			EBX = 0x68747541;
			EDX = 0x69746E65;
			ECX = 0x444D4163;
		} else if (EAX == 1) {
			EAX = CPUID;
			EBX = ECX = 0;
			EDX = CPUID_FPU | CPUID_TSC | CPUID_MSR | CPUID_MCE | CPUID_CMPXCHG8B;
		} else
			EAX = EBX = ECX = EDX = 0;
		break;

	case CPU_5K86:
		if (!EAX) {
			EAX = 0x00000001;
			EBX = 0x68747541;
			EDX = 0x69746E65;
			ECX = 0x444D4163;
		} else if (EAX == 1) {
			EAX = CPUID;
			EBX = ECX = 0;
			EDX = CPUID_FPU | CPUID_TSC | CPUID_MSR | CPUID_MCE | CPUID_CMPXCHG8B;
		} else if (EAX == 0x80000000) {
			EAX = 0x80000005;
			EBX = ECX = EDX = 0;
		} else if (EAX == 0x80000001) {
			EAX = CPUID;
			EBX = ECX = 0;
			EDX = CPUID_FPU | CPUID_TSC | CPUID_MSR | CPUID_MCE | CPUID_CMPXCHG8B;
		} else if (EAX == 0x80000002) {
			EAX = 0x2D444D41;
			EBX = 0x7428354B;
			ECX = 0x5020296D;
			EDX = 0x65636F72;
		} else if (EAX == 0x80000003) {
			EAX = 0x726F7373;
			EBX = ECX = EDX = 0;
		} else if (EAX == 0x80000004)
			EAX = EBX = ECX = EDX = 0;
		else if (EAX == 0x80000005) {
			EAX = 0;
			EBX = 0x04800000;
			ECX = 0x08040120;
			EDX = 0x10040120;
		} else
			EAX = EBX = ECX = EDX = 0;
		break;
#endif

	case CPU_K6:
		if (!EAX) {
			EAX = 0x00000001;
			EBX = 0x68747541;
			EDX = 0x69746E65;
			ECX = 0x444D4163;
		} else if (EAX == 1) {
			EAX = CPUID;
			EBX = ECX = 0;
			EDX = CPUID_FPU | CPUID_VME | CPUID_PSE | CPUID_TSC | CPUID_MSR | CPUID_MCE | CPUID_CMPXCHG8B | CPUID_MMX;
		} else if (EAX == 0x80000000) {
			EAX = 0x80000005;
			EBX = ECX = EDX = 0;
		} else if (EAX == 0x80000001) {
			EAX = CPUID + 0x100;
			EBX = ECX = 0;
			EDX = CPUID_FPU | CPUID_VME | CPUID_PSE | CPUID_TSC | CPUID_MSR | CPUID_MCE | CPUID_CMPXCHG8B | CPUID_AMDSEP | CPUID_MMX;
		} else if (EAX == 0x80000002) {
			EAX = 0x2D444D41;
			EBX = 0x6D74364B;
			ECX = 0x202F7720;
			EDX = 0x746C756D;
		} else if (EAX == 0x80000003) {
			EAX = 0x64656D69;
			EBX = 0x65206169;
			ECX = 0x6E657478;
			EDX = 0x6E6F6973;
		} else if (EAX == 0x80000004) {
			EAX = 0x73;
			EBX = ECX = EDX = 0;
		} else if (EAX == 0x80000005) {
			EAX = 0;
			EBX = 0x02800140;
			ECX = 0x20020220;
			EDX = 0x20020220;
		} else if (EAX == 0x8FFFFFFF) {
			EAX = 0x4778654E;
			EBX = 0x72656E65;
			ECX = 0x6F697461;
			EDX = 0x444D416E;
		} else
			EAX = EBX = ECX = EDX = 0;
		break;

	case CPU_K6_2:
	case CPU_K6_2C:
		switch (EAX) {
			case 0:
				EAX = 1;
				EBX = 0x68747541;	/* AuthenticAMD */
				ECX = 0x444d4163;
				EDX = 0x69746e65;
				break;
			case 1:
				EAX = CPUID;
				EBX = ECX = 0;
				EDX = CPUID_FPU | CPUID_VME | CPUID_PSE | CPUID_TSC | CPUID_MSR | CPUID_MCE | CPUID_CMPXCHG8B | CPUID_MMX;
				break;
			case 0x80000000:
				EAX = 0x80000005;
				break;
			case 0x80000001:
				EAX = CPUID + 0x100;
				EDX = CPUID_FPU | CPUID_VME | CPUID_PSE | CPUID_TSC | CPUID_MSR | CPUID_MCE | CPUID_CMPXCHG8B | CPUID_AMDSEP | CPUID_MMX | CPUID_3DNOW;
				break;
			case 0x80000002:	/* Processor name string */
				EAX = 0x2d444d41;	/* AMD-K6(tm) 3D pr */
				EBX = 0x7428364b;
				ECX = 0x3320296d;
				EDX = 0x72702044;
				break;
			case 0x80000003:	/* Processor name string */
				EAX = 0x7365636f;	/* ocessor */
				EBX = 0x00726f73;
				ECX = 0x00000000;
				EDX = 0x00000000;
				break;
			case 0x80000005:	/*Cache information*/
				EBX = 0x02800140;	/*TLBs*/
				ECX = 0x20020220;	/*L1 data cache*/
				EDX = 0x20020220;	/*L1 instruction cache*/
				break;
			default:
				EAX = EBX = ECX = EDX = 0;
				break;
		}
		break;

	case CPU_K6_3:
		switch (EAX) {
			case 0:
				EAX = 1;
				EBX = 0x68747541;	/* AuthenticAMD */
				ECX = 0x444d4163;
				EDX = 0x69746e65;
				break;
			case 1:
				EAX = CPUID;
				EBX = ECX = 0;
				EDX = CPUID_FPU | CPUID_VME | CPUID_PSE | CPUID_TSC | CPUID_MSR | CPUID_MCE | CPUID_CMPXCHG8B | CPUID_MMX;
				break;
			case 0x80000000:
				EAX = 0x80000006;
				break;
			case 0x80000001:
				EAX = CPUID + 0x100;
				EDX = CPUID_FPU | CPUID_VME | CPUID_PSE | CPUID_TSC | CPUID_MSR | CPUID_MCE | CPUID_CMPXCHG8B | CPUID_AMDSEP | CPUID_MMX | CPUID_3DNOW;
				break;
			case 0x80000002:	/* Processor name string */
				EAX = 0x2d444d41;	/* AMD-K6(tm) 3D+ P */
				EBX = 0x7428364b;
				ECX = 0x3320296d;
				EDX = 0x50202b44;
				break;
			case 0x80000003:	/* Processor name string */
				EAX = 0x65636f72;	/* rocessor */
				EBX = 0x726f7373;
				ECX = 0x00000000;
				EDX = 0x00000000;
				break;
			case 0x80000005:	/* Cache information */
				EBX = 0x02800140;	/* TLBs */
				ECX = 0x20020220; /*L1 data cache*/
				EDX = 0x20020220; /*L1 instruction cache*/
				break;
			case 0x80000006:	/* L2 Cache information */
				ECX = 0x01004220;
				break;
			default:
				EAX = EBX = ECX = EDX = 0;
				break;
		}
		break;

	case CPU_K6_2P:
	case CPU_K6_3P:
		switch (EAX) {
			case 0:
				EAX = 1;
				EBX = 0x68747541;	/* AuthenticAMD */
				ECX = 0x444d4163;
				EDX = 0x69746e65;
				break;
			case 1:
				EAX = CPUID;
				EBX = ECX = 0;
				EDX = CPUID_FPU | CPUID_VME | CPUID_PSE | CPUID_TSC | CPUID_MSR | CPUID_MCE | CPUID_CMPXCHG8B | CPUID_MMX;
				break;
			case 0x80000000:
				EAX = 0x80000007;
				break;
			case 0x80000001:
				EAX = CPUID + 0x100;
				EDX = CPUID_FPU | CPUID_VME | CPUID_PSE | CPUID_TSC | CPUID_MSR | CPUID_MCE | CPUID_CMPXCHG8B | CPUID_AMDSEP | CPUID_MMX | CPUID_3DNOW;
				break;
			case 0x80000002:	/* Processor name string */
				EAX = 0x2d444d41;	/* AMD-K6(tm)-III P */
				EBX = 0x7428364b;
				ECX = 0x492d296d;
				EDX = 0x50204949;
				break;
			case 0x80000003:	/* Processor name string */
				EAX = 0x65636f72;	/* rocessor */
				EBX = 0x726f7373;
				ECX = 0x00000000;
				EDX = 0x00000000;
				break;
			case 0x80000005:	/* Cache information */
				EBX = 0x02800140;	/* TLBs */
				ECX = 0x20020220;	/* L1 data cache */
				EDX = 0x20020220;	/* L1 instruction cache */
				break;
			case 0x80000006:	/* L2 Cache information */
				if (cpu_s->cpu_type == CPU_K6_3P)
					ECX = 0x01004220;
				else
					ECX = 0x00804220;
				break;
			case 0x80000007:	/* PowerNow information */
				EDX = 7;
				break;
			default:
				EAX = EBX = ECX = EDX = 0;
				break;
		}
		break;

	case CPU_PENTIUMMMX:
		if (!EAX) {
			EAX = 0x00000001;
			EBX = 0x756e6547;
			EDX = 0x49656e69;
			ECX = 0x6c65746e;
		} else if (EAX == 1) {
			EAX = CPUID;
			EBX = ECX = 0;
			EDX = CPUID_FPU | CPUID_VME | CPUID_PSE | CPUID_TSC | CPUID_MSR | CPUID_MCE | CPUID_CMPXCHG8B | CPUID_MMX;
		} else
			EAX = EBX = ECX = EDX = 0;
		break;

#if defined(DEV_BRANCH) && defined(USE_CYRIX_6X86)
	case CPU_Cx6x86:
		if (!EAX) {
			EAX = 0x00000001;
			EBX = 0x69727943;
			EDX = 0x736e4978;
			ECX = 0x64616574;
		} else if (EAX == 1) {
			EAX = CPUID;
			EBX = ECX = 0;
			EDX = CPUID_FPU;
		} else
			EAX = EBX = ECX = EDX = 0;
		break;

	case CPU_Cx6x86L:
		if (!EAX) {
			EAX = 0x00000001;
			EBX = 0x69727943;
			EDX = 0x736e4978;
			ECX = 0x64616574;
		} else if (EAX == 1) {
			EAX = CPUID;
			EBX = ECX = 0;
			EDX = CPUID_FPU | CPUID_CMPXCHG8B;
		} else
			EAX = EBX = ECX = EDX = 0;
		break;

	case CPU_CxGX1:
		if (!EAX) {
			EAX = 0x00000001;
			EBX = 0x69727943;
			EDX = 0x736e4978;
			ECX = 0x64616574;
		} else if (EAX == 1) {
			EAX = CPUID;
			EBX = ECX = 0;
			EDX = CPUID_FPU | CPUID_TSC | CPUID_MSR | CPUID_CMPXCHG8B;
		} else
			EAX = EBX = ECX = EDX = 0;
		break;

	case CPU_Cx6x86MX:
		if (!EAX) {
			EAX = 0x00000001;
			EBX = 0x69727943;
			EDX = 0x736e4978;
			ECX = 0x64616574;
		} else if (EAX == 1) {
			EAX = CPUID;
			EBX = ECX = 0;
			EDX = CPUID_FPU | CPUID_TSC | CPUID_MSR | CPUID_CMPXCHG8B | CPUID_CMOV | CPUID_MMX;
		} else
			EAX = EBX = ECX = EDX = 0;
		break;
#endif

	case CPU_PENTIUMPRO:
		if (!EAX) {
			EAX = 0x00000002;
			EBX = 0x756e6547;
			EDX = 0x49656e69;
			ECX = 0x6c65746e;
		} else if (EAX == 1) {
			EAX = CPUID;
			EBX = ECX = 0;
			EDX = CPUID_FPU | CPUID_VME | CPUID_PSE | CPUID_TSC | CPUID_MSR | CPUID_PAE | CPUID_MCE | CPUID_CMPXCHG8B | CPUID_MTRR | CPUID_MCA | CPUID_SEP | CPUID_CMOV;
		} else if (EAX == 2) {
			EAX = 0x00000001;
			EBX = ECX = 0;
			EDX = 0x00000000;
		} else
			EAX = EBX = ECX = EDX = 0;
		break;

	case CPU_PENTIUM2:
		if (!EAX) {
			EAX = 0x00000002;
			EBX = 0x756e6547;
			EDX = 0x49656e69;
			ECX = 0x6c65746e;
		} else if (EAX == 1) {
			EAX = CPUID;
			EBX = ECX = 0;
			EDX = CPUID_FPU | CPUID_VME | CPUID_PSE | CPUID_TSC | CPUID_MSR | CPUID_PAE | CPUID_MCE | CPUID_CMPXCHG8B | CPUID_MMX | CPUID_MTRR | CPUID_MCA | CPUID_SEP | CPUID_CMOV;
		} else if (EAX == 2) {
			EAX = 0x00000001;
			EBX = ECX = 0;
			EDX = 0x00000000;
		} else
			EAX = EBX = ECX = EDX = 0;
		break;

	case CPU_PENTIUM2D:
		if (!EAX) {
			EAX = 0x00000002;
			EBX = 0x756e6547;
			EDX = 0x49656e69;
			ECX = 0x6c65746e;
		} else if (EAX == 1) {
			EAX = CPUID;
			EBX = ECX = 0;
			EDX = CPUID_FPU | CPUID_VME | CPUID_PSE | CPUID_TSC | CPUID_MSR | CPUID_PAE | CPUID_MCE | CPUID_CMPXCHG8B | CPUID_MMX | CPUID_MTRR | CPUID_MCA | CPUID_SEP | CPUID_FXSR | CPUID_CMOV;
		} else if (EAX == 2) {
			EAX = 0x00000001;
			EBX = ECX = 0;
			EDX = 0x00000000;
		} else
			EAX = EBX = ECX = EDX = 0;
		break;

	case CPU_CYRIX3S:
		switch (EAX) {
			case 0:
				EAX = 1;
				if (msr.fcr2 & (1 << 14)) {
					EBX = msr.fcr3 >> 32;
					ECX = msr.fcr3 & 0xffffffff;
					EDX = msr.fcr2 >> 32;
				} else {
					EBX = 0x746e6543;	/* CentaurHauls */
					ECX = 0x736c7561;
					EDX = 0x48727561;
				}
				break;
			case 1:
				EAX = CPUID;
				EBX = ECX = 0;
				EDX = CPUID_FPU | CPUID_TSC | CPUID_MSR | CPUID_MCE | CPUID_MMX | CPUID_MTRR;
				if (cpu_has_feature(CPU_FEATURE_CX8))
					EDX |= CPUID_CMPXCHG8B;
				break;
			case 0x80000000:
				EAX = 0x80000005;
				break;
			case 0x80000001:
				EAX = CPUID;
				EDX = CPUID_FPU | CPUID_TSC | CPUID_MSR | CPUID_MCE | CPUID_MMX | CPUID_MTRR | CPUID_3DNOW;
				if (cpu_has_feature(CPU_FEATURE_CX8))
					EDX |= CPUID_CMPXCHG8B;
				break;
			case 0x80000002:	/* Processor name string */
				EAX = 0x20414956;	/* VIA Samuel */
				EBX = 0x756d6153;
				ECX = 0x00006c65;
				EDX = 0x00000000;
				break;
			case 0x80000005:	/* Cache information */
				EBX = 0x08800880;	/* TLBs */
				ECX = 0x40040120;	/* L1 data cache */
				EDX = 0x40020120;	/* L1 instruction cache */
				break;
			default:
				EAX = EBX = ECX = EDX = 0;
				break;
		}
		break;
    }
}


void
cpu_ven_reset(void)
{
    memset(&msr, 0, sizeof(msr));

    switch (cpu_s->cpu_type) {
	case CPU_K6_2P:
	case CPU_K6_3P:
	case CPU_K6_3:
	case CPU_K6_2C:
		msr.amd_psor = (cpu_s->cpu_type >= CPU_K6_3) ? 0x008cULL : 0x018cULL;
		/* FALLTHROUGH */
	case CPU_K6_2:
#if defined(DEV_BRANCH) && defined(USE_AMD_K5)
	case CPU_K5:
	case CPU_5K86:
#endif
	case CPU_K6:
		msr.amd_efer = (cpu_s->cpu_type >= CPU_K6_2C) ? 2ULL : 0ULL;
		break;

	case CPU_PENTIUMPRO:
	case CPU_PENTIUM2:
	case CPU_PENTIUM2D:
		msr.mtrr_cap = 0x00000508ULL;
		/* FALLTHROUGH */
		break;
    }
}


void
cpu_RDMSR(void)
{
    switch (cpu_s->cpu_type) {
	case CPU_IBM386SLC:
	case CPU_IBM486SLC:
	case CPU_IBM486BL:
		EAX = EDX = 0;
		switch (ECX) {
			case 0x1000:
				EAX = msr.ibm_por & ((cpu_s->cpu_type > CPU_IBM386SLC) ? 0xffeff : 0xfeff);
				break;

			case 0x1001:
				EAX = msr.ibm_crcr & 0xffffffffff;
				break;

			case 0x1002:
				if ((cpu_s->cpu_type > CPU_IBM386SLC) && cpu_s->multi)
					EAX = msr.ibm_por2 & 0x3f000000;
				break;
		}
		break;

	case CPU_WINCHIP:
	case CPU_WINCHIP2:
		EAX = EDX = 0;
		switch (ECX) {
			case 0x02:
				EAX = msr.tr1;
				break;
			case 0x0e:
				EAX = msr.tr12;
				break;
			case 0x10:
				EAX = tsc & 0xffffffff;
				EDX = tsc >> 32;
				break;
			case 0x11:
				EAX = msr.cesr;
				break;
			case 0x107:
				EAX = msr.fcr;
				break;
			case 0x108:
				EAX = msr.fcr2 & 0xffffffff;
				EDX = msr.fcr2 >> 32;
				break;
			case 0x10a:
				EAX = cpu_multi & 3;
				break;
		}
		break;

	case CPU_CYRIX3S:
		EAX = EDX = 0;
		switch (ECX) {
			case 0x00: case 0x01:
				break;
			case 0x10:
				EAX = tsc & 0xffffffff;
				EDX = tsc >> 32;
				break;
			case 0x2a:
				EAX = 0xc4000000;
				EDX = 0;
				if (cpu_dmulti == 3)
					EAX |= ((0 << 25) | (0 << 24) | (0 << 23) | (1 << 22));
				else if (cpu_dmulti == 3.5)
					EAX |= ((0 << 25) | (1 << 24) | (0 << 23) | (1 << 22));
				else if (cpu_dmulti == 4)
					EAX |= ((0 << 25) | (0 << 24) | (1 << 23) | (0 << 22));
				else if (cpu_dmulti == 4.5)
					EAX |= ((0 << 25) | (1 << 24) | (1 << 23) | (0 << 22));
				else if (cpu_dmulti == 5)
					EAX |= 0;
				else if (cpu_dmulti == 5.5)
					EAX |= ((0 << 25) | (1 << 24) | (0 << 23) | (0 << 22));
				else if (cpu_dmulti == 6)
					EAX |= ((1 << 25) | (0 << 24) | (1 << 23) | (1 << 22));
				else if (cpu_dmulti == 6.5)
					EAX |= ((1 << 25) | (1 << 24) | (1 << 23) | (1 << 22));
				else if (cpu_dmulti == 7)
					EAX |= ((1 << 25) | (0 << 24) | (0 << 23) | (1 << 22));
				else
					EAX |= ((0 << 25) | (0 << 24) | (0 << 23) | (1 << 22));
				if (cpu_busspeed >= 84000000)
				EAX |= (1 << 19);
				break;
			case 0x1107:
				EAX = msr.fcr;
				break;
			case 0x1108:
				EAX = msr.fcr2 & 0xffffffff;
				EDX = msr.fcr2 >> 32;
				break;
			case 0x200: case 0x201: case 0x202: case 0x203:
			case 0x204: case 0x205: case 0x206: case 0x207:
			case 0x208: case 0x209: case 0x20a: case 0x20b:
			case 0x20c: case 0x20d: case 0x20e: case 0x20f:
				if (ECX & 1) {
					EAX = msr.mtrr_physmask[(ECX - 0x200) >> 1] & 0xffffffff;
					EDX = msr.mtrr_physmask[(ECX - 0x200) >> 1] >> 32;
				} else {
					EAX = msr.mtrr_physbase[(ECX - 0x200) >> 1] & 0xffffffff;
					EDX = msr.mtrr_physbase[(ECX - 0x200) >> 1] >> 32;
				}
				break;
			case 0x250:
				EAX = msr.mtrr_fix64k_8000 & 0xffffffff;
				EDX = msr.mtrr_fix64k_8000 >> 32;
				break;
			case 0x258:
				EAX = msr.mtrr_fix16k_8000 & 0xffffffff;
				EDX = msr.mtrr_fix16k_8000 >> 32;
				break;
			case 0x259:
				EAX = msr.mtrr_fix16k_a000 & 0xffffffff;
				EDX = msr.mtrr_fix16k_a000 >> 32;
				break;
			case 0x268: case 0x269: case 0x26a: case 0x26b:
			case 0x26c: case 0x26d: case 0x26e: case 0x26f:
				EAX = msr.mtrr_fix4k[ECX - 0x268] & 0xffffffff;
				EDX = msr.mtrr_fix4k[ECX - 0x268] >> 32;
				break;
			case 0x2ff:
				EAX = msr.mtrr_deftype & 0xffffffff;
				EDX = msr.mtrr_deftype >> 32;
				break;
		}
		break;

#if defined(DEV_BRANCH) && defined(USE_AMD_K5)
	case CPU_K5:
	case CPU_5K86:
#endif
	case CPU_K6:
	case CPU_K6_2:
	case CPU_K6_2C:
	case CPU_K6_3:
	case CPU_K6_2P:
	case CPU_K6_3P:
		EAX = EDX = 0;
		switch (ECX) {
			case 0x00000000:
			case 0x00000001:
				break;
			case 0x0000000e:
				EAX = msr.tr12;
				break;
			case 0x00000010:
				EAX = tsc & 0xffffffff;
				EDX = tsc >> 32;
				break;
			case 0x00000083:
				EAX = msr.ecx83 & 0xffffffff;
				EDX = msr.ecx83 >> 32;
				break;
			case 0xc0000080:
				EAX = msr.amd_efer & 0xffffffff;
				EDX = msr.amd_efer >> 32;
				break;
			case 0xc0000081:
				if (cpu_s->cpu_type < CPU_K6_2)
					goto amd_k_invalid_rdmsr;

				EAX = msr.star & 0xffffffff;
				EDX = msr.star >> 32;
				break;
			case 0xc0000082:
				EAX = msr.amd_whcr & 0xffffffff;
				EDX = msr.amd_whcr >> 32;
				break;
			case 0xc0000085:
				if (cpu_s->cpu_type < CPU_K6_2C)
					goto amd_k_invalid_rdmsr;

				EAX = msr.amd_uwccr & 0xffffffff;
				EDX = msr.amd_uwccr >> 32;
				break;
			case 0xc0000086:
				if (cpu_s->cpu_type < CPU_K6_2P)
					goto amd_k_invalid_rdmsr;

				EAX = msr.amd_epmr & 0xffffffff;
				EDX = msr.amd_epmr >> 32;
				break;
			case 0xc0000087:
				if (cpu_s->cpu_type < CPU_K6_2C)
					goto amd_k_invalid_rdmsr;

				EAX = msr.amd_psor & 0xffffffff;
				EDX = msr.amd_psor >> 32;
				break;
			case 0xc0000088:
				if (cpu_s->cpu_type < CPU_K6_2C)
					goto amd_k_invalid_rdmsr;

				EAX = msr.amd_pfir & 0xffffffff;
				EDX = msr.amd_pfir >> 32;
				break;
			case 0xc0000089:
				if (cpu_s->cpu_type < CPU_K6_3)
					goto amd_k_invalid_rdmsr;

				EAX = msr.amd_l2aar & 0xffffffff;
				EDX = msr.amd_l2aar >> 32;
				break;
			default:
amd_k_invalid_rdmsr:
				x86gpf(NULL, 0);
				break;
		}
		break;

	case CPU_P24T:
	case CPU_PENTIUM:
	case CPU_PENTIUMMMX:
#if defined(DEV_BRANCH) && defined(USE_CYRIX_6X86)
	case CPU_Cx6x86:
	case CPU_Cx6x86L:
	case CPU_CxGX1:
	case CPU_Cx6x86MX:
		if (cpu_s->cpu_type < CPU_Cx6x86)
#endif
			EAX = EDX = 0;
		switch (ECX) {
			case 0x00: case 0x01:
				break;
			case 0x10:
				EAX = tsc & 0xffffffff;
				EDX = tsc >> 32;
				break;
		}
		cpu_log("RDMSR: ECX = %08X, val = %08X%08X\n", ECX, EDX, EAX);
		break;

	case CPU_PENTIUMPRO:
	case CPU_PENTIUM2:
	case CPU_PENTIUM2D:
		EAX = EDX = 0;
		switch (ECX) {
			case 0x00: case 0x01:
				break;
			case 0x10:
				EAX = tsc & 0xffffffff;
				EDX = tsc >> 32;
				break;
			case 0x17:
				if (cpu_s->cpu_type != CPU_PENTIUM2D)
					goto i686_invalid_rdmsr;

				if (cpu_f->package == CPU_PKG_SLOT2)
					EDX |= 0x80000;
				else if (cpu_f->package == CPU_PKG_SOCKET370)
					EDX |= 0x100000;
				break;
			case 0x1B:
				EAX = msr.apic_base & 0xffffffff;
				EDX = msr.apic_base >> 32;
				cpu_log("APIC_BASE read : %08X%08X\n", EDX, EAX);
				break;
			case 0x2a:
				EAX = 0xc4000000;
				EDX = 0;
				if (cpu_dmulti == 2.5)
					EAX |= ((0 << 25) | (1 << 24) | (1 << 23) | (1 << 22));
				else if (cpu_dmulti == 3)
					EAX |= ((0 << 25) | (0 << 24) | (0 << 23) | (1 << 22));
				else if (cpu_dmulti == 3.5)
					EAX |= ((0 << 25) | (1 << 24) | (0 << 23) | (1 << 22));
				else if (cpu_dmulti == 4)
					EAX |= ((0 << 25) | (0 << 24) | (1 << 23) | (0 << 22));
				else if (cpu_dmulti == 4.5)
					EAX |= ((0 << 25) | (1 << 24) | (1 << 23) | (0 << 22));
				else if (cpu_dmulti == 5)
					EAX |= 0;
				else if (cpu_dmulti == 5.5)
					EAX |= ((0 << 25) | (1 << 24) | (0 << 23) | (0 << 22));
				else if (cpu_dmulti == 6)
					EAX |= ((1 << 25) | (0 << 24) | (1 << 23) | (1 << 22));
				else if (cpu_dmulti == 6.5)
					EAX |= ((1 << 25) | (1 << 24) | (1 << 23) | (1 << 22));
				else if (cpu_dmulti == 7)
					EAX |= ((1 << 25) | (0 << 24) | (0 << 23) | (1 << 22));
				else if (cpu_dmulti == 7.5)
					EAX |= ((1 << 25) | (1 << 24) | (0 << 23) | (1 << 22));
				else if (cpu_dmulti == 8)
					EAX |= ((1 << 25) | (0 << 24) | (1 << 23) | (0 << 22));
				else
					EAX |= ((0 << 25) | (1 << 24) | (1 << 23) | (1 << 22));
				if (cpu_s->cpu_type != CPU_PENTIUMPRO) {
					if (cpu_busspeed >= 84000000)
						EAX |= (1 << 19);
				}
				break;
			case 0x79:
				EAX = msr.ecx79 & 0xffffffff;
				EDX = msr.ecx79 >> 32;
				break;
			case 0x88: case 0x89: case 0x8a: case 0x8b:
				EAX = msr.ecx8x[ECX - 0x88] & 0xffffffff;
				EDX = msr.ecx8x[ECX - 0x88] >> 32;
				break;
			case 0xc1: case 0xc2: case 0xc3: case 0xc4:
			case 0xc5: case 0xc6: case 0xc7: case 0xc8:
				EAX = msr.ia32_pmc[ECX - 0xC1] & 0xffffffff;
				EDX = msr.ia32_pmc[ECX - 0xC1] >> 32;
				break;
			case 0xfe:
				EAX = msr.mtrr_cap & 0xffffffff;
				EDX = msr.mtrr_cap >> 32;
				break;
			case 0x116:
				EAX = msr.ecx116 & 0xffffffff;
				EDX = msr.ecx116 >> 32;
				break;
			case 0x118: case 0x119: case 0x11a: case 0x11b:
				EAX = msr.ecx11x[ECX - 0x118] & 0xffffffff;
				EDX = msr.ecx11x[ECX - 0x118] >> 32;
				break;
			case 0x11e:
				EAX = msr.ecx11e & 0xffffffff;
				EDX = msr.ecx11e >> 32;
				break;
			case 0x174:
				if (cpu_s->cpu_type == CPU_PENTIUMPRO)
					goto i686_invalid_rdmsr;

				EAX &= 0xffff0000;
				EAX |= msr.sysenter_cs;
				EDX = 0x00000000;
				break;
			case 0x175:
				if (cpu_s->cpu_type == CPU_PENTIUMPRO)
					goto i686_invalid_rdmsr;

				EAX = msr.sysenter_esp;
				EDX = 0x00000000;
				break;
			case 0x176:
				if (cpu_s->cpu_type == CPU_PENTIUMPRO)
					goto i686_invalid_rdmsr;

				EAX = msr.sysenter_eip;
				EDX = 0x00000000;
				break;
			case 0x179:
				EAX = 0x00000105;
				EDX = 0x00000000;
				break;
			case 0x17a:
				break;
			case 0x17b:
				EAX = msr.mcg_ctl & 0xffffffff;
				EDX = msr.mcg_ctl >> 32;
				break;
			case 0x186:
				EAX = msr.ecx186 & 0xffffffff;
				EDX = msr.ecx186 >> 32;
				break;
			case 0x187:
				EAX = msr.ecx187 & 0xffffffff;
				EDX = msr.ecx187 >> 32;
				break;
			case 0x1e0:
				EAX = msr.ecx1e0 & 0xffffffff;
				EDX = msr.ecx1e0 >> 32;
				break;
			case 0x200: case 0x201: case 0x202: case 0x203:
			case 0x204: case 0x205: case 0x206: case 0x207:
			case 0x208: case 0x209: case 0x20a: case 0x20b:
			case 0x20c: case 0x20d: case 0x20e: case 0x20f:
				if (ECX & 1) {
					EAX = msr.mtrr_physmask[(ECX - 0x200) >> 1] & 0xffffffff;
					EDX = msr.mtrr_physmask[(ECX - 0x200) >> 1] >> 32;
				} else {
					EAX = msr.mtrr_physbase[(ECX - 0x200) >> 1] & 0xffffffff;
					EDX = msr.mtrr_physbase[(ECX - 0x200) >> 1] >> 32;
				}
				break;
			case 0x250:
				EAX = msr.mtrr_fix64k_8000 & 0xffffffff;
				EDX = msr.mtrr_fix64k_8000 >> 32;
				break;
			case 0x258:
				EAX = msr.mtrr_fix16k_8000 & 0xffffffff;
				EDX = msr.mtrr_fix16k_8000 >> 32;
				break;
			case 0x259:
				EAX = msr.mtrr_fix16k_a000 & 0xffffffff;
				EDX = msr.mtrr_fix16k_a000 >> 32;
				break;
			case 0x268: case 0x269: case 0x26a: case 0x26b:
			case 0x26c: case 0x26d: case 0x26e: case 0x26f:
				EAX = msr.mtrr_fix4k[ECX - 0x268] & 0xffffffff;
				EDX = msr.mtrr_fix4k[ECX - 0x268] >> 32;
				break;
			case 0x277:
				EAX = msr.pat & 0xffffffff;
				EDX = msr.pat >> 32;
				break;
			case 0x2ff:
				EAX = msr.mtrr_deftype & 0xffffffff;
				EDX = msr.mtrr_deftype >> 32;
				break;
			case 0x400: case 0x404: case 0x408: case 0x40c:
			case 0x410:
				EAX = msr.mca_ctl[(ECX - 0x400) >> 2] & 0xffffffff;
				EDX = msr.mca_ctl[(ECX - 0x400) >> 2] >> 32;
				break;
			case 0x401: case 0x402: case 0x405: case 0x406:
			case 0x407: case 0x409: case 0x40d: case 0x40e:
			case 0x411: case 0x412:
				break;
			case 0x570:
				EAX = msr.ecx570 & 0xffffffff;
				EDX = msr.ecx570 >> 32;
				break;
			case 0x1002ff:
				EAX = msr.ecx1002ff & 0xffffffff;
				EDX = msr.ecx1002ff >> 32;
				break;
			case 0xf0f00250:
				EAX = msr.ecxf0f00250 & 0xffffffff;
				EDX = msr.ecxf0f00250 >> 32;
				break;
			case 0xf0f00258:
				EAX = msr.ecxf0f00258 & 0xffffffff;
				EDX = msr.ecxf0f00258 >> 32;
				break;
			case 0xf0f00259:
				EAX = msr.ecxf0f00259 & 0xffffffff;
				EDX = msr.ecxf0f00259 >> 32;
				break;
			default:
i686_invalid_rdmsr:
				cpu_log("RDMSR: Invalid MSR: %08X\n", ECX);
				x86gpf(NULL, 0);
				break;
		}
		break;
    }

    cpu_log("RDMSR %08X %08X%08X\n", ECX, EDX, EAX);
}


void
cpu_WRMSR(void)
{
<<<<<<< HEAD
	uint64_t temp, temp2;

	cpu_log("WRMSR %08X %08X%08X\n", ECX, EDX, EAX);
        switch (machines[machine].cpu[cpu_manufacturer].cpus[cpu_effective].cpu_type)
        {
                case CPU_WINCHIP:
                case CPU_WINCHIP2:
                switch (ECX)
                {
                        case 0x02:
                        msr.tr1 = EAX & 2;
                        break;
                        case 0x0e:
                        msr.tr12 = EAX & 0x228;
                        break;
                        case 0x10:
                        tsc = EAX | ((uint64_t)EDX << 32);
                        break;
                        case 0x11:
                        msr.cesr = EAX & 0xff00ff;
                        break;
                        case 0x107:
                        msr.fcr = EAX;
                        if (EAX & (1 << 9))
                                cpu_features |= CPU_FEATURE_MMX;
                        else
                                cpu_features &= ~CPU_FEATURE_MMX;
			if (EAX & (1 << 1))
				cpu_features |= CPU_FEATURE_CX8;
			else
				cpu_features &= ~CPU_FEATURE_CX8;
			if ((EAX & (1 << 20)) && machines[machine].cpu[cpu_manufacturer].cpus[cpu].cpu_type >= CPU_WINCHIP2)
                                cpu_features |= CPU_FEATURE_3DNOW;
			else
                                cpu_features &= ~CPU_FEATURE_3DNOW;
                         if (EAX & (1 << 29))
                                 CPUID = 0;
                         else
                                 CPUID = machines[machine].cpu[cpu_manufacturer].cpus[cpu].cpuid_model;
                        break;
                        case 0x108:
                        msr.fcr2 = EAX | ((uint64_t)EDX << 32);
                        break;
                        case 0x109:
                        msr.fcr3 = EAX | ((uint64_t)EDX << 32);
                        break;
                }
                break;	
		case CPU_CYRIX3S:
                switch (ECX)
                {
                        case 0x10:
                        tsc = EAX | ((uint64_t)EDX << 32);
                        break;
                        case 0x1107:
                        msr.fcr = EAX;
                        if (EAX & (1 << 1))
                                cpu_features |= CPU_FEATURE_CX8;
                        else
                                cpu_features &= ~CPU_FEATURE_CX8;
                        break;
                        case 0x1108:
                        msr.fcr2 = EAX | ((uint64_t)EDX << 32);
                        break;
                        case 0x1109:
                        msr.fcr3 = EAX | ((uint64_t)EDX << 32);
                        break;
                        case 0x200: case 0x201: case 0x202: case 0x203: case 0x204: case 0x205: case 0x206: case 0x207:
                        case 0x208: case 0x209: case 0x20A: case 0x20B: case 0x20C: case 0x20D: case 0x20E: case 0x20F:
                        temp = EAX | ((uint64_t)EDX << 32);
                        temp2 = (ECX - 0x200) >> 1;
                        if (ECX & 1) {
                        	cpu_log("MTRR physmask[%d] = %08llx\n", temp2, temp);

                        	if ((mtrr_physmask_msr[temp2] >> 11) & 0x1)
                                	mem_del_mtrr(mtrr_physbase_msr[temp2] & ~(0xfff), mtrr_physmask_msr[temp2] & ~(0xfff));

                                if ((temp >> 11) & 0x1)
                                	mem_add_mtrr(mtrr_physbase_msr[temp2] & ~(0xfff), temp & ~(0xfff), mtrr_physbase_msr[temp2] & 0xff);

                                mtrr_physmask_msr[temp2] = temp;
                        } else {
                        	cpu_log("MTRR physbase[%d] = %08llx\n", temp2, temp);

                                mtrr_physbase_msr[temp2] = temp;
                        }
                        break;
                        case 0x250:
                        mtrr_fix64k_8000_msr = EAX | ((uint64_t)EDX << 32);
                        break;
                        case 0x258:
                        mtrr_fix16k_8000_msr = EAX | ((uint64_t)EDX << 32);
                        break;
                        case 0x259:
                        mtrr_fix16k_a000_msr = EAX | ((uint64_t)EDX << 32);
                        break;
                        case 0x268: case 0x269: case 0x26A: case 0x26B: case 0x26C: case 0x26D: case 0x26E: case 0x26F:
                        mtrr_fix4k_msr[ECX - 0x268] = EAX | ((uint64_t)EDX << 32);
                        break;
                        case 0x2FF:
                        mtrr_deftype_msr = EAX | ((uint64_t)EDX << 32);
                        break;			
                }
                break;
		
=======
    uint64_t temp;

    cpu_log("WRMSR %08X %08X%08X\n", ECX, EDX, EAX);

    switch (cpu_s->cpu_type) {
	case CPU_IBM386SLC:
	case CPU_IBM486BL:
	case CPU_IBM486SLC:
		switch (ECX) {
			case 0x1000:
				msr.ibm_por = EAX & ((cpu_s->cpu_type > CPU_IBM386SLC) ? 0xffeff : 0xfeff);
				cpu_cache_int_enabled = (EAX & (1 << 7));
				break;
			case 0x1001:
				msr.ibm_crcr = EAX & 0xffffffffff;
				break;
			case 0x1002:
				if ((cpu_s->cpu_type > CPU_IBM386SLC) && cpu_s->multi)
					msr.ibm_por2 = EAX & 0x3f000000;
                       		break;
		}
		break;

	case CPU_WINCHIP:
	case CPU_WINCHIP2:
		switch (ECX) {
			case 0x02:
				msr.tr1 = EAX & 2;
				break;
			case 0x0e:
				msr.tr12 = EAX & 0x228;
				break;
			case 0x10:
				tsc = EAX | ((uint64_t)EDX << 32);
				break;
			case 0x11:
				msr.cesr = EAX & 0xff00ff;
				break;
			case 0x107:
				msr.fcr = EAX;
				if (EAX & (1 << 9))
					cpu_features |= CPU_FEATURE_MMX;
				else
					cpu_features &= ~CPU_FEATURE_MMX;
				if (EAX & (1 << 1))
					cpu_features |= CPU_FEATURE_CX8;
				else
					cpu_features &= ~CPU_FEATURE_CX8;
				if ((EAX & (1 << 20)) && cpu_s->cpu_type >= CPU_WINCHIP2)
					cpu_features |= CPU_FEATURE_3DNOW;
				else
					cpu_features &= ~CPU_FEATURE_3DNOW;
				if (EAX & (1 << 29))
					CPUID = 0;
				else
					CPUID = cpu_s->cpuid_model;
				break;
			case 0x108:
				msr.fcr2 = EAX | ((uint64_t)EDX << 32);
				break;
			case 0x109:
				msr.fcr3 = EAX | ((uint64_t)EDX << 32);
				break;
		}
		break;

	case CPU_CYRIX3S:
		switch (ECX) {
			case 0x00: case 0x01:
				break;
			case 0x10:
				tsc = EAX | ((uint64_t)EDX << 32);
				break;
			case 0x1107:
				msr.fcr = EAX;
				if (EAX & (1 << 1))
					cpu_features |= CPU_FEATURE_CX8;
				else
					cpu_features &= ~CPU_FEATURE_CX8;
				break;
			case 0x1108:
				msr.fcr2 = EAX | ((uint64_t)EDX << 32);
				break;
			case 0x1109:
				msr.fcr3 = EAX | ((uint64_t)EDX << 32);
				break;
			case 0x200: case 0x201: case 0x202: case 0x203:
			case 0x204: case 0x205: case 0x206: case 0x207:
			case 0x208: case 0x209: case 0x20a: case 0x20b:
			case 0x20c: case 0x20d: case 0x20e: case 0x20f:
				if (ECX & 1)
					msr.mtrr_physmask[(ECX - 0x200) >> 1] = EAX | ((uint64_t)EDX << 32);
				else
					msr.mtrr_physbase[(ECX - 0x200) >> 1] = EAX | ((uint64_t)EDX << 32);
				break;
			case 0x250:
				msr.mtrr_fix64k_8000 = EAX | ((uint64_t)EDX << 32);
				break;
			case 0x258:
				msr.mtrr_fix16k_8000 = EAX | ((uint64_t)EDX << 32);
				break;
			case 0x259:
				msr.mtrr_fix16k_a000 = EAX | ((uint64_t)EDX << 32);
				break;
			case 0x268: case 0x269: case 0x26A: case 0x26B: case 0x26C: case 0x26D: case 0x26E: case 0x26F:
				msr.mtrr_fix4k[ECX - 0x268] = EAX | ((uint64_t)EDX << 32);
				break;
			case 0x2ff:
				msr.mtrr_deftype = EAX | ((uint64_t)EDX << 32);
				break;
		}
		break;

>>>>>>> fe98b05d
#if defined(DEV_BRANCH) && defined(USE_AMD_K5)
	case CPU_K5:
	case CPU_5K86:
#endif
	case CPU_K6:
	case CPU_K6_2:
	case CPU_K6_2C:
	case CPU_K6_3:
	case CPU_K6_2P:
	case CPU_K6_3P:
		switch (ECX) {
			case 0x00: case 0x01:
				break;
			case 0x0e:
				msr.tr12 = EAX & 0x228;
				break;
			case 0x10:
				tsc = EAX | ((uint64_t)EDX << 32);
				break;
			case 0x83:
				msr.ecx83 = EAX | ((uint64_t)EDX << 32);
				break;
			case 0xc0000080:
				temp = EAX | ((uint64_t)EDX << 32);
				if (temp & ~1ULL)
					x86gpf(NULL, 0);
				else
					msr.amd_efer = temp;
				break;
			case 0xc0000081:
				if (cpu_s->cpu_type < CPU_K6_2)
					goto amd_k_invalid_wrmsr;

				msr.star = EAX | ((uint64_t)EDX << 32);
				break;
			case 0xc0000082:
				msr.amd_whcr = EAX | ((uint64_t)EDX << 32);
				break;
			case 0xc0000085:
				if (cpu_s->cpu_type < CPU_K6_2C)
					goto amd_k_invalid_wrmsr;

				msr.amd_uwccr = EAX | ((uint64_t)EDX << 32);
				break;
			case 0xc0000086:
				if (cpu_s->cpu_type < CPU_K6_2P)
					goto amd_k_invalid_wrmsr;

				msr.amd_epmr = EAX | ((uint64_t)EDX << 32);
				break;
			case 0xc0000087:
				if (cpu_s->cpu_type < CPU_K6_2C)
					goto amd_k_invalid_wrmsr;

				msr.amd_psor = EAX | ((uint64_t)EDX << 32);
				break;
			case 0xc0000088:
				if (cpu_s->cpu_type < CPU_K6_2C)
					goto amd_k_invalid_wrmsr;

				msr.amd_pfir = EAX | ((uint64_t)EDX << 32);
				break;
			case 0xc0000089:
				if (cpu_s->cpu_type < CPU_K6_3)
					goto amd_k_invalid_wrmsr;

				msr.amd_l2aar = EAX | ((uint64_t)EDX << 32);
				break;
			default:
amd_k_invalid_wrmsr:
				x86gpf(NULL, 0);
				break;
		}
		break;

	case CPU_P24T:
	case CPU_PENTIUM:
	case CPU_PENTIUMMMX:
#if defined(DEV_BRANCH) && defined(USE_CYRIX_6X86)
	case CPU_Cx6x86:
	case CPU_Cx6x86L:
	case CPU_CxGX1:
	case CPU_Cx6x86MX:
#endif
		cpu_log("WRMSR: ECX = %08X, val = %08X%08X\n", ECX, EDX, EAX);
		switch (ECX) {
			case 0x00: case 0x01:
				break;
			case 0x10:
				tsc = EAX | ((uint64_t)EDX << 32);
				break;
			case 0x8b:
#if defined(DEV_BRANCH) && defined(USE_CYRIX_6X86)
				if (cpu_s->cpu_type < CPU_Cx6x86) {
#endif
					cpu_log("WRMSR: Invalid MSR: 0x8B\n");
					x86gpf(NULL, 0);	/* Needed for Vista to correctly break on Pentium */
#if defined(DEV_BRANCH) && defined(USE_CYRIX_6X86)
				}
#endif
				break;
		}
		break;

	case CPU_PENTIUMPRO:
	case CPU_PENTIUM2:
	case CPU_PENTIUM2D:
		switch (ECX) {
			case 0x00: case 0x01:
				if (EAX || EDX)
					x86gpf(NULL, 0);
				break;
			case 0x10:
				tsc = EAX | ((uint64_t)EDX << 32);
				break;
			case 0x1b:
				cpu_log("APIC_BASE write: %08X%08X\n", EDX, EAX);
				// msr.apic_base = EAX | ((uint64_t)EDX << 32);
				break;
			case 0x2a:
				break;
			case 0x79:
				msr.ecx79 = EAX | ((uint64_t)EDX << 32);
				break;
			case 0x88: case 0x89: case 0x8a: case 0x8b:
				msr.ecx8x[ECX - 0x88] = EAX | ((uint64_t)EDX << 32);
				break;
			case 0xc1: case 0xc2: case 0xc3: case 0xc4:
			case 0xc5: case 0xc6: case 0xc7: case 0xc8:
				msr.ia32_pmc[ECX - 0xC1] = EAX | ((uint64_t)EDX << 32);
				break;
			case 0xfe:
				msr.mtrr_cap = EAX | ((uint64_t)EDX << 32);
				break;
			case 0x116:
				msr.ecx116 = EAX | ((uint64_t)EDX << 32);
				break;
			case 0x118: case 0x119: case 0x11a: case 0x11b:
				msr.ecx11x[ECX - 0x118] = EAX | ((uint64_t)EDX << 32);
				break;
			case 0x11e:
				msr.ecx11e = EAX | ((uint64_t)EDX << 32);
				break;
			case 0x174:
				if (cpu_s->cpu_type == CPU_PENTIUMPRO)
					goto i686_invalid_wrmsr;

				msr.sysenter_cs = EAX & 0xFFFF;
				break;
			case 0x175:
				if (cpu_s->cpu_type == CPU_PENTIUMPRO)
					goto i686_invalid_wrmsr;

				msr.sysenter_esp = EAX;
				break;
			case 0x176:
				if (cpu_s->cpu_type == CPU_PENTIUMPRO)
					goto i686_invalid_wrmsr;

				msr.sysenter_eip = EAX;
				break;
			case 0x179:
				break;
			case 0x17a:
				if (EAX || EDX)
					x86gpf(NULL, 0);
				break;
			case 0x17b:
				msr.mcg_ctl = EAX | ((uint64_t)EDX << 32);
				break;
			case 0x186:
				msr.ecx186 = EAX | ((uint64_t)EDX << 32);
				break;
			case 0x187:
<<<<<<< HEAD
			ecx187_msr = EAX | ((uint64_t)EDX << 32);
			break;			
			case 0x1E0:
			ecx1e0_msr = EAX | ((uint64_t)EDX << 32);
			break;			
			case 0x200: case 0x201: case 0x202: case 0x203: case 0x204: case 0x205: case 0x206: case 0x207:
			case 0x208: case 0x209: case 0x20A: case 0x20B: case 0x20C: case 0x20D: case 0x20E: case 0x20F:
                        temp = EAX | ((uint64_t)EDX << 32);
                        temp2 = (ECX - 0x200) >> 1;
                        if (ECX & 1) {
                        	cpu_log("MTRR physmask[%d] = %08llx\n", temp2, temp);

                        	if ((mtrr_physmask_msr[temp2] >> 11) & 0x1)
                                	mem_del_mtrr(mtrr_physbase_msr[temp2] & ~(0xFFF), mtrr_physmask_msr[temp2] & ~(0xFFF));

                                if ((temp >> 11) & 0x1)
                                	mem_add_mtrr(mtrr_physbase_msr[temp2] & ~(0xFFF), temp & ~(0xFFF), mtrr_physbase_msr[temp2] & 0xFF);

                                mtrr_physmask_msr[temp2] = temp;
                        } else {
                        	cpu_log("MTRR physbase[%d] = %08llx\n", temp2, temp);

                                mtrr_physbase_msr[temp2] = temp;
                        }
                        break;
=======
				msr.ecx187 = EAX | ((uint64_t)EDX << 32);
				break;
			case 0x1e0:
				msr.ecx1e0 = EAX | ((uint64_t)EDX << 32);
				break;
			case 0x200: case 0x201: case 0x202: case 0x203:
			case 0x204: case 0x205: case 0x206: case 0x207:
			case 0x208: case 0x209: case 0x20a: case 0x20b:
			case 0x20c: case 0x20d: case 0x20e: case 0x20f:
				if (ECX & 1)
					msr.mtrr_physmask[(ECX - 0x200) >> 1] = EAX | ((uint64_t)EDX << 32);
				else
					msr.mtrr_physbase[(ECX - 0x200) >> 1] = EAX | ((uint64_t)EDX << 32);
				break;
>>>>>>> fe98b05d
			case 0x250:
				msr.mtrr_fix64k_8000 = EAX | ((uint64_t)EDX << 32);
				break;
			case 0x258:
				msr.mtrr_fix16k_8000 = EAX | ((uint64_t)EDX << 32);
				break;
			case 0x259:
				msr.mtrr_fix16k_a000 = EAX | ((uint64_t)EDX << 32);
				break;
			case 0x268: case 0x269: case 0x26a: case 0x26b:
			case 0x26c: case 0x26d: case 0x26e: case 0x26f:
				msr.mtrr_fix4k[ECX - 0x268] = EAX | ((uint64_t)EDX << 32);
				break;
			case 0x277:
				msr.pat = EAX | ((uint64_t)EDX << 32);
				break;
			case 0x2ff:
				msr.mtrr_deftype = EAX | ((uint64_t)EDX << 32);
				break;
			case 0x400: case 0x404: case 0x408: case 0x40c:
			case 0x410:
				msr.mca_ctl[(ECX - 0x400) >> 2] = EAX | ((uint64_t)EDX << 32);
				break;
			case 0x401: case 0x402: case 0x405: case 0x406:
			case 0x407: case 0x409: case 0x40d: case 0x40e:
			case 0x411: case 0x412:
				if (EAX || EDX)
					x86gpf(NULL, 0);
				break;
			case 0x570:
				msr.ecx570 = EAX | ((uint64_t)EDX << 32);
				break;
			case 0x1002ff:
				msr.ecx1002ff = EAX | ((uint64_t)EDX << 32);
				break;
			case 0xf0f00250:
				msr.ecxf0f00250 = EAX | ((uint64_t)EDX << 32);
				break;
			case 0xf0f00258:
				msr.ecxf0f00258 = EAX | ((uint64_t)EDX << 32);
				break;
			case 0xf0f00259:
				msr.ecxf0f00259 = EAX | ((uint64_t)EDX << 32);
				break;
			default:
i686_invalid_wrmsr:
				cpu_log("WRMSR: Invalid MSR: %08X\n", ECX);
				x86gpf(NULL, 0);
				break;
		}
		break;
    }
}

<<<<<<< HEAD
void cpu_INVD(uint8_t wb)
{
	mem_invalidate_mtrr(wb);
}

static int cyrix_addr;
=======
>>>>>>> fe98b05d

static void
cpu_write(uint16_t addr, uint8_t val, void *priv)
{
    if (addr == 0xf0) {
	/* Writes to F0 clear FPU error and deassert the interrupt. */
	if (is286)
		picintc(1 << 13);
	else
		nmi = 0;
	return;
    } else if (addr >= 0xf1)
	return;		/* FPU stuff */

    if (!(addr & 1))
	cyrix_addr = val;
    else switch (cyrix_addr) {
	case 0xc0:	/* CCR0 */
		ccr0 = val;
		break;
	case 0xc1:	/* CCR1 */
		if ((ccr3 & CCR3_SMI_LOCK) && !in_smm)
			val = (val & ~(CCR1_USE_SMI | CCR1_SMAC | CCR1_SM3)) | (ccr1 & (CCR1_USE_SMI | CCR1_SMAC | CCR1_SM3));
		ccr1 = val;
		break;
	case 0xc2:	/* CCR2 */
		ccr2 = val;
		break;
	case 0xc3:	/* CCR3 */
		if ((ccr3 & CCR3_SMI_LOCK) && !in_smm)
			val = (val & ~(CCR3_NMI_EN)) | (ccr3 & CCR3_NMI_EN) | CCR3_SMI_LOCK;
		ccr3 = val;
		break;
	case 0xcd:
		if (!(ccr3 & CCR3_SMI_LOCK) || in_smm) {
			cyrix.arr[3].base = (cyrix.arr[3].base & ~0xff000000) | (val << 24);
			cyrix.smhr &= ~SMHR_VALID;
		}
		break;
	case 0xce:
		if (!(ccr3 & CCR3_SMI_LOCK) || in_smm) {
			cyrix.arr[3].base = (cyrix.arr[3].base & ~0x00ff0000) | (val << 16);
			cyrix.smhr &= ~SMHR_VALID;
		}
		break;
	case 0xcf:
		if (!(ccr3 & CCR3_SMI_LOCK) || in_smm) {
			cyrix.arr[3].base = (cyrix.arr[3].base & ~0x0000f000) | ((val & 0xf0) << 8);
			if ((val & 0xf) == 0xf)
				cyrix.arr[3].size = 1ull << 32;		/* 4 GB */
			else if (val & 0xf)
				cyrix.arr[3].size = 2048 << (val & 0xf);
			else
				cyrix.arr[3].size = 0;			/* Disabled */
			cyrix.smhr &= ~SMHR_VALID;
		}
		break;

	case 0xe8:	/* CCR4 */
		if ((ccr3 & 0xf0) == 0x10) {
			ccr4 = val;
#if defined(DEV_BRANCH) && defined(USE_CYRIX_6X86)
			if (cpu_s->cpu_type >= CPU_Cx6x86) {
				if (val & 0x80)
					CPUID = cpu_s->cpuid_model;
				else
					CPUID = 0;
			}
#endif
		}
		break;
	case 0xe9:	/* CCR5 */
		if ((ccr3 & 0xf0) == 0x10)
			ccr5 = val;
		break;
	case 0xea:	/* CCR6 */
		if ((ccr3 & 0xf0) == 0x10)
			ccr6 = val;
		break;
    }
}


static uint8_t
cpu_read(uint16_t addr, void *priv)
{
    if (addr == 0xf007)
	return 0x7f;

    if (addr >= 0xf0)
	return 0xff;		/* FPU stuff */

    if (addr & 1) {
	switch (cyrix_addr) {
		case 0xc0:
			return ccr0;
		case 0xc1:
			return ccr1;
		case 0xc2:
			return ccr2;
		case 0xc3:
			return ccr3;
		case 0xe8:
			return ((ccr3 & 0xf0) == 0x10) ? ccr4 : 0xff;
		case 0xe9:
			return ((ccr3 & 0xf0) == 0x10) ? ccr5 : 0xff;
		case 0xea:
			return ((ccr3 & 0xf0) == 0x10) ? ccr6 : 0xff;
		case 0xfe:
			return cpu_s->cyrix_id & 0xff;
		case 0xff:
			return cpu_s->cyrix_id >> 8;
	}

	if ((cyrix_addr & 0xf0) == 0xc0)
		return 0xff;

	if (cyrix_addr == 0x20 && (cpu_s->cpu_type == CPU_Cx5x86))
		return 0xff;
    }

    return 0xff;
}


void
#ifdef USE_DYNAREC
x86_setopcodes(const OpFn *opcodes, const OpFn *opcodes_0f,
	       const OpFn *dynarec_opcodes, const OpFn *dynarec_opcodes_0f)
{
    x86_opcodes = opcodes;
    x86_opcodes_0f = opcodes_0f;
    x86_dynarec_opcodes = dynarec_opcodes;
    x86_dynarec_opcodes_0f = dynarec_opcodes_0f;
}
#else
x86_setopcodes(const OpFn *opcodes, const OpFn *opcodes_0f)
{
    x86_opcodes = opcodes;
    x86_opcodes_0f = opcodes_0f;
}
#endif


void
cpu_update_waitstates(void)
{
    cpu_s = (CPU *) &cpu_f->cpus[cpu_effective];

    if (is486)
	cpu_prefetch_width = 16;
    else
	cpu_prefetch_width = cpu_16bitbus ? 2 : 4;

    if (cpu_cache_int_enabled) {
	/* Disable prefetch emulation */
	cpu_prefetch_cycles = 0;
    } else if (cpu_waitstates && (cpu_s->cpu_type >= CPU_286 && cpu_s->cpu_type <= CPU_386DX)) {
	/* Waitstates override */
	cpu_prefetch_cycles = cpu_waitstates+1;
	cpu_cycles_read = cpu_waitstates+1;
	cpu_cycles_read_l = (cpu_16bitbus ? 2 : 1) * (cpu_waitstates+1);
	cpu_cycles_write = cpu_waitstates+1;
	cpu_cycles_write_l = (cpu_16bitbus ? 2 : 1) * (cpu_waitstates+1);
    } else if (cpu_cache_ext_enabled) {
	/* Use cache timings */
	cpu_prefetch_cycles = cpu_s->cache_read_cycles;
	cpu_cycles_read = cpu_s->cache_read_cycles;
	cpu_cycles_read_l = (cpu_16bitbus ? 2 : 1) * cpu_s->cache_read_cycles;
	cpu_cycles_write = cpu_s->cache_write_cycles;
	cpu_cycles_write_l = (cpu_16bitbus ? 2 : 1) * cpu_s->cache_write_cycles;
    } else {
	/* Use memory timings */
	cpu_prefetch_cycles = cpu_s->mem_read_cycles;
	cpu_cycles_read = cpu_s->mem_read_cycles;
	cpu_cycles_read_l = (cpu_16bitbus ? 2 : 1) * cpu_s->mem_read_cycles;
	cpu_cycles_write = cpu_s->mem_write_cycles;
	cpu_cycles_write_l = (cpu_16bitbus ? 2 : 1) * cpu_s->mem_write_cycles;
    }

    if (is486)
	cpu_prefetch_cycles = (cpu_prefetch_cycles * 11) / 16;

    cpu_mem_prefetch_cycles = cpu_prefetch_cycles;

    if (cpu_s->rspeed <= 8000000)
	cpu_rom_prefetch_cycles = cpu_mem_prefetch_cycles;
}<|MERGE_RESOLUTION|>--- conflicted
+++ resolved
@@ -2174,14 +2174,24 @@
 			case 0x204: case 0x205: case 0x206: case 0x207:
 			case 0x208: case 0x209: case 0x20a: case 0x20b:
 			case 0x20c: case 0x20d: case 0x20e: case 0x20f:
-				if (ECX & 1) {
-					EAX = msr.mtrr_physmask[(ECX - 0x200) >> 1] & 0xffffffff;
-					EDX = msr.mtrr_physmask[(ECX - 0x200) >> 1] >> 32;
-				} else {
-					EAX = msr.mtrr_physbase[(ECX - 0x200) >> 1] & 0xffffffff;
-					EDX = msr.mtrr_physbase[(ECX - 0x200) >> 1] >> 32;
-				}
-				break;
+                temp = EAX | ((uint64_t)EDX << 32);
+                temp2 = (ECX - 0x200) >> 1;
+                if (ECX & 1) {
+                	cpu_log("MTRR physmask[%d] = %08llx\n", temp2, temp);
+
+                	if ((mtrr_physmask_msr[temp2] >> 11) & 0x1)
+                     	mem_del_mtrr(mtrr_physbase_msr[temp2] & ~(0xFFF), mtrr_physmask_msr[temp2] & ~(0xFFF));
+
+                    if ((temp >> 11) & 0x1)
+                    	mem_add_mtrr(mtrr_physbase_msr[temp2] & ~(0xFFF), temp & ~(0xFFF), mtrr_physbase_msr[temp2] & 0xFF);
+
+                    mtrr_physmask_msr[temp2] = temp;
+                } else {
+                   	cpu_log("MTRR physbase[%d] = %08llx\n", temp2, temp);
+
+                    mtrr_physbase_msr[temp2] = temp;
+                }
+                break;
 			case 0x250:
 				EAX = msr.mtrr_fix64k_8000 & 0xffffffff;
 				EDX = msr.mtrr_fix64k_8000 >> 32;
@@ -2525,114 +2535,7 @@
 void
 cpu_WRMSR(void)
 {
-<<<<<<< HEAD
-	uint64_t temp, temp2;
-
-	cpu_log("WRMSR %08X %08X%08X\n", ECX, EDX, EAX);
-        switch (machines[machine].cpu[cpu_manufacturer].cpus[cpu_effective].cpu_type)
-        {
-                case CPU_WINCHIP:
-                case CPU_WINCHIP2:
-                switch (ECX)
-                {
-                        case 0x02:
-                        msr.tr1 = EAX & 2;
-                        break;
-                        case 0x0e:
-                        msr.tr12 = EAX & 0x228;
-                        break;
-                        case 0x10:
-                        tsc = EAX | ((uint64_t)EDX << 32);
-                        break;
-                        case 0x11:
-                        msr.cesr = EAX & 0xff00ff;
-                        break;
-                        case 0x107:
-                        msr.fcr = EAX;
-                        if (EAX & (1 << 9))
-                                cpu_features |= CPU_FEATURE_MMX;
-                        else
-                                cpu_features &= ~CPU_FEATURE_MMX;
-			if (EAX & (1 << 1))
-				cpu_features |= CPU_FEATURE_CX8;
-			else
-				cpu_features &= ~CPU_FEATURE_CX8;
-			if ((EAX & (1 << 20)) && machines[machine].cpu[cpu_manufacturer].cpus[cpu].cpu_type >= CPU_WINCHIP2)
-                                cpu_features |= CPU_FEATURE_3DNOW;
-			else
-                                cpu_features &= ~CPU_FEATURE_3DNOW;
-                         if (EAX & (1 << 29))
-                                 CPUID = 0;
-                         else
-                                 CPUID = machines[machine].cpu[cpu_manufacturer].cpus[cpu].cpuid_model;
-                        break;
-                        case 0x108:
-                        msr.fcr2 = EAX | ((uint64_t)EDX << 32);
-                        break;
-                        case 0x109:
-                        msr.fcr3 = EAX | ((uint64_t)EDX << 32);
-                        break;
-                }
-                break;	
-		case CPU_CYRIX3S:
-                switch (ECX)
-                {
-                        case 0x10:
-                        tsc = EAX | ((uint64_t)EDX << 32);
-                        break;
-                        case 0x1107:
-                        msr.fcr = EAX;
-                        if (EAX & (1 << 1))
-                                cpu_features |= CPU_FEATURE_CX8;
-                        else
-                                cpu_features &= ~CPU_FEATURE_CX8;
-                        break;
-                        case 0x1108:
-                        msr.fcr2 = EAX | ((uint64_t)EDX << 32);
-                        break;
-                        case 0x1109:
-                        msr.fcr3 = EAX | ((uint64_t)EDX << 32);
-                        break;
-                        case 0x200: case 0x201: case 0x202: case 0x203: case 0x204: case 0x205: case 0x206: case 0x207:
-                        case 0x208: case 0x209: case 0x20A: case 0x20B: case 0x20C: case 0x20D: case 0x20E: case 0x20F:
-                        temp = EAX | ((uint64_t)EDX << 32);
-                        temp2 = (ECX - 0x200) >> 1;
-                        if (ECX & 1) {
-                        	cpu_log("MTRR physmask[%d] = %08llx\n", temp2, temp);
-
-                        	if ((mtrr_physmask_msr[temp2] >> 11) & 0x1)
-                                	mem_del_mtrr(mtrr_physbase_msr[temp2] & ~(0xfff), mtrr_physmask_msr[temp2] & ~(0xfff));
-
-                                if ((temp >> 11) & 0x1)
-                                	mem_add_mtrr(mtrr_physbase_msr[temp2] & ~(0xfff), temp & ~(0xfff), mtrr_physbase_msr[temp2] & 0xff);
-
-                                mtrr_physmask_msr[temp2] = temp;
-                        } else {
-                        	cpu_log("MTRR physbase[%d] = %08llx\n", temp2, temp);
-
-                                mtrr_physbase_msr[temp2] = temp;
-                        }
-                        break;
-                        case 0x250:
-                        mtrr_fix64k_8000_msr = EAX | ((uint64_t)EDX << 32);
-                        break;
-                        case 0x258:
-                        mtrr_fix16k_8000_msr = EAX | ((uint64_t)EDX << 32);
-                        break;
-                        case 0x259:
-                        mtrr_fix16k_a000_msr = EAX | ((uint64_t)EDX << 32);
-                        break;
-                        case 0x268: case 0x269: case 0x26A: case 0x26B: case 0x26C: case 0x26D: case 0x26E: case 0x26F:
-                        mtrr_fix4k_msr[ECX - 0x268] = EAX | ((uint64_t)EDX << 32);
-                        break;
-                        case 0x2FF:
-                        mtrr_deftype_msr = EAX | ((uint64_t)EDX << 32);
-                        break;			
-                }
-                break;
-		
-=======
-    uint64_t temp;
+    uint64_t temp, temp2;
 
     cpu_log("WRMSR %08X %08X%08X\n", ECX, EDX, EAX);
 
@@ -2722,11 +2625,23 @@
 			case 0x204: case 0x205: case 0x206: case 0x207:
 			case 0x208: case 0x209: case 0x20a: case 0x20b:
 			case 0x20c: case 0x20d: case 0x20e: case 0x20f:
-				if (ECX & 1)
-					msr.mtrr_physmask[(ECX - 0x200) >> 1] = EAX | ((uint64_t)EDX << 32);
-				else
-					msr.mtrr_physbase[(ECX - 0x200) >> 1] = EAX | ((uint64_t)EDX << 32);
-				break;
+                temp = EAX | ((uint64_t)EDX << 32);
+                temp2 = (ECX - 0x200) >> 1;
+                if (ECX & 1) {
+                	cpu_log("MTRR physmask[%d] = %08llx\n", temp2, temp);
+
+                	if ((mtrr_physmask_msr[temp2] >> 11) & 0x1)
+                        	mem_del_mtrr(mtrr_physbase_msr[temp2] & ~(0xfff), mtrr_physmask_msr[temp2] & ~(0xfff));
+
+                        if ((temp >> 11) & 0x1)
+                        	mem_add_mtrr(mtrr_physbase_msr[temp2] & ~(0xfff), temp & ~(0xfff), mtrr_physbase_msr[temp2] & 0xff);
+
+                        mtrr_physmask_msr[temp2] = temp;
+                } else {
+                	cpu_log("MTRR physbase[%d] = %08llx\n", temp2, temp);
+
+                        mtrr_physbase_msr[temp2] = temp;
+                }
 			case 0x250:
 				msr.mtrr_fix64k_8000 = EAX | ((uint64_t)EDX << 32);
 				break;
@@ -2745,7 +2660,6 @@
 		}
 		break;
 
->>>>>>> fe98b05d
 #if defined(DEV_BRANCH) && defined(USE_AMD_K5)
 	case CPU_K5:
 	case CPU_5K86:
@@ -2920,33 +2834,6 @@
 				msr.ecx186 = EAX | ((uint64_t)EDX << 32);
 				break;
 			case 0x187:
-<<<<<<< HEAD
-			ecx187_msr = EAX | ((uint64_t)EDX << 32);
-			break;			
-			case 0x1E0:
-			ecx1e0_msr = EAX | ((uint64_t)EDX << 32);
-			break;			
-			case 0x200: case 0x201: case 0x202: case 0x203: case 0x204: case 0x205: case 0x206: case 0x207:
-			case 0x208: case 0x209: case 0x20A: case 0x20B: case 0x20C: case 0x20D: case 0x20E: case 0x20F:
-                        temp = EAX | ((uint64_t)EDX << 32);
-                        temp2 = (ECX - 0x200) >> 1;
-                        if (ECX & 1) {
-                        	cpu_log("MTRR physmask[%d] = %08llx\n", temp2, temp);
-
-                        	if ((mtrr_physmask_msr[temp2] >> 11) & 0x1)
-                                	mem_del_mtrr(mtrr_physbase_msr[temp2] & ~(0xFFF), mtrr_physmask_msr[temp2] & ~(0xFFF));
-
-                                if ((temp >> 11) & 0x1)
-                                	mem_add_mtrr(mtrr_physbase_msr[temp2] & ~(0xFFF), temp & ~(0xFFF), mtrr_physbase_msr[temp2] & 0xFF);
-
-                                mtrr_physmask_msr[temp2] = temp;
-                        } else {
-                        	cpu_log("MTRR physbase[%d] = %08llx\n", temp2, temp);
-
-                                mtrr_physbase_msr[temp2] = temp;
-                        }
-                        break;
-=======
 				msr.ecx187 = EAX | ((uint64_t)EDX << 32);
 				break;
 			case 0x1e0:
@@ -2961,7 +2848,6 @@
 				else
 					msr.mtrr_physbase[(ECX - 0x200) >> 1] = EAX | ((uint64_t)EDX << 32);
 				break;
->>>>>>> fe98b05d
 			case 0x250:
 				msr.mtrr_fix64k_8000 = EAX | ((uint64_t)EDX << 32);
 				break;
@@ -3016,15 +2902,12 @@
     }
 }
 
-<<<<<<< HEAD
 void cpu_INVD(uint8_t wb)
 {
 	mem_invalidate_mtrr(wb);
 }
 
 static int cyrix_addr;
-=======
->>>>>>> fe98b05d
 
 static void
 cpu_write(uint16_t addr, uint8_t val, void *priv)
