--- conflicted
+++ resolved
@@ -311,9 +311,8 @@
     uint64_t mtrr_fix4k[8];    /* 0x00000268 - 0x0000026f */
     uint64_t mtrr_deftype;     /* 0x000002ff */
 
-<<<<<<< HEAD
     /* Pentium Pro, Pentium II Klamath, and Pentium II Deschutes MSR's */
-    uint64_t pat; /* 0x00000277 */
+    uint64_t pat;        /* 0x00000277 - Pentium II Deschutes and later */
 
     /* Pentium Pro, Pentium II Klamath, and Pentium II Deschutes MSR's that are also
        on the VIA Cyrix III */
@@ -326,11 +325,7 @@
     uint64_t ecx19d; /* 0x0000019d */
 
     /* Pentium Pro, Pentium II Klamath, and Pentium II Deschutes MSR's */
-    uint64_t mca_ctl[5]; /* 0x00000400, 0x00000404, 0x00000408, 0x0000040c, 0x00000410 - Machine Check Architecture */
-=======
-    uint64_t pat;        /* 0x00000277 - Pentium II Deschutes and later */
     uint64_t mca_ctl[5]; /* 0x00000400, 0x00000404, 0x00000408, 0x0000040c, 0x00000410 */
->>>>>>> b728172e
     uint64_t ecx570;     /* 0x00000570 */
 
     /* Other/Unclassified MSRs */
