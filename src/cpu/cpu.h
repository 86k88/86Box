--- conflicted
+++ resolved
@@ -22,44 +22,25 @@
 #define EMU_CPU_H
 
 enum {
-<<<<<<< HEAD
-	FPU_NONE,
-	FPU_8087,
-	FPU_80187,
-	FPU_287,
-	FPU_287XL,
-	FPU_387,
-	FPU_487SX,
-	FPU_INTERNAL
-=======
     FPU_NONE,
     FPU_8087,
+    FPU_80187,
     FPU_287,
     FPU_287XL,
     FPU_387,
     FPU_487SX,
     FPU_INTERNAL
->>>>>>> 005819c7
 };
 
 enum {
     CPU_8088 = 1, /* 808x class CPUs */
     CPU_8086,
-<<<<<<< HEAD
-    CPU_V20,		/* NEC 808x class CPUs */
+    CPU_V20,   /* NEC 808x class CPUs */
     CPU_V30,
-    CPU_188,		/* 18x class CPUs */
+    CPU_188,   /* 18x class CPUs */
     CPU_186,
-    CPU_286,		/* 286 class CPUs */
-    CPU_386SX,		/* 386 class CPUs */
-=======
-#ifdef USE_NEC_808X
-    CPU_V20, /* NEC 808x class CPUs - future proofing */
-    CPU_V30,
-#endif
     CPU_286,   /* 286 class CPUs */
     CPU_386SX, /* 386 class CPUs */
->>>>>>> 005819c7
     CPU_IBM386SLC,
     CPU_IBM486SLC,
     CPU_386DX,
@@ -103,67 +84,33 @@
 };
 
 enum {
-<<<<<<< HEAD
-    CPU_PKG_8088 = (1 << 0),
-    CPU_PKG_8088_EUROPC = (1 << 1),
-    CPU_PKG_8086 = (1 << 2),
-    CPU_PKG_188 = (1 << 3),
-    CPU_PKG_186 = (1 << 4),
-    CPU_PKG_286 = (1 << 5),
-    CPU_PKG_386SX = (1 << 6),
-    CPU_PKG_386DX = (1 << 7),
-    CPU_PKG_M6117 = (1 << 8),
-    CPU_PKG_386SLC_IBM = (1 << 9),
-    CPU_PKG_486SLC = (1 << 10),
-    CPU_PKG_486SLC_IBM = (1 << 11),
-    CPU_PKG_486BL = (1 << 12),
-    CPU_PKG_486DLC = (1 << 13),
-    CPU_PKG_SOCKET1 = (1 << 14),
-    CPU_PKG_SOCKET3 = (1 << 15),
-    CPU_PKG_SOCKET3_PC330 = (1 << 16),
-    CPU_PKG_STPC = (1 << 17),
-    CPU_PKG_SOCKET4 = (1 << 18),
-    CPU_PKG_SOCKET5_7 = (1 << 19),
-    CPU_PKG_SOCKET8 = (1 << 20),
-    CPU_PKG_SLOT1 = (1 << 21),
-    CPU_PKG_SLOT2 = (1 << 22),
-    CPU_PKG_SLOTA = (1 << 23),
-    CPU_PKG_SOCKET370 = (1 << 24),
-    CPU_PKG_SOCKETA = (1 << 25),
-    CPU_PKG_EBGA368 = (1 << 26)
-};
-
-
-#define MANU_INTEL	0
-#define MANU_AMD	1
-#define MANU_CYRIX	2
-#define MANU_IDT	3
-#define MANU_NEC	4
-#define MANU_IBM	5
-=======
     CPU_PKG_8088          = (1 << 0),
     CPU_PKG_8088_EUROPC   = (1 << 1),
     CPU_PKG_8086          = (1 << 2),
-    CPU_PKG_286           = (1 << 3),
-    CPU_PKG_386SX         = (1 << 4),
-    CPU_PKG_386DX         = (1 << 5),
-    CPU_PKG_M6117         = (1 << 6),
-    CPU_PKG_386SLC_IBM    = (1 << 7),
-    CPU_PKG_486SLC        = (1 << 8),
-    CPU_PKG_486SLC_IBM    = (1 << 9),
-    CPU_PKG_486BL         = (1 << 10),
-    CPU_PKG_486DLC        = (1 << 11),
-    CPU_PKG_SOCKET1       = (1 << 12),
-    CPU_PKG_SOCKET3       = (1 << 13),
-    CPU_PKG_SOCKET3_PC330 = (1 << 14),
-    CPU_PKG_STPC          = (1 << 15),
-    CPU_PKG_SOCKET4       = (1 << 16),
-    CPU_PKG_SOCKET5_7     = (1 << 17),
-    CPU_PKG_SOCKET8       = (1 << 18),
-    CPU_PKG_SLOT1         = (1 << 19),
-    CPU_PKG_SLOT2         = (1 << 20),
-    CPU_PKG_SOCKET370     = (1 << 21),
-    CPU_PKG_EBGA368       = (1 << 22)
+    CPU_PKG_188           = (1 << 3),
+    CPU_PKG_186           = (1 << 4),
+    CPU_PKG_286           = (1 << 5),
+    CPU_PKG_386SX         = (1 << 6),
+    CPU_PKG_386DX         = (1 << 7),
+    CPU_PKG_M6117         = (1 << 8),
+    CPU_PKG_386SLC_IBM    = (1 << 9),
+    CPU_PKG_486SLC        = (1 << 10),
+    CPU_PKG_486SLC_IBM    = (1 << 11),
+    CPU_PKG_486BL         = (1 << 12),
+    CPU_PKG_486DLC        = (1 << 13),
+    CPU_PKG_SOCKET1       = (1 << 14),
+    CPU_PKG_SOCKET3       = (1 << 15),
+    CPU_PKG_SOCKET3_PC330 = (1 << 16),
+    CPU_PKG_STPC          = (1 << 17),
+    CPU_PKG_SOCKET4       = (1 << 18),
+    CPU_PKG_SOCKET5_7     = (1 << 19),
+    CPU_PKG_SOCKET8       = (1 << 20),
+    CPU_PKG_SLOT1         = (1 << 21),
+    CPU_PKG_SLOT2         = (1 << 22),
+    CPU_PKG_SLOTA         = (1 << 23),
+    CPU_PKG_SOCKET370     = (1 << 24),
+    CPU_PKG_SOCKETA       = (1 << 25),
+    CPU_PKG_EBGA368       = (1 << 26)
 };
 
 #define MANU_INTEL           0
@@ -171,7 +118,7 @@
 #define MANU_CYRIX           2
 #define MANU_IDT             3
 #define MANU_NEC             4
->>>>>>> 005819c7
+#define MANU_IBM             5
 
 #define CPU_SUPPORTS_DYNAREC 1
 #define CPU_REQUIRES_DYNAREC 2
@@ -235,6 +182,7 @@
 #define D_FLAG   0x0400
 #define V_FLAG   0x0800
 #define NT_FLAG  0x4000
+#define MD_FLAG  0x8000
 
 #define RF_FLAG  0x0001 /* in EFLAGS */
 #define VM_FLAG  0x0002 /* in EFLAGS */
@@ -242,37 +190,11 @@
 #define VIP_FLAG 0x0010 /* in EFLAGS */
 #define VID_FLAG 0x0020 /* in EFLAGS */
 
-<<<<<<< HEAD
-#define C_FLAG		0x0001
-#define P_FLAG		0x0004
-#define A_FLAG		0x0010
-#define Z_FLAG		0x0040
-#define N_FLAG		0x0080
-#define T_FLAG		0x0100
-#define I_FLAG		0x0200
-#define D_FLAG		0x0400
-#define V_FLAG		0x0800
-#define NT_FLAG		0x4000
-#define MD_FLAG     0x8000
-
-#define RF_FLAG		0x0001			/* in EFLAGS */
-#define VM_FLAG		0x0002			/* in EFLAGS */
-#define VIF_FLAG	0x0008			/* in EFLAGS */
-#define VIP_FLAG	0x0010			/* in EFLAGS */
-#define VID_FLAG	0x0020			/* in EFLAGS */
-
-#define WP_FLAG		0x10000			/* in CR0 */
-#define CR4_VME		(1 << 0)
-#define CR4_PVI		(1 << 1)
-#define CR4_PSE		(1 << 4)
-#define CR4_PAE		(1 << 5)
-=======
 #define WP_FLAG  0x10000 /* in CR0 */
 #define CR4_VME  (1 << 0)
 #define CR4_PVI  (1 << 1)
 #define CR4_PSE  (1 << 4)
 #define CR4_PAE  (1 << 5)
->>>>>>> 005819c7
 
 #define CPL      ((cpu_state.seg_cs.access >> 5) & 3)
 
@@ -470,13 +392,9 @@
 
     uint16_t flags, eflags;
 
-<<<<<<< HEAD
-    uint32_t	_smbase;
+    uint32_t _smbase;
 
     uint8_t inside_emulation_mode;
-=======
-    uint32_t _smbase;
->>>>>>> 005819c7
 } cpu_state_t;
 
 #define in_smm   cpu_state._in_smm
@@ -564,29 +482,6 @@
 
 extern const cpu_family_t         cpu_families[];
 extern const cpu_legacy_machine_t cpu_legacy_table[];
-<<<<<<< HEAD
-extern cpu_family_t *cpu_f;
-extern CPU	*cpu_s;
-extern int	cpu_override;
-
-extern int	cpu_isintel;
-extern int	cpu_iscyrix;
-extern int	cpu_16bitbus, cpu_64bitbus;
-extern int	cpu_busspeed, cpu_pci_speed;
-extern int	cpu_multi;
-extern double	cpu_dmulti;
-extern double   fpu_multi;
-extern int	cpu_cyrix_alignment;	/*Cyrix 5x86/6x86 only has data misalignment
-					  penalties when crossing 8-byte boundaries*/
-
-extern int	is8086,	is_nec, is186, is286, is386, is6117, is486;
-extern int	is_am486, is_am486dxl, is_pentium, is_k5, is_k6, is_p6, is_cxsmm;
-extern int	hascache;
-extern int	isibm486;
-extern int	is_nec;
-extern int	is_rapidcad;
-extern int	hasfpu;
-=======
 extern cpu_family_t              *cpu_f;
 extern CPU                       *cpu_s;
 extern int                        cpu_override;
@@ -601,13 +496,13 @@
 extern int    cpu_cyrix_alignment; /*Cyrix 5x86/6x86 only has data misalignment
                                      penalties when crossing 8-byte boundaries*/
 
-extern int is8086, is286, is386, is6117, is486;
+extern int is8086, is186, is286, is386, is6117, is486;
 extern int is_am486, is_am486dxl, is_pentium, is_k5, is_k6, is_p6, is_cxsmm;
 extern int hascache;
 extern int isibm486;
+extern int is_nec;
 extern int is_rapidcad;
 extern int hasfpu;
->>>>>>> 005819c7
 #define CPU_FEATURE_RDTSC (1 << 0)
 #define CPU_FEATURE_MSR   (1 << 1)
 #define CPU_FEATURE_MMX   (1 << 2)
@@ -836,12 +731,8 @@
 extern void (*cpu_exec)(int cycs);
 extern uint8_t do_translate, do_translate2;
 
-<<<<<<< HEAD
-extern void	reset_808x(int hard);
+extern void reset_808x(int hard);
 extern void interrupt_808x(uint16_t addr);
-=======
-extern void reset_808x(int hard);
->>>>>>> 005819c7
 
 extern void cpu_register_fast_off_handler(void *timer);
 extern void cpu_fast_off_advance(void);
