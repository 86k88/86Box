--- conflicted
+++ resolved
@@ -494,17 +494,13 @@
 
     svga->hdisp_time = svga->hdisp;
     svga->render = svga_render_blank;
-<<<<<<< HEAD
-    if (!svga->scrblank && svga->attr_palette_enable) {
+    if (!svga->scrblank && (svga->crtc[0x17] & 0x80) && svga->attr_palette_enable) {
 	/* TODO: In case of bug reports, disable 9-dots-wide character clocks in graphics modes. */
 	if (svga->seqregs[1] & 8)
 		svga->hdisp *= (svga->seqregs[1] & 1) ? 16 : 18;
 	else
 		svga->hdisp *= (svga->seqregs[1] & 1) ? 8 : 9;
 
-=======
-    if (!svga->scrblank && (svga->crtc[0x17] & 0x80) && svga->attr_palette_enable) {
->>>>>>> 4c9a3cad
 	if (!(svga->gdcreg[6] & 1) && !(svga->attrregs[0x10] & 1)) { /*Text mode*/
 		if (svga->seqregs[1] & 8) /*40 column*/
 			svga->render = svga_render_text_40;
@@ -765,12 +761,7 @@
     uint32_t x, blink_delay;
     int wx, wy;
     int ret, old_ma;
-<<<<<<< HEAD
-    // int lines_num = (svga->vtotal > svga->vsyncstart) ? svga->vtotal : svga->vsyncstart;
-    // int lines_num = svga->vsyncstart + 3 + 19;
-=======
     int old_vc;
->>>>>>> 4c9a3cad
 
     if (!vga_on && ibm8514_enabled && ibm8514_on) {
         ibm8514_poll(&svga->dev8514, svga);
