--- conflicted
+++ resolved
@@ -586,7 +586,6 @@
     } else
 	overscan_x  = 16;
 
-<<<<<<< HEAD
     svga->htotal = svga->crtc[0];
     svga->hblankstart = svga->crtc[4] + 1;
     svga->hblank_end_val = (svga->crtc[3] & 0x1f) | ((svga->crtc[5] & 0x80) ? 0x20 : 0x00);
@@ -605,9 +604,6 @@
 
     /* Do svga->recalctimings_ex() here so that the above five variables can be
        updated by said function. */
-    if (svga->recalctimings_ex)
-	svga->recalctimings_ex(svga);
-=======
     if (vga_on) {
         if (svga->recalctimings_ex) {
             svga->recalctimings_ex(svga);
@@ -618,7 +614,6 @@
         if (xga_enabled)
             xga_recalctimings(svga);
     }
->>>>>>> 740a1e0b
 
     svga->htotal += 6;	/*+6 is required for Tyrian*/
     svga->hblankend = (svga->hblankstart & ~(svga->hblank_end_len - 1)) | svga->hblank_end_val;
