--- conflicted
+++ resolved
@@ -429,18 +429,18 @@
 void
 svga_recalctimings(svga_t *svga)
 {
-<<<<<<< HEAD
-    double crtcconst, _dispontime, _dispofftime, disptime;
-#ifdef ENABLE_SVGA_LOG
-    int vsyncend, vblankend;
-    int hdispstart, hdispend, hsyncstart, hsyncend;
-#endif
-=======
     double crtcconst;
     double _dispontime;
     double _dispofftime;
     double disptime;
->>>>>>> 231e9954
+#ifdef ENABLE_SVGA_LOG
+    int vsyncend;
+    int vblankend;
+    int hdispstart;
+    int hdispend;
+    int hsyncstart;
+    int hsyncend;
+#endif
 
     svga->vtotal      = svga->crtc[6];
     svga->dispend     = svga->crtc[0x12];
