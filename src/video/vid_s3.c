--- conflicted
+++ resolved
@@ -2932,102 +2932,88 @@
             }
             break;
 
-        case 0x3c6:
-        case 0x3c7:
-        case 0x3c8:
-        case 0x3c9:
-            rs2 = (svga->crtc[0x55] & 0x01) || !!(svga->crtc[0x43] & 2);
-            if (s3->chip >= S3_TRIO32)
-                return svga_in(addr, svga);
-            else if ((s3->chip == S3_VISION964 && s3->card_type != S3_ELSAWIN2KPROX_964) || (s3->chip == S3_86C928)) {
-                rs3 = !!(svga->crtc[0x55] & 0x02);
-                return bt48x_ramdac_in(addr, rs2, rs3, svga->ramdac, svga);
-            } else if ((s3->chip == S3_VISION964 && s3->card_type == S3_ELSAWIN2KPROX_964) || (s3->chip == S3_VISION968 && (s3->card_type == S3_ELSAWIN2KPROX || s3->card_type == S3_PHOENIX_VISION968 || s3->card_type == S3_NUMBER9_9FX_771)))
-                return ibm_rgb528_ramdac_in(addr, rs2, svga->ramdac, svga);
-            else if ((s3->chip == S3_VISION968 && (s3->card_type == S3_SPEA_MERCURY_P64V || s3->card_type == S3_MIROVIDEO40SV_ERGO_968))) {
-                rs3 = !!(svga->crtc[0x55] & 0x02);
-                return tvp3026_ramdac_in(addr, rs2, rs3, svga->ramdac, svga);
-            } else if (((s3->chip == S3_86C801) || (s3->chip == S3_86C805)) && (s3->card_type != S3_MIROCRYSTAL10SD_805 && s3->card_type != S3_MIROCRYSTAL8S_805))
-                return att49x_ramdac_in(addr, rs2, svga->ramdac, svga);
-            else if (s3->chip <= S3_86C924)
-                return sc1148x_ramdac_in(addr, rs2, svga->ramdac, svga);
-            else if (s3->card_type == S3_NUMBER9_9FX_531)
-                return att498_ramdac_in(addr, rs2, svga->ramdac, svga);
-            else if ((s3->chip == S3_86C928PCI) && (s3->card_type == S3_SPEA_MERCURY_LITE_PCI))
-                return sc1502x_ramdac_in(addr, svga->ramdac, svga);
-            else
-                return sdac_ramdac_in(addr, rs2, svga->ramdac, svga);
-            break;
-
-        case 0x3d4:
-            return svga->crtcreg;
-        case 0x3d5:
-            switch (svga->crtcreg) {
-                case 0x2d:
-                    return (s3->chip == S3_TRIO64V2) ? 0x89 : 0x88; /*Extended chip ID*/
-                case 0x2e:
-                    return s3->id_ext; /*New chip ID*/
-                case 0x2f:
-                    return (s3->chip == S3_TRIO64V) ? 0x40 : 0; /*Revision level*/
-                case 0x30:
-                    return s3->id; /*Chip ID*/
-                case 0x31:
-                    return (svga->crtc[0x31] & 0xcf) | ((s3->ma_ext & 3) << 4);
-                case 0x35:
-                    return (svga->crtc[0x35] & 0xf0) | (s3->bank & 0xf);
-                case 0x45:
-                    s3->hwc_col_stack_pos = 0;
-                    break;
-                case 0x51:
-                    return (svga->crtc[0x51] & 0xf0) | ((s3->bank >> 2) & 0xc) | ((s3->ma_ext >> 2) & 3);
-                case 0x5c: /* General Output Port Register */
-                    temp = svga->crtc[svga->crtcreg] & 0xa0;
-                    if (((svga->miscout >> 2) & 3) == 3)
-                        temp |= svga->crtc[0x42] & 0x0f;
-                    else
-                        temp |= ((svga->miscout >> 2) & 3);
-                    if ((temp & 0xa0) == 0xa0) {
-                        if ((svga->crtc[0x5c] & 0x40) && i2c_gpio_get_scl(s3->i2c))
-                            temp |= 0x40;
-                        if ((svga->crtc[0x5c] & 0x10) && i2c_gpio_get_sda(s3->i2c))
-                            temp |= 0x10;
-                    }
-                    return temp;
-                case 0x69:
-                    return s3->ma_ext;
-                case 0x6a:
-                    return s3->bank;
-                /* Phoenix S3 video BIOS'es seem to expect CRTC registers 6B and 6C
-                   to be mirrors of 59 and 5A. */
-                case 0x6b:
-                    if (s3->chip != S3_TRIO64V2) {
-                        if (svga->crtc[0x53] & 0x08) {
-                            return (s3->chip == S3_TRIO64V) ? (svga->crtc[0x59] & 0xfc) : (svga->crtc[0x59] & 0xfe);
-                        } else {
-                            return svga->crtc[0x59];
-                        }
-                    } else
-                        return svga->crtc[0x6b];
-                    break;
-                case 0x6c:
-                    if (s3->chip != S3_TRIO64V2) {
-                        if (svga->crtc[0x53] & 0x08) {
-                            return 0x00;
-                        } else
-                            return (svga->crtc[0x5a] & 0x80);
-                    } else
-                        return svga->crtc[0x6c];
-                    break;
-            }
-            return svga->crtc[svga->crtcreg];
-    }
-    return svga_in(addr, svga);
+		case 0x3c6: case 0x3c7: case 0x3c8: case 0x3c9:
+		rs2 = (svga->crtc[0x55] & 0x01) || !!(svga->crtc[0x43] & 2);
+		if (s3->chip >= S3_TRIO32)
+			return svga_in(addr, svga);
+		else if ((s3->chip == S3_VISION964 && s3->card_type != S3_ELSAWIN2KPROX_964) || (s3->chip == S3_86C928)) {
+			rs3 = !!(svga->crtc[0x55] & 0x02);
+			return bt48x_ramdac_in(addr, rs2, rs3, svga->ramdac, svga);
+		} else if ((s3->chip == S3_VISION964 && s3->card_type == S3_ELSAWIN2KPROX_964) || (s3->chip == S3_VISION968 && (s3->card_type == S3_ELSAWIN2KPROX ||
+					s3->card_type == S3_PHOENIX_VISION968 || s3->card_type == S3_NUMBER9_9FX_771)))
+			return ibm_rgb528_ramdac_in(addr, rs2, svga->ramdac, svga);
+		else if ((s3->chip == S3_VISION968 && (s3->card_type == S3_SPEA_MERCURY_P64V || s3->card_type == S3_MIROVIDEO40SV_ERGO_968))) {
+			rs3 = !!(svga->crtc[0x55] & 0x02);
+			return tvp3026_ramdac_in(addr, rs2, rs3, svga->ramdac, svga);
+		} else if (((s3->chip == S3_86C801) || (s3->chip == S3_86C805)) && (s3->card_type != S3_MIROCRYSTAL10SD_805 && s3->card_type != S3_MIROCRYSTAL8S_805))
+			return att49x_ramdac_in(addr, rs2, svga->ramdac, svga);
+		else if (s3->chip <= S3_86C924)
+			return sc1148x_ramdac_in(addr, rs2, svga->ramdac, svga);
+		else if (s3->card_type == S3_NUMBER9_9FX_531)
+			return att498_ramdac_in(addr, rs2, svga->ramdac, svga);
+		else if ((s3->chip == S3_86C928PCI) && (s3->card_type == S3_SPEA_MERCURY_LITE_PCI))
+			return sc1502x_ramdac_in(addr, svga->ramdac, svga);
+		else
+			return sdac_ramdac_in(addr, rs2, svga->ramdac, svga);
+		break;
+
+		case 0x3d4:
+		return svga->crtcreg;
+		case 0x3d5:
+		switch (svga->crtcreg)
+		{
+			case 0x2d: return (s3->chip == S3_TRIO64V2) ? 0x89 : 0x88;       /*Extended chip ID*/
+			case 0x2e: return s3->id_ext; /*New chip ID*/
+			case 0x2f: return (s3->chip == S3_TRIO64V) ? 0x40 : 0;	  /*Revision level*/
+			case 0x30: return s3->id;     /*Chip ID*/
+			case 0x31: return (svga->crtc[0x31] & 0xcf) | ((s3->ma_ext & 3) << 4);
+			case 0x35: return (svga->crtc[0x35] & 0xf0) | (s3->bank & 0xf);
+			case 0x45: s3->hwc_col_stack_pos = 0; break;
+			case 0x51: return (svga->crtc[0x51] & 0xf0) | ((s3->bank >> 2) & 0xc) | ((s3->ma_ext >> 2) & 3);
+			case 0x5c:	/* General Output Port Register */
+				temp = svga->crtc[svga->crtcreg] & 0xa0;
+				if (((svga->miscout >> 2) & 3) == 3)
+					temp |= svga->crtc[0x42] & 0x0f;
+				else
+					temp |= ((svga->miscout >> 2) & 3);
+				if ((temp & 0xa0) == 0xa0) {
+					if ((svga->crtc[0x5c] & 0x40) && i2c_gpio_get_scl(s3->i2c))
+						temp |= 0x40;
+					if ((svga->crtc[0x5c] & 0x10) && i2c_gpio_get_sda(s3->i2c))
+						temp |= 0x10;
+				}
+				return temp;
+			case 0x69: return s3->ma_ext;
+			case 0x6a: return s3->bank;
+			/* Phoenix S3 video BIOS'es seem to expect CRTC registers 6B and 6C
+			   to be mirrors of 59 and 5A. */
+			case 0x6b:
+				if (s3->chip != S3_TRIO64V2) {
+					if (svga->crtc[0x53] & 0x08) {
+						return (s3->chip == S3_TRIO64V) ? (svga->crtc[0x59] & 0xfc) : (svga->crtc[0x59] & 0xfe);
+					} else {
+						return svga->crtc[0x59];
+					}
+				} else
+					return svga->crtc[0x6b];
+				break;
+			case 0x6c:
+				if (s3->chip != S3_TRIO64V2) {
+					if (svga->crtc[0x53] & 0x08) {
+						return 0x00;
+					} else
+						return (svga->crtc[0x5a] & 0x80);
+				} else
+					return svga->crtc[0x6c];
+				break;
+		}
+		return svga->crtc[svga->crtcreg];
+	}
+	return svga_in(addr, svga);
 }
 
-static void
-s3_recalctimings(svga_t *svga)
+static void s3_recalctimings(svga_t *svga)
 {
-<<<<<<< HEAD
 	s3_t *s3 = (s3_t *)svga->p;
 	int clk_sel = (svga->miscout >> 2) & 3;
 
@@ -3293,23 +3279,34 @@
                 if (svga->hdisp == 832)
                     svga->hdisp -= 32;
             }
-			if (s3->card_type == S3_MIROVIDEO40SV_ERGO_968 || s3->card_type == S3_MIROCRYSTAL20SV_964 ||
-				s3->card_type == S3_MIROCRYSTAL20SD_864 || s3->card_type == S3_PHOENIX_VISION968 ||
-				s3->card_type == S3_SPEA_MERCURY_P64V) {
-				svga->hdisp = s3->width;
-				if (s3->card_type == S3_MIROCRYSTAL20SD_864 || s3->card_type == S3_MIROCRYSTAL20SV_964) {
-					if (s3->width == 800 || s3->width == 1024 || s3->width == 1600) {
-						switch (svga->dispend) {
-							case 400:
-							case 480:
-							svga->hdisp = 640;
-							break;
-
-							case 576:
-							if (s3->width == 1600)
-								s3->width = 800;
-							svga->hdisp = 768;
-							break;
+            break;
+
+        case 0x3c6:
+        case 0x3c7:
+        case 0x3c8:
+        case 0x3c9:
+            rs2 = (svga->crtc[0x55] & 0x01) || !!(svga->crtc[0x43] & 2);
+            if (s3->chip >= S3_TRIO32)
+                return svga_in(addr, svga);
+            else if ((s3->chip == S3_VISION964 && s3->card_type != S3_ELSAWIN2KPROX_964) || (s3->chip == S3_86C928)) {
+                rs3 = !!(svga->crtc[0x55] & 0x02);
+                return bt48x_ramdac_in(addr, rs2, rs3, svga->ramdac, svga);
+            } else if ((s3->chip == S3_VISION964 && s3->card_type == S3_ELSAWIN2KPROX_964) || (s3->chip == S3_VISION968 && (s3->card_type == S3_ELSAWIN2KPROX || s3->card_type == S3_PHOENIX_VISION968 || s3->card_type == S3_NUMBER9_9FX_771)))
+                return ibm_rgb528_ramdac_in(addr, rs2, svga->ramdac, svga);
+            else if ((s3->chip == S3_VISION968 && (s3->card_type == S3_SPEA_MERCURY_P64V || s3->card_type == S3_MIROVIDEO40SV_ERGO_968))) {
+                rs3 = !!(svga->crtc[0x55] & 0x02);
+                return tvp3026_ramdac_in(addr, rs2, rs3, svga->ramdac, svga);
+            } else if (((s3->chip == S3_86C801) || (s3->chip == S3_86C805)) && (s3->card_type != S3_MIROCRYSTAL10SD_805 && s3->card_type != S3_MIROCRYSTAL8S_805))
+                return att49x_ramdac_in(addr, rs2, svga->ramdac, svga);
+            else if (s3->chip <= S3_86C924)
+                return sc1148x_ramdac_in(addr, rs2, svga->ramdac, svga);
+            else if (s3->card_type == S3_NUMBER9_9FX_531)
+                return att498_ramdac_in(addr, rs2, svga->ramdac, svga);
+            else if ((s3->chip == S3_86C928PCI) && (s3->card_type == S3_SPEA_MERCURY_LITE_PCI))
+                return sc1502x_ramdac_in(addr, svga->ramdac, svga);
+            else
+                return sdac_ramdac_in(addr, rs2, svga->ramdac, svga);
+            break;
 
 							case 600:
 							if (s3->width == 1600)
@@ -3360,7 +3357,11 @@
 	}
 
 	svga->hblank_overscan = !(svga->crtc[0x33] & 0x20);
-=======
+}
+
+static void
+s3_recalctimings(svga_t *svga)
+{
     s3_t *s3      = (s3_t *) svga->p;
     int   clk_sel = (svga->miscout >> 2) & 3;
 
@@ -3663,7 +3664,6 @@
             }
         }
     }
->>>>>>> d2dc53fb
 }
 
 static void
