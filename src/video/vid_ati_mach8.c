/*
 * 86Box    A hypervisor and IBM PC system emulator that specializes in
 *          running old operating systems and software designed for IBM
 *          PC systems and compatibles from 1981 through fairly recent
 *          system designs based on the PCI bus.
 *
 *          This file is part of the 86Box distribution.
 *
 *          Emulation of the 8514/A-compatible Mach8 and Mach32 graphics
 *          chips from ATI for the ISA/VLB/MCA/PCI buses.
 *
 *
 *
 * Authors: TheCollector1995.
 *
 *          Copyright 2022-2024 TheCollector1995.
 */
#include <inttypes.h>
#include <stdarg.h>
#include <stdint.h>
#include <stdio.h>
#include <string.h>
#include <stdlib.h>
#include <wchar.h>
#include <stdatomic.h>
#define HAVE_STDARG_H
#include <86box/86box.h>
#include <86box/device.h>
#include <86box/io.h>
#include <86box/mem.h>
#include "cpu.h"
#include <86box/timer.h>
#include <86box/mca.h>
#include <86box/pci.h>
#include <86box/rom.h>
#include <86box/plat.h>
#include <86box/thread.h>
#include <86box/video.h>
#include <86box/i2c.h>
#include <86box/vid_ddc.h>
#include <86box/vid_8514a.h>
#include <86box/vid_xga.h>
#include <86box/vid_svga.h>
#include <86box/vid_svga_render.h>
#include <86box/vid_ati_eeprom.h>
#include <86box/vid_ati_mach8.h>

#define BIOS_MACH8_VGA_ROM_PATH  "roms/video/mach8/BIOS.BIN"
#define BIOS_MACH32_ISA_ROM_PATH "roms/video/mach32/ATi Mach32 Graphics Pro ISA.BIN"
#define BIOS_MACH32_VLB_ROM_PATH "roms/video/mach32/MACH32VLB.VBI"
#define BIOS_MACH32_MCA_ROM_PATH "roms/video/mach32/MACH32MCA_Olivetti.BIN"
#define BIOS_MACH32_PCI_ROM_PATH "roms/video/mach32/intelopt_00000.rom"

static video_timings_t timing_gfxultra_isa = { .type = VIDEO_ISA, .write_b = 3, .write_w = 3, .write_l =  6, .read_b =  5, .read_w =  5, .read_l = 10 };
static video_timings_t timing_mach32_vlb   = { .type = VIDEO_BUS, .write_b = 2, .write_w = 2, .write_l =  1, .read_b = 20, .read_w = 20, .read_l = 21 };
static video_timings_t timing_mach32_mca   = { .type = VIDEO_MCA, .write_b = 4, .write_w = 5, .write_l = 10, .read_b =  5, .read_w =  5, .read_l = 10 };
static video_timings_t timing_mach32_pci   = { .type = VIDEO_PCI, .write_b = 2, .write_w = 2, .write_l =  1, .read_b = 20, .read_w = 20, .read_l = 21 };

static void     mach_accel_outb(uint16_t port, uint8_t val, void *priv);
static void     mach_accel_outw(uint16_t port, uint16_t val, void *priv);
static void     mach_accel_outl(uint16_t port, uint32_t val, void *priv);
static uint8_t  mach_accel_inb(uint16_t port, void *priv);
static uint16_t mach_accel_inw(uint16_t port, void *priv);
static uint32_t mach_accel_inl(uint16_t port, void *priv);

static void     ati8514_accel_outb(uint16_t port, uint8_t val, void *priv);
static void     ati8514_accel_outw(uint16_t port, uint16_t val, void *priv);
static void     ati8514_accel_outl(uint16_t port, uint32_t val, void *priv);
static uint8_t  ati8514_accel_inb(uint16_t port, void *priv);
static uint16_t ati8514_accel_inw(uint16_t port, void *priv);
static uint32_t ati8514_accel_inl(uint16_t port, void *priv);

static void mach_set_resolution(mach_t *mach, svga_t *svga);
static void mach32_updatemapping(mach_t *mach, svga_t *svga);
static __inline void mach32_writew_linear(uint32_t addr, uint16_t val, mach_t *mach);
static __inline void mach32_write_common(uint32_t addr, uint8_t val, int linear, mach_t *mach, svga_t *svga);

static mach_t *reset_state = NULL;

#ifdef ENABLE_MACH_LOG
int mach_do_log = ENABLE_MACH_LOG;

static void
mach_log(const char *fmt, ...)
{
    va_list ap;

    if (mach_do_log) {
        va_start(ap, fmt);
        pclog_ex(fmt, ap);
        va_end(ap);
    }
}
#else
#    define mach_log(fmt, ...)
#endif

#define WRITE8(addr, var, val)                   \
    switch ((addr) & 1) {                        \
        case 0:                                  \
            var = (var & 0xff00) | (val);        \
            break;                               \
        case 1:                                  \
            var = (var & 0x00ff) | ((val) << 8); \
            break;                               \
    }

#define READ8(addr, var)                \
    switch ((addr) & 1) {               \
        case 0:                         \
            temp = (var) & 0xff;        \
            break;                      \
        case 1:                         \
            temp = ((var) >> 8) & 0xff; \
            break;                      \
    }

#define READ_PIXTRANS_BYTE_IO(cx, n) \
    if ((mach->accel.cmd_type == 2) || (mach->accel.cmd_type == 5)) { \
        if (dev->bpp) {                                                                                             \
            if (n == 0)                                                                                             \
                mach->accel.pix_trans[(n)] = vram_w[(dev->accel.dest + (cx) + (n)) & (dev->vram_mask >> 1)] & 0xff; \
            else                                                                                                    \
                mach->accel.pix_trans[(n)] = vram_w[(dev->accel.dest + (cx) + (n)) & (dev->vram_mask >> 1)] >> 8;   \
        } else                                                                                                      \
            mach->accel.pix_trans[(n)] = dev->vram[(dev->accel.dest + (cx) + (n)) & dev->vram_mask];                \
    }

#define READ_PIXTRANS_WORD(cx, n)                                                                                                          \
    if ((cmd == 0) || (cmd == 1) || (cmd == 5) || ((mach->accel.cmd_type == -1) && (cmd != 2))) {                                                          \
        if (dev->bpp)                                                                                                                      \
            temp = vram_w[((dev->accel.cy * dev->pitch) + (cx) + (n)) & (dev->vram_mask >> 1)];                                            \
        else {                                                                                                                             \
            temp = dev->vram[((dev->accel.cy * dev->pitch) + (cx) + (n)) & dev->vram_mask];                                                \
            temp |= (dev->vram[((dev->accel.cy * dev->pitch) + (cx) + (n + 1)) & dev->vram_mask] << 8);                                    \
        }                                                                                                                                  \
    } else if (((cmd == 2) && (mach->accel.cmd_type == -1)) || (mach->accel.cmd_type == 2) || (mach->accel.cmd_type == 5)) {                                                               \
        if (dev->bpp)                                                                                                                      \
            temp = vram_w[((dev->accel.dest) + (cx) + (n)) & (dev->vram_mask >> 1)];                                                       \
        else {                                                                                                                             \
            temp = dev->vram[((dev->accel.dest) + (cx) + (n)) & dev->vram_mask];                                                           \
            temp |= (dev->vram[((dev->accel.dest) + (cx) + (n + 1)) & dev->vram_mask] << 8);                                               \
        }                                                                                                                                  \
    } else if ((mach->accel.cmd_type == 3) || (mach->accel.cmd_type == 4)) {                                                               \
        if (dev->bpp)                                                                                                                      \
            temp = vram_w[(mach->accel.dst_ge_offset + ((dev->accel.cy) * (mach->accel.dst_pitch)) + (cx) + (n)) & (dev->vram_mask >> 1)];         \
        else {                                                                                                                             \
            temp = dev->vram[(mach->accel.dst_ge_offset + ((dev->accel.cy) * (mach->accel.dst_pitch)) + (cx) + (n)) & dev->vram_mask];             \
            temp |= (dev->vram[(mach->accel.dst_ge_offset + ((dev->accel.cy) * (mach->accel.dst_pitch)) + (cx) + (n + 1)) & dev->vram_mask] << 8); \
        }                                                                                                                                  \
    }

#define READ(addr, dat)                               \
    if (dev->bpp)                                     \
        dat = vram_w[(addr) & (dev->vram_mask >> 1)]; \
    else                                              \
        dat = (dev->vram[(addr) & (dev->vram_mask)]);

#define READ_HIGH(addr, dat)                            \
    dat |= (dev->vram[(addr) & (dev->vram_mask)] << 8);

#define MIX(mixmode, dest_dat, src_dat)                                                               \
    {                                                                                                 \
        switch ((mixmode) ? dev->accel.frgd_mix : dev->accel.bkgd_mix) {                              \
            case 0x00:                                                                                \
                dest_dat = ~dest_dat;                                                                 \
                break;                                                                                \
            case 0x01:                                                                                \
                dest_dat = 0;                                                                         \
                break;                                                                                \
            case 0x02:                                                                                \
                dest_dat = ~0;                                                                        \
                break;                                                                                \
            case 0x03:                                                                                \
                dest_dat = dest_dat;                                                                  \
                break;                                                                                \
            case 0x04:                                                                                \
                dest_dat = ~src_dat;                                                                  \
                break;                                                                                \
            case 0x05:                                                                                \
                dest_dat = src_dat ^ dest_dat;                                                        \
                break;                                                                                \
            case 0x06:                                                                                \
                dest_dat = ~(src_dat ^ dest_dat);                                                     \
                break;                                                                                \
            case 0x07:                                                                                \
                dest_dat = src_dat;                                                                   \
                break;                                                                                \
            case 0x08:                                                                                \
                dest_dat = ~(src_dat & dest_dat);                                                     \
                break;                                                                                \
            case 0x09:                                                                                \
            case 0x11:                                                                                \
                dest_dat = ~src_dat | dest_dat;                                                       \
                break;                                                                                \
            case 0x0a:                                                                                \
            case 0x12:                                                                                \
                dest_dat = src_dat | ~dest_dat;                                                       \
                break;                                                                                \
            case 0x0b:                                                                                \
            case 0x13:                                                                                \
                dest_dat = src_dat | dest_dat;                                                        \
                break;                                                                                \
            case 0x0c:                                                                                \
                dest_dat = src_dat & dest_dat;                                                        \
                break;                                                                                \
            case 0x0d:                                                                                \
                dest_dat = src_dat & ~dest_dat;                                                       \
                break;                                                                                \
            case 0x0e:                                                                                \
                dest_dat = ~src_dat & dest_dat;                                                       \
                break;                                                                                \
            case 0x0f:                                                                                \
                dest_dat = ~(src_dat | dest_dat);                                                     \
                break;                                                                                \
            case 0x10:                                                                                \
                dest_dat = MIN(src_dat, dest_dat);                                                    \
                break;                                                                                \
            case 0x14:                                                                                \
                dest_dat = MAX(src_dat, dest_dat);                                                    \
                break;                                                                                \
            case 0x15:                                                                                \
                dest_dat = (src_dat | ~dest_dat) >> 1;                                                \
                break;                                                                                \
            case 0x16:                                                                                \
                dest_dat = (~src_dat | dest_dat) >> 1;                                                \
                break;                                                                                \
            case 0x17:                                                                                \
                dest_dat = (src_dat | dest_dat) >> 1;                                                 \
                break;                                                                                \
            case 0x18:                                                                                \
            case 0x19:                                                                                \
                dest_dat = MAX(0, ~src_dat | dest_dat);                                               \
                break;                                                                                \
            case 0x1a:                                                                                \
                dest_dat = MAX(0, src_dat | ~dest_dat);                                               \
                break;                                                                                \
            case 0x1b:                                                                                \
                if (dev->bpp)                                                                         \
                    dest_dat = MIN(0xffff, src_dat | dest_dat);                                       \
                else                                                                                  \
                    dest_dat = MIN(0xff, src_dat | dest_dat);                                         \
                break;                                                                                \
            case 0x1c:                                                                                \
            case 0x1d:                                                                                \
                dest_dat = MAX(0, ~src_dat | dest_dat) >> 1;                                          \
                break;                                                                                \
            case 0x1e:                                                                                \
                dest_dat = MAX(0, src_dat | ~dest_dat) >> 1;                                          \
                break;                                                                                \
            case 0x1f:                                                                                \
                if (dev->bpp)                                                                         \
                    dest_dat = (0xffff < (src_dat | dest_dat)) ? 0xffff : ((src_dat | dest_dat) >> 1); \
                else                                                                                  \
                    dest_dat = (0xff < (src_dat | dest_dat)) ? 0xff : ((src_dat | dest_dat) >> 1);    \
                break;                                                                                \
        }                                                                                             \
    }


#define WRITE(addr, dat)                                                               \
    if (dev->bpp) {                                                                    \
        vram_w[((addr)) & (dev->vram_mask >> 1)]                    = dat;             \
        dev->changedvram[(((addr)) & (dev->vram_mask >> 1)) >> 11] = svga->monitor->mon_changeframecount; \
    } else {                                                                           \
        dev->vram[((addr)) & (dev->vram_mask)]                = dat;                   \
        dev->changedvram[(((addr)) & (dev->vram_mask)) >> 12] = svga->monitor->mon_changeframecount;      \
    }

static int
mach_pixel_write(mach_t *mach)
{
    if (mach->accel.dp_config & 1)
        return 1;

    return 0;
}

static int
mach_pixel_read(mach_t *mach)
{
    if (mach->accel.dp_config & 1)
        return 0;

    return 1;
}

static void
mach_accel_start(int cmd_type, int cpu_input, int count, uint32_t mix_dat, uint32_t cpu_dat, UNUSED(svga_t *svga), mach_t *mach, ibm8514_t *dev)
{
    int           compare_mode;
    uint16_t      poly_src     = 0;
    uint16_t      rd_mask      = dev->accel.rd_mask;
    uint16_t      wrt_mask     = dev->accel.wrt_mask;
    uint16_t      dest_cmp_clr = dev->accel.color_cmp;
    uint16_t      frgd_color   = dev->accel.frgd_color;
    uint16_t      bkgd_color   = dev->accel.bkgd_color;
    int           frgd_sel;
    int           bkgd_sel;
    int           mono_src;
    int           compare  = 0;
    uint16_t      src_dat  = 0;
    uint16_t      dest_dat = 0;
    uint16_t      old_dest_dat;
    uint16_t     *vram_w    = (uint16_t *) dev->vram;
    uint16_t      mix       = 0;
    uint32_t      mono_dat0 = 0;
    uint32_t      mono_dat1 = 0;
    int16_t       clip_t    = dev->accel.clip_top;
    int16_t       clip_l    = dev->accel.clip_left;
    int16_t       clip_b    = dev->accel.clip_bottom;
    int16_t       clip_r    = dev->accel.clip_right;

    if (clip_l < 0)
        clip_l = 0;
    if (clip_t < 0)
        clip_t = 0;

    if (!dev->bpp) {
        rd_mask &= 0xff;
        dest_cmp_clr &= 0xff;
        frgd_color &= 0xff;
        bkgd_color &= 0xff;
    }

    compare_mode = (mach->accel.dest_cmp_fn >> 3) & 7;
    frgd_sel     = (mach->accel.dp_config >> 13) & 7;
    bkgd_sel     = (mach->accel.dp_config >> 7) & 3;
    mono_src     = (mach->accel.dp_config >> 5) & 3;

    if (cpu_input) {
        if (dev->bpp) {
            if ((mach->accel.dp_config & 0x200) && (count == 2))
                count >>= 1;
        }
    }

    mach_log("cmd_type = %i, frgd_sel = %i, bkgd_sel = %i, mono_src = %i, dpconfig = %04x, cur_x = %d, cur_y = %d, cl = %d, cr = %d, ct = %d, cb = %d, accel_bpp = %d, pitch = %d, hicolbpp = %d, pattlen = %d.\n", cmd_type, frgd_sel, bkgd_sel, mono_src, mach->accel.dp_config, dev->accel.cur_x, dev->accel.cur_y, clip_l, clip_r, clip_t, clip_b, dev->accel_bpp, dev->pitch, dev->bpp, mach->accel.patt_len);

    switch (cmd_type) {
        case 1: /*Extended Raw Linedraw from bres_count register (0x96ee)*/
            if (!cpu_input) {
                dev->accel.dx = dev->accel.cur_x;
                if (dev->accel.cur_x >= 0x600)
                    dev->accel.dx |= ~0x5ff;

                dev->accel.dy = dev->accel.cur_y;
                if (dev->accel.cur_y >= 0x600)
                    dev->accel.dy |= ~0x5ff;

                dev->accel.cx = dev->accel.destx_distp;
                if (dev->accel.destx_distp >= 0x600)
                    dev->accel.cx |= ~0x5ff;

                dev->accel.cy = dev->accel.desty_axstp;
                if (dev->accel.desty_axstp >= 0x600)
                    dev->accel.cy |= ~0x5ff;

                mach->accel.width     = mach->accel.bres_count;
                dev->accel.sx         = 0;
                mach->accel.poly_fill = 0;

                mach->accel.stepx = (mach->accel.linedraw_opt & 0x20) ? 1 : -1;
                mach->accel.stepy = (mach->accel.linedraw_opt & 0x80) ? 1 : -1;

                mach_log("Extended bresenham, CUR(%d,%d), DEST(%d,%d), width = %d, options = %04x, dpconfig = %04x, opt_ena = %03x.\n",
                         dev->accel.dx, dev->accel.dy, dev->accel.cx, dev->accel.cy, mach->accel.width, mach->accel.linedraw_opt,
                         mach->accel.dp_config, mach->accel.max_waitstates & 0x100);

                if (!dev->accel.cmd_back) {
                    if (mach_pixel_write(mach)) {
                        mach_log("Extended Bresenham Write pixtrans.\n");
                        dev->force_busy = 1;
                        mach->force_busy = 1;
                        dev->data_available  = 0;
                        return;
                    } else if (mach_pixel_read(mach)) {
                        mach_log("Extended Bresenham Read pixtrans.\n");
                        dev->force_busy = 1;
                        mach->force_busy = 1;
                        dev->data_available  = 1;
                        return;
                    }
                }
            }

            if (mono_src == 1) {
                count = mach->accel.width;
                mix_dat = mach->accel.mono_pattern_normal[0];
                dev->accel.temp_cnt = 8;
            }

            if (mach->accel.linedraw_opt & 0x08) { /*Vector Line*/
                while (count--) {
                    switch (mono_src) {
                        case 0:
                            mix = 1;
                            break;
                        case 1:
                            if (!dev->accel.temp_cnt) {
                                dev->accel.temp_cnt = 8;
                                mix_dat >>= 8;
                            }
                            mix = !!(mix_dat & 0x80);
                            dev->accel.temp_cnt--;
                            mix_dat <<= 1;
                            mix_dat |= 1;
                            break;
                        case 2:
                            if (mach->accel.dp_config & 0x1000) {
                                mix = mix_dat >> 0x1f;
                                mix_dat <<= 1;
                            } else {
                                if (mach->accel.dp_config & 0x200) {
                                    mix = mix_dat & 0x01;
                                    mix_dat >>= 1;
                                } else {
                                    mix = !!(mix_dat & 0x80);
                                    mix_dat <<= 1;
                                    mix_dat |= 1;
                                }
                            }
                            break;
                        case 3:
                            READ(mach->accel.src_ge_offset + (dev->accel.cy * mach->accel.src_pitch) + dev->accel.cx, mix);
                            mix = (mix & rd_mask) == rd_mask;
                            break;

                        default:
                            break;
                    }

                    if ((dev->accel.dx >= clip_l) &&
                        (dev->accel.dx <= clip_r) &&
                        (dev->accel.dy >= clip_t) &&
                        (dev->accel.dy <= clip_b)) {
                        dev->subsys_stat |= INT_GE_BSY;
                        switch (mix ? frgd_sel : bkgd_sel) {
                            case 0:
                                src_dat = bkgd_color;
                                break;
                            case 1:
                                src_dat = frgd_color;
                                break;
                            case 2:
                                src_dat = cpu_dat;
                                break;
                            case 3:
                                if (mach_pixel_read(mach))
                                    src_dat = cpu_dat;
                                else {
                                    READ(mach->accel.src_ge_offset + (dev->accel.cy * mach->accel.src_pitch) + dev->accel.cx, src_dat);
                                    if (mono_src == 3)
                                        src_dat = (src_dat & rd_mask) == rd_mask;
                                }
                                break;
                            case 5:
                                if (dev->bpp)
                                    src_dat = mach->accel.color_pattern_hicol[mach->accel.color_pattern_idx];
                                else
                                    src_dat = mach->accel.color_pattern[mach->accel.color_pattern_idx];
                                break;

                            default:
                                break;
                        }

                        if (mach->accel.linedraw_opt & 0x02) {
                            READ(mach->accel.src_ge_offset + (dev->accel.cy * mach->accel.src_pitch) + dev->accel.cx, poly_src);
                            poly_src = ((poly_src & rd_mask) == rd_mask);
                            if (poly_src)
                                mach->accel.poly_fill = !mach->accel.poly_fill;
                        }

                        if (mach->accel.poly_fill || !(mach->accel.linedraw_opt & 0x02)) {
                            READ(mach->accel.dst_ge_offset + (dev->accel.dy * mach->accel.dst_pitch) + dev->accel.dx, dest_dat);

                            switch (compare_mode) {
                                case 1:
                                    compare = 1;
                                    break;
                                case 2:
                                    compare = (dest_dat >= dest_cmp_clr) ? 0 : 1;
                                    break;
                                case 3:
                                    compare = (dest_dat < dest_cmp_clr) ? 0 : 1;
                                    break;
                                case 4:
                                    compare = (dest_dat != dest_cmp_clr) ? 0 : 1;
                                    break;
                                case 5:
                                    compare = (dest_dat == dest_cmp_clr) ? 0 : 1;
                                    break;
                                case 6:
                                    compare = (dest_dat <= dest_cmp_clr) ? 0 : 1;
                                    break;
                                case 7:
                                    compare = (dest_dat > dest_cmp_clr) ? 0 : 1;
                                    break;

                                default:
                                    break;
                            }

                            if (!compare) {
                                if (mach_pixel_write(mach)) {
                                    old_dest_dat = dest_dat;
                                    MIX(mix, dest_dat, src_dat);
                                    dest_dat = (dest_dat & wrt_mask) | (old_dest_dat & ~wrt_mask);
                                }
                            }

                            if (mach->accel.dp_config & 0x10) {
                                if (mach->accel.linedraw_opt & 0x04) {
                                    if (((mono_src != 1) && (dev->accel.sx < mach->accel.width)) || ((mono_src == 1) && count)) {
                                        WRITE(mach->accel.dst_ge_offset + (dev->accel.dy * mach->accel.dst_pitch) + dev->accel.dx, dest_dat);
                                    }
                                } else {
                                    WRITE(mach->accel.dst_ge_offset + (dev->accel.dy * mach->accel.dst_pitch) + dev->accel.dx, dest_dat);
                                }
                            }
                        }
                    }

                    if ((mono_src == 1) && !count) {
                        if (cpu_input) {
                            mach->force_busy  = 0;
                            dev->force_busy   = 0;
                        }
                        dev->fifo_idx = 0;
                        dev->accel.cmd_back = 1;
                        break;
                    } else if ((mono_src != 1) && (dev->accel.sx >= mach->accel.width)) {
                        if (cpu_input) {
                            mach->force_busy  = 0;
                            dev->force_busy   = 0;
                        }
                        dev->fifo_idx = 0;
                        dev->accel.cmd_back = 1;
                        break;
                    }

                    if (dev->bpp)
                        cpu_dat >>= 16;
                    else
                        cpu_dat >>= 8;

                    mach->accel.color_pattern_idx++;

                    if (mach->accel.color_pattern_idx > mach->accel.patt_len)
                        mach->accel.color_pattern_idx = 0;

                    switch (mach->accel.linedraw_opt & 0xe0) {
                        case 0x00:
                            dev->accel.cx++;
                            dev->accel.dx++;
                            break;
                        case 0x20:
                            dev->accel.cx++;
                            dev->accel.dx++;
                            dev->accel.cy--;
                            dev->accel.dy--;
                            break;
                        case 0x40:
                            dev->accel.cy--;
                            dev->accel.dy--;
                            break;
                        case 0x60:
                            dev->accel.cx--;
                            dev->accel.dx--;
                            dev->accel.cy--;
                            dev->accel.dy--;
                            break;
                        case 0x80:
                            dev->accel.cx--;
                            dev->accel.dx--;
                            break;
                        case 0xa0:
                            dev->accel.cx--;
                            dev->accel.dx--;
                            dev->accel.cy++;
                            dev->accel.dy++;
                            break;
                        case 0xc0:
                            dev->accel.cy++;
                            dev->accel.dy++;
                            break;
                        case 0xe0:
                            dev->accel.cx++;
                            dev->accel.dx++;
                            dev->accel.cy++;
                            dev->accel.dy++;
                            break;

                        default:
                            break;
                    }

                    dev->accel.sx++;
                }
            } else { /*Bresenham*/
                while (count--) {
                    switch (mono_src) {
                        case 0:
                            mix = 1;
                            break;
                        case 1:
                            if (!dev->accel.temp_cnt) {
                                dev->accel.temp_cnt = 8;
                                mix_dat >>= 8;
                            }
                            mix = (mix_dat & 0x80);
                            dev->accel.temp_cnt--;
                            mix_dat <<= 1;
                            mix_dat |= 1;
                            break;
                        case 2:
                            if (mach->accel.dp_config & 0x1000) {
                                mix = mix_dat >> 0x1f;
                                mix_dat <<= 1;
                            } else {
                                if (mach->accel.dp_config & 0x200) {
                                    mix = mix_dat & 1;
                                    mix_dat >>= 1;
                                } else {
                                    mix = mix_dat & 0x80;
                                    mix_dat <<= 1;
                                    mix_dat |= 1;
                                }
                            }
                            break;
                        case 3:
                            READ(mach->accel.src_ge_offset + (dev->accel.cy * mach->accel.src_pitch) + dev->accel.cx, mix);
                            mix = (mix & rd_mask) == rd_mask;
                            break;

                        default:
                            break;
                    }

                    if ((dev->accel.dx >= clip_l) &&
                        (dev->accel.dx <= clip_r) &&
                        (dev->accel.dy >= clip_t) &&
                        (dev->accel.dy <= clip_b)) {
                        dev->subsys_stat |= INT_GE_BSY;
                        switch (mix ? frgd_sel : bkgd_sel) {
                            case 0:
                                src_dat = bkgd_color;
                                break;
                            case 1:
                                src_dat = frgd_color;
                                break;
                            case 2:
                                src_dat = cpu_dat;
                                break;
                            case 3:
                                if (mach_pixel_read(mach))
                                    src_dat = cpu_dat;
                                else {
                                    READ(mach->accel.src_ge_offset + (dev->accel.cy * mach->accel.src_pitch) + dev->accel.cx, src_dat);
                                    if (mono_src == 3) {
                                        src_dat = (src_dat & rd_mask) == rd_mask;
                                    }
                                }
                                break;
                            case 5:
                                if (dev->bpp)
                                    src_dat = mach->accel.color_pattern_hicol[mach->accel.color_pattern_idx];
                                else
                                    src_dat = mach->accel.color_pattern[mach->accel.color_pattern_idx];
                                break;

                            default:
                                break;
                        }

                        if (mach->accel.linedraw_opt & 0x02) {
                            READ(mach->accel.src_ge_offset + (dev->accel.cy * mach->accel.src_pitch) + dev->accel.cx, poly_src);
                            poly_src = ((poly_src & rd_mask) == rd_mask);
                            if (poly_src)
                                mach->accel.poly_fill = !mach->accel.poly_fill;
                        }

                        if (mach->accel.poly_fill || !(mach->accel.linedraw_opt & 0x02)) {
                            READ(mach->accel.dst_ge_offset + (dev->accel.dy * mach->accel.dst_pitch) + dev->accel.dx, dest_dat);

                            switch (compare_mode) {
                                case 1:
                                    compare = 1;
                                    break;
                                case 2:
                                    compare = (dest_dat >= dest_cmp_clr) ? 0 : 1;
                                    break;
                                case 3:
                                    compare = (dest_dat < dest_cmp_clr) ? 0 : 1;
                                    break;
                                case 4:
                                    compare = (dest_dat != dest_cmp_clr) ? 0 : 1;
                                    break;
                                case 5:
                                    compare = (dest_dat == dest_cmp_clr) ? 0 : 1;
                                    break;
                                case 6:
                                    compare = (dest_dat <= dest_cmp_clr) ? 0 : 1;
                                    break;
                                case 7:
                                    compare = (dest_dat > dest_cmp_clr) ? 0 : 1;
                                    break;

                                default:
                                    break;
                            }

                            if (!compare) {
                                if (mach_pixel_write(mach)) {
                                    old_dest_dat = dest_dat;
                                    MIX(mix, dest_dat, src_dat);
                                    dest_dat = (dest_dat & wrt_mask) | (old_dest_dat & ~wrt_mask);
                                }
                            }

                            if (mach->accel.dp_config & 0x10) {
                                if (mach->accel.linedraw_opt & 0x04) {
                                    if (((mono_src != 1) && (dev->accel.sx < mach->accel.width)) || ((mono_src == 1) && count)) {
                                        WRITE(mach->accel.dst_ge_offset + (dev->accel.dy * mach->accel.dst_pitch) + dev->accel.dx, dest_dat);
                                    }
                                } else {
                                    WRITE(mach->accel.dst_ge_offset + (dev->accel.dy * mach->accel.dst_pitch) + dev->accel.dx, dest_dat);
                                }
                            }
                        }
                    }

                    if ((mono_src == 1) && !count) {
                        if (cpu_input) {
                            dev->force_busy = 0;
                            mach->force_busy = 0;
                        }
                        dev->fifo_idx = 0;
                        dev->accel.cmd_back = 1;
                        break;
                    } else if ((mono_src != 1) && (dev->accel.sx >= mach->accel.width)) {
                        if (cpu_input) {
                            dev->force_busy = 0;
                            mach->force_busy = 0;
                        }
                        dev->fifo_idx = 0;
                        dev->accel.cmd_back = 1;
                        break;
                    }

                    if (dev->bpp)
                        cpu_dat >>= 16;
                    else
                        cpu_dat >>= 8;

                    mach->accel.color_pattern_idx++;

                    if (mach->accel.color_pattern_idx > mach->accel.patt_len)
                        mach->accel.color_pattern_idx = 0;

                    if (mach->accel.linedraw_opt & 0x40) {
                        dev->accel.dy += mach->accel.stepy;
                        if ((frgd_sel == 3) || (bkgd_sel == 3))
                            dev->accel.cy += mach->accel.stepy;

                        if (dev->accel.err_term >= 0) {
                            dev->accel.err_term += dev->accel.destx_distp;
                            dev->accel.dx += mach->accel.stepx;
                            if ((frgd_sel == 3) || (bkgd_sel == 3))
                                dev->accel.cx += mach->accel.stepx;
                        } else {
                            dev->accel.err_term += dev->accel.desty_axstp;
                        }
                    } else {
                        dev->accel.dx += mach->accel.stepx;
                        if ((frgd_sel == 3) || (bkgd_sel == 3))
                            dev->accel.cx += mach->accel.stepx;

                        if (dev->accel.err_term >= 0) {
                            dev->accel.err_term += dev->accel.destx_distp;
                            dev->accel.dy += mach->accel.stepy;
                            if ((frgd_sel == 3) || (bkgd_sel == 3))
                                dev->accel.cy += mach->accel.stepy;
                        } else {
                            dev->accel.err_term += dev->accel.desty_axstp;
                        }
                    }

                    dev->accel.sx++;
                }
            }
            mach->accel.poly_fill = 0;
            dev->accel.cur_x = dev->accel.dx;
            dev->accel.cur_y = dev->accel.dy;
            break;

        case 2: /*Non-conforming BitBLT from dest_y_end register (0xaeee)*/
            if (!cpu_input) {
                mach->accel.stepx = 0;
                mach->accel.stepy = 0;

                dev->accel.dx = dev->accel.cur_x;
                if (dev->accel.cur_x >= 0x600)
                    dev->accel.dx |= ~0x5ff;

                dev->accel.dy = dev->accel.cur_y;
                if (dev->accel.cur_y >= 0x600)
                    dev->accel.dy |= ~0x5ff;

                /*Destination Width*/
                mach->accel.dx_first_row_start = dev->accel.cur_x;
                if (dev->accel.cur_x >= 0x600)
                    mach->accel.dx_first_row_start |= ~0x5ff;

                mach->accel.dx_start = mach->accel.dest_x_start;
                if (mach->accel.dest_x_start >= 0x600)
                    mach->accel.dx_start |= ~0x5ff;

                mach->accel.dx_end = mach->accel.dest_x_end;
                if (mach->accel.dest_x_end >= 0x600)
                    mach->accel.dx_end |= ~0x5ff;

                if (mach->accel.dx_end > mach->accel.dx_start) {
                    mach->accel.width = (mach->accel.dx_end - mach->accel.dx_start);
                    mach->accel.stepx = 1;
                } else if (mach->accel.dx_end < mach->accel.dx_start) {
                    mach->accel.width = (mach->accel.dx_start - mach->accel.dx_end);
                    mach->accel.stepx = -1;
                } else {
                    mach->accel.stepx = 1;
                    mach->accel.width = 0;
                }

                dev->accel.sx = 0;
                mach->accel.poly_fill = 0;

                /*Height*/
                mach->accel.dy_start = dev->accel.cur_y;
                if (dev->accel.cur_y >= 0x600)
                    mach->accel.dy_start |= ~0x5ff;

                mach->accel.dy_end = mach->accel.dest_y_end;
                if (mach->accel.dest_y_end >= 0x600)
                    mach->accel.dy_end |= ~0x5ff;

                if (mach->accel.dy_end > mach->accel.dy_start) {
                    mach->accel.height = (mach->accel.dy_end - mach->accel.dy_start);
                    mach->accel.stepy  = 1;
                } else if (mach->accel.dy_end < mach->accel.dy_start) {
                    mach->accel.height = (mach->accel.dy_start - mach->accel.dy_end);
                    mach->accel.stepy  = -1;
                } else {
                    mach->accel.height = 0;
                    mach->accel.stepy  = 1;
                }

                if (mach->accel.dp_config == 0x4011)
                    mach->accel.height++;

                if (mach->accel.height == 1) {
                    if (mach->accel.dx_end > mach->accel.dx_first_row_start) {
                        mach->accel.width = (mach->accel.dx_end - mach->accel.dx_first_row_start);
                        mach->accel.stepx = 1;
                    } else if (mach->accel.dx_end < mach->accel.dx_first_row_start) {
                        mach->accel.width = (mach->accel.dx_first_row_start - mach->accel.dx_end);
                        mach->accel.stepx = -1;
                    } else {
                        mach->accel.stepx = 1;
                        mach->accel.width = 0;
                    }
                }

                if (mach->accel.stepx == -1) {
                    if (dev->accel.dx > 0)
                        dev->accel.dx--;
                }

                dev->accel.sy = 0;
                dev->accel.dest = mach->accel.dst_ge_offset + (dev->accel.dy * mach->accel.dst_pitch);

                mach->accel.src_stepx = 0;
                /*Source Width*/
                dev->accel.cx = mach->accel.src_x;
                if (mach->accel.src_x >= 0x600)
                    dev->accel.cx |= ~0x5ff;

                dev->accel.cy = mach->accel.src_y;
                if (mach->accel.src_y >= 0x600)
                    dev->accel.cy |= ~0x5ff;

                mach->accel.sx_start = mach->accel.src_x_start;
                if (mach->accel.src_x_start >= 0x600)
                    mach->accel.sx_start |= ~0x5ff;

                mach->accel.sx_end = mach->accel.src_x_end;
                if (mach->accel.src_x_end >= 0x600)
                    mach->accel.sx_end |= ~0x5ff;

                if (mach->accel.sx_end > mach->accel.sx_start) {
                    mach->accel.src_width = (mach->accel.sx_end - mach->accel.sx_start);
                    mach->accel.src_stepx = 1;
                    mach_log("BitBLT: Src Positive X: wh(%d,%d), srcwidth = %d, coordinates: %d,%d px, start: %d, end: %d px, stepx = %d, dpconfig = %04x, oddwidth = %d.\n",
                             mach->accel.width, mach->accel.height, mach->accel.src_width, dev->accel.cx, dev->accel.cy, mach->accel.src_x_start, mach->accel.src_x_end,
                             mach->accel.src_stepx, mach->accel.dp_config, mach->accel.src_width & 1);
                } else if (mach->accel.sx_end < mach->accel.sx_start) {
                    mach->accel.src_width = (mach->accel.sx_start - mach->accel.sx_end);
                    mach->accel.src_stepx = -1;
                    if (dev->accel.cx > 0)
                        dev->accel.cx--;
                    mach_log("BitBLT: Src Negative X: width = %d, coordinates: %d,%d px, end: %d px, stepx = %d, dpconfig = %04x, oddwidth = %d.\n",
                    mach->accel.src_width, dev->accel.cx, dev->accel.cy, mach->accel.src_x_end, mach->accel.src_stepx, mach->accel.dp_config
                    mach->accel.src_width & 1);
                } else {
                    mach->accel.src_stepx = 1;
                    mach->accel.src_width = 0;
                    mach_log("BitBLT: Src Indeterminate X: width = %d, coordinates: %d,%d px, end: %d px, stepx = %d, dpconfig = %04x, oddwidth = %d.\n",
                             mach->accel.src_width, dev->accel.cx, dev->accel.cy, mach->accel.src_x_end, mach->accel.src_stepx,
                             mach->accel.dp_config, mach->accel.src_width & 1);
                }
                mach->accel.sx = 0;
                if (mach->accel.patt_data_idx < 0x10)
                    mach->accel.color_pattern_idx = mach->accel.patt_idx;
                else
                    mach->accel.color_pattern_idx = 0;

                dev->accel.src = mach->accel.src_ge_offset + (dev->accel.cy * mach->accel.src_pitch);

                if (mono_src == 1) {
                    if (mach->accel.mono_pattern_enable || mach->accel.block_write_mono_pattern_enable) {
                        mono_dat0 = mach->accel.mono_pattern_normal[0];
                        mono_dat0 |= (mach->accel.mono_pattern_normal[1] << 8);
                        mono_dat0 |= (mach->accel.mono_pattern_normal[2] << 16);
                        mono_dat0 |= (mach->accel.mono_pattern_normal[3] << 24);
                        mono_dat1 = mach->accel.mono_pattern_normal[4];
                        mono_dat1 |= (mach->accel.mono_pattern_normal[5] << 8);
                        mono_dat1 |= (mach->accel.mono_pattern_normal[6] << 16);
                        mono_dat1 |= (mach->accel.mono_pattern_normal[7] << 24);

                        mach_log("MonoData0=%x, MonoData1=%x, enable mono pattern=%x, dpconfig=%04x.\n", mono_dat0, mono_dat1, mach->accel.mono_pattern_enable, mach->accel.dp_config);
                        for (uint8_t y = 0; y < 8; y++) {
                            for (uint8_t x = 0; x < 8; x++) {
                                uint32_t temp                      = (y & 4) ? mono_dat1 : mono_dat0;
                                mach->accel.mono_pattern[y][7 - x] = (temp >> (x + ((y & 3) << 3))) & 1;
                            }
                        }
                    }
                }

                if (!dev->accel.cmd_back) {
                    if (mach_pixel_write(mach)) {
                        mach_log("Non-Conforming BitBLT Write pixtrans.\n");
                        dev->force_busy = 1;
                        mach->force_busy = 1;
                        dev->data_available  = 0;
                        return;
                    } else if (mach_pixel_read(mach)) {
                        mach_log("Non-Conforming BitBLT Read pixtrans.\n");
                        dev->force_busy = 1;
                        mach->force_busy = 1;
                        dev->data_available  = 1;
                        return;
                    }
                }
            }

            if (mono_src == 1) {
                if (!mach->accel.mono_pattern_enable && !mach->accel.block_write_mono_pattern_enable) {
                    if (((dev->accel_bpp == 24) && (frgd_sel != 5)) || (dev->accel_bpp != 24)) {
                        mix_dat = mach->accel.mono_pattern_normal[0] ^ ((mach->accel.patt_idx & 0x01) ? 0xff : 0);
                        dev->accel.temp_cnt = 8;
                    }
                }
            }

            if (mach->accel.dy_end == mach->accel.dy_start) {
                mach_log("No DEST.\n");
                if (cpu_input) {
                    dev->force_busy = 0;
                    mach->force_busy = 0;
                }
                dev->fifo_idx = 0;
                dev->accel.cmd_back = 1;
                return;
            }

            if ((mono_src == 3) || (bkgd_sel == 3) || (frgd_sel == 3)) {
                if (mach->accel.sx_end == mach->accel.sx_start) {
                    if (cpu_input) {
                        dev->force_busy = 0;
                        mach->force_busy = 0;
                    }
                    mach_log("No SRC.\n");
                    dev->fifo_idx = 0;
                    dev->accel.cmd_back = 1;
                    return;
                }
            }

            if (cpu_input) {
                if (mach->accel.dp_config == 0x3251) {
                    mach_log("DPCONFIG 3251: monosrc=%d, frgdsel=%d, bkgdsel=%d, pitch=%d.\n",
                             mono_src, frgd_sel, bkgd_sel, dev->pitch);
                    if (dev->accel.sy == mach->accel.height) {
                        mach_log("No Blit on DPCONFIG=3251.\n");
                        dev->force_busy = 0;
                        mach->force_busy = 0;
                        dev->fifo_idx = 0;
                        dev->accel.cmd_back = 1;
                        return;
                    }
                }
            }

            while (count--) {
                switch (mono_src) {
                    case 0:
                        mix = 0x01;
                        break;
                    case 1:
                        if (mach->accel.mono_pattern_enable || mach->accel.block_write_mono_pattern_enable)
                            mix = mach->accel.mono_pattern[dev->accel.dy & 7][dev->accel.dx & 7];
                        else if ((dev->accel_bpp == 24) && (frgd_sel == 5))
                            mix = 0x01;
                        else {
                            if (!dev->accel.temp_cnt) {
                                dev->accel.temp_cnt = 8;
                                mix_dat >>= 8;
                            }
                            mix = !!(mix_dat & 0x80);
                            dev->accel.temp_cnt--;
                            mix_dat <<= 1;
                            mix_dat |= 1;
                        }
                        break;
                    case 2:
                        if ((mach->accel.dp_config & 0x1000) || (mach->accel.dp_config & 0x04)) {
                            mix = mix_dat >> 0x1f;
                            mix_dat <<= 1;
                        } else {
                            if (mach->accel.dp_config & 0x200) {
                                mix = mix_dat & 0x01;
                                mix_dat >>= 1;
                            } else {
                                mix = !!(mix_dat & 0x80);
                                mix_dat <<= 1;
                                mix_dat |= 1;
                            }
                        }
                        break;
                    case 3:
                        READ(dev->accel.src + dev->accel.cx, mix);
                        mix = (mix & rd_mask) == rd_mask;
                        break;

                    default:
                        break;
                }

                if ((dev->accel.dx >= clip_l) &&
                    (dev->accel.dx <= clip_r) &&
                    (dev->accel.dy >= clip_t) &&
                    (dev->accel.dy <= clip_b)) {
                    dev->subsys_stat |= INT_GE_BSY;
                    if (mach->accel.dp_config & 0x02) {
                        READ(dev->accel.src + dev->accel.cx, poly_src);
                        poly_src = ((poly_src & rd_mask) == rd_mask);
                        if (poly_src)
                            mach->accel.poly_fill ^= 1;
                    }

                    if (mach->accel.poly_fill || !(mach->accel.dp_config & 0x02)) {
                        switch (mix ? frgd_sel : bkgd_sel) {
                            case 0:
                                src_dat = bkgd_color;
                                break;
                            case 1:
                                src_dat = frgd_color;
                                break;
                            case 2:
                                src_dat = cpu_dat;
                                break;
                            case 3:
                                if (mach_pixel_read(mach))
                                    src_dat = cpu_dat;
                                else {
                                    READ(dev->accel.src + dev->accel.cx, src_dat);
                                    if (mono_src == 3)
                                        src_dat = (src_dat & rd_mask) == rd_mask;
                                }
                                break;
                            case 5:
                                if (dev->bpp)
                                    src_dat = mach->accel.color_pattern_hicol[mach->accel.color_pattern_idx];
                                else
                                    src_dat = mach->accel.color_pattern[mach->accel.color_pattern_idx];
                                break;

                            default:
                                break;
                        }

                        if ((dev->accel_bpp == 24) && (mono_src == 1) && (frgd_sel == 5) && !mach->accel.mono_pattern_enable) {
                            if (dev->accel.sy & 1) {
                                READ(dev->accel.dest + dev->accel.dx - mach->accel.dst_pitch, dest_dat);
                            } else {
                                READ(dev->accel.dest + dev->accel.dx, dest_dat);
                            }
                        } else {
                            READ(dev->accel.dest + dev->accel.dx, dest_dat);
                        }

                        switch (compare_mode) {
                            case 1:
                                compare = 1;
                                break;
                            case 2:
                                compare = (dest_dat >= dest_cmp_clr) ? 0 : 1;
                                break;
                            case 3:
                                compare = (dest_dat < dest_cmp_clr) ? 0 : 1;
                                break;
                            case 4:
                                compare = (dest_dat != dest_cmp_clr) ? 0 : 1;
                                break;
                            case 5:
                                compare = (dest_dat == dest_cmp_clr) ? 0 : 1;
                                break;
                            case 6:
                                compare = (dest_dat <= dest_cmp_clr) ? 0 : 1;
                                break;
                            case 7:
                                compare = (dest_dat > dest_cmp_clr) ? 0 : 1;
                                break;

                            default:
                                break;
                        }

                        if (!compare) {
                            if (mach_pixel_write(mach)) {
                                old_dest_dat = dest_dat;
                                MIX(mix, dest_dat, src_dat);
                                dest_dat = (dest_dat & wrt_mask) | (old_dest_dat & ~wrt_mask);
                            }
                        }

                        if (mach->accel.dp_config & 0x10) {
                            if ((dev->accel_bpp == 24) && (mono_src == 1) && (frgd_sel == 5) && !mach->accel.mono_pattern_enable) {
                                if (dev->accel.sy & 1) {
                                    WRITE(dev->accel.dest + dev->accel.dx - mach->accel.dst_pitch, dest_dat);
                                } else {
                                    WRITE(dev->accel.dest + dev->accel.dx, dest_dat);
                                }
                            } else {
                                WRITE(dev->accel.dest + dev->accel.dx, dest_dat);
                            }
                        }
                    }
                }

                if (dev->bpp)
                    cpu_dat >>= 16;
                else
                    cpu_dat >>= 8;

                if (mach->accel.dp_config == 0x2071)
                    mach_log("FontBlit: SX=%d, C(%d,%d), SRCWidth=%d, frgdmix=%d, bkgdmix=%d, rdmask=%04x, D(%d,%d), geoffset=%x, addr=%08x, 8bppdata=%02x, 16bppdata=%04x, vgabase=%06x.\n",
                             mach->accel.sx, dev->accel.cx, dev->accel.cy, mach->accel.src_width, dev->accel.frgd_mix & 0x1f,
                             dev->accel.bkgd_mix & 0x1f, rd_mask, dev->accel.dx, dev->accel.dy, dev->accel.ge_offset,
                             (dev->accel.src + dev->accel.cx) & dev->vram_mask, dev->vram[(dev->accel.src + dev->accel.cx) & dev->vram_mask], vram_w[(dev->accel.src + dev->accel.cx) & (dev->vram_mask >> 1)], svga->mapping.base);

                if ((mono_src == 3) || (frgd_sel == 3) || (bkgd_sel == 3) || (mach->accel.dp_config & 0x02)) {
                    dev->accel.cx += mach->accel.src_stepx;
                    mach->accel.sx++;
                    if (mach->accel.sx >= mach->accel.src_width) {
                        mach->accel.sx = 0;
                        if (mach->accel.src_stepx == -1)
                            dev->accel.cx += mach->accel.src_width;
                        else
                            dev->accel.cx -= mach->accel.src_width;

                        dev->accel.cy += (mach->accel.src_y_dir ? 1 : -1);
                        dev->accel.src = mach->accel.src_ge_offset + (dev->accel.cy * mach->accel.src_pitch);
                    }
                }

                mach->accel.color_pattern_idx++;

                if ((mono_src == 1) && !mach->accel.mono_pattern_enable && !mach->accel.block_write_mono_pattern_enable && (frgd_sel == 5) && (dev->accel_bpp == 24)) {
                    if (mach->accel.color_pattern_idx > 2)
                        mach->accel.color_pattern_idx = 0;
                } else {
                    if (mach->accel.color_pattern_idx > mach->accel.patt_len)
                        mach->accel.color_pattern_idx = 0;
                }

                dev->accel.dx += mach->accel.stepx;
                dev->accel.sx++;
                if ((dev->accel.sx >= mach->accel.width) || (dev->accel.dx >= 0x600)) {
                    dev->accel.sx         = 0;
                    if (mach->accel.stepx == -1)
                        dev->accel.dx += mach->accel.width;
                    else
                        dev->accel.dx -= mach->accel.width;

                    dev->accel.dy += mach->accel.stepy;
                    dev->accel.sy++;

                    mach->accel.poly_fill = 0;
                    dev->accel.dest = mach->accel.dst_ge_offset + (dev->accel.dy * mach->accel.dst_pitch);

                    if (dev->accel.sy >= mach->accel.height) {
                        if (cpu_input) {
                            dev->force_busy = 0;
                            mach->force_busy = 0;
                        }
                        dev->fifo_idx = 0;
                        dev->accel.cmd_back = 1;
                        if ((mono_src == 2) || (mono_src == 3) || (frgd_sel == 3) || (bkgd_sel == 3) || (mach->accel.dp_config & 0x02))
                            return;
                        if ((mono_src == 1) && (frgd_sel == 5) && (dev->accel_bpp == 24))
                            return;
                        dev->accel.cur_x = dev->accel.dx;
                        dev->accel.cur_y = dev->accel.dy;
                        return;
                    }
                }
            }
            break;

        case 3: /*Direct Linedraw (Polyline) from linedraw indexes (0xfeee)*/
        case 4:
            if (!cpu_input) {
                dev->accel.cx = dev->accel.cur_x;
                dev->accel.cy = dev->accel.cur_y;

                if (dev->accel.cur_x >= 0x600) {
                    mach_log("Linedraw XOver = %d.\n", dev->accel.cur_x);
                    dev->accel.cx |= ~0x5ff;
                }
                if (dev->accel.cur_y >= 0x600) {
                    mach_log("Linedraw YOver = %d.\n", dev->accel.cur_y);
                    dev->accel.cy |= ~0x5ff;
                }

                dev->accel.dx = ABS(mach->accel.cx_end_line - dev->accel.cx) << 1;
                dev->accel.dy = ABS(mach->accel.cy_end_line - dev->accel.cy) << 1;

                mach->accel.stepx = (mach->accel.cx_end_line < dev->accel.cx) ? -1 : 1;
                mach->accel.stepy = (mach->accel.cy_end_line < dev->accel.cy) ? -1 : 1;

                dev->accel.sx = 0;

                mach_log("Linedraw: c(%d,%d), d(%d,%d), cend(%d,%d), bounds: l=%d, r=%d, t=%d, b=%d.\n",
                         dev->accel.cur_x, dev->accel.cur_y, dev->accel.dx, dev->accel.dy, mach->accel.cx_end_line,
                         mach->accel.cy_end_line, mach->accel.bleft, mach->accel.bright, mach->accel.btop, mach->accel.bbottom);

                if (!dev->accel.cmd_back) {
                    if (mach_pixel_write(mach)) {
                        mach_log("Direct Linedraw Write pixtrans.\n");
                        dev->force_busy = 1;
                        mach->force_busy = 1;
                        dev->data_available  = 0;
                        return;
                    } else if (mach_pixel_read(mach)) {
                        mach_log("Direct Linedraw Read pixtrans.\n");
                        dev->force_busy = 1;
                        mach->force_busy = 1;
                        dev->data_available  = 1;
                        return;
                    }
                }
            }

            if (mono_src == 1) {
                mix_dat = mach->accel.mono_pattern_normal[0];
                dev->accel.temp_cnt = 8;
            }

            count = (dev->accel.dx > dev->accel.dy) ? (dev->accel.dx >> 1) : (dev->accel.dy >> 1);
            mach->accel.width = count;

            if (dev->accel.dx > dev->accel.dy) {
                mach->accel.err = (dev->accel.dy - dev->accel.dx) >> 1;
                if (mono_src == 1) {
                    while (count--) {
                        if (!dev->accel.temp_cnt) {
                            dev->accel.temp_cnt = 8;
                            mix_dat >>= 8;
                        }
                        mix = (mix_dat & 0x80);
                        dev->accel.temp_cnt--;
                        mix_dat <<= 1;
                        mix_dat |= 1;

                        if ((dev->accel.cx >= clip_l) &&
                            (dev->accel.cx <= clip_r) &&
                            (dev->accel.cy >= clip_t) &&
                            (dev->accel.cy <= clip_b)) {
                            dev->subsys_stat |= INT_GE_BSY;
                            mach->accel.clip_overrun = 0;
                            switch (mix ? frgd_sel : bkgd_sel) {
                                case 0:
                                    src_dat = bkgd_color;
                                    break;
                                case 1:
                                    src_dat = frgd_color;
                                    break;
                                case 2:
                                    src_dat = cpu_dat;
                                    break;
                                case 3:
                                    if (mach_pixel_read(mach))
                                        src_dat = cpu_dat;
                                    else
                                        src_dat = 0;
                                    break;
                                case 5:
                                    if (dev->bpp)
                                        src_dat = mach->accel.color_pattern_hicol[mach->accel.color_pattern_idx];
                                    else
                                        src_dat = mach->accel.color_pattern[mach->accel.color_pattern_idx];
                                    break;

                                default:
                                    break;
                            }

                            READ(mach->accel.dst_ge_offset + (dev->accel.cy * mach->accel.dst_pitch) + dev->accel.cx, dest_dat);

                            switch (compare_mode) {
                                case 1:
                                    compare = 1;
                                    break;
                                case 2:
                                    compare = (dest_dat >= dest_cmp_clr) ? 0 : 1;
                                    break;
                                case 3:
                                    compare = (dest_dat < dest_cmp_clr) ? 0 : 1;
                                    break;
                                case 4:
                                    compare = (dest_dat != dest_cmp_clr) ? 0 : 1;
                                    break;
                                case 5:
                                    compare = (dest_dat == dest_cmp_clr) ? 0 : 1;
                                    break;
                                case 6:
                                    compare = (dest_dat <= dest_cmp_clr) ? 0 : 1;
                                    break;
                                case 7:
                                    compare = (dest_dat > dest_cmp_clr) ? 0 : 1;
                                    break;

                                default:
                                    break;
                            }

                            if (!compare) {
                                if (mach_pixel_write(mach)) {
                                    old_dest_dat = dest_dat;
                                    MIX(mix, dest_dat, src_dat);
                                    dest_dat = (dest_dat & wrt_mask) | (old_dest_dat & ~wrt_mask);
                                }
                            }
                            if ((mach->accel.dp_config & 0x10) && (cmd_type == 3)) {
                                WRITE(mach->accel.dst_ge_offset + (dev->accel.cy * mach->accel.dst_pitch) + dev->accel.cx, dest_dat);
                            }
                        } else
                            mach->accel.clip_overrun = ((mach->accel.clip_overrun + 1) & 0x0f);

                        if (!count) {
                            if (cpu_input) {
                                dev->force_busy = 0;
                                mach->force_busy = 0;
                            }
                            dev->fifo_idx = 0;
                            dev->accel.cmd_back = 1;
                            break;
                        }

                        if (dev->bpp)
                            cpu_dat >>= 16;
                        else
                            cpu_dat >>= 8;

                        mach->accel.color_pattern_idx++;

                        if (mach->accel.color_pattern_idx > mach->accel.patt_len)
                            mach->accel.color_pattern_idx = 0;

                        if (mach->accel.err >= 0) {
                            dev->accel.cy += mach->accel.stepy;
                            mach->accel.err -= dev->accel.dx;
                        }
                        dev->accel.cx += mach->accel.stepx;
                        mach->accel.err += dev->accel.dy;
                    }
                } else {
                    while (count--) {
                        switch (mono_src) {
                            case 0:
                            case 3:
                                mix = 1;
                                break;
                            case 2:
                                if (mach->accel.dp_config & 0x1000) {
                                    mix = mix_dat >> 0x1f;
                                    mix_dat <<= 1;
                                } else {
                                    if (mach->accel.dp_config & 0x200) {
                                        mix = mix_dat & 1;
                                        mix_dat >>= 1;
                                    } else {
                                        mix = mix_dat & 0x80;
                                        mix_dat <<= 1;
                                        mix_dat |= 1;
                                    }
                                }
                                break;

                            default:
                                break;
                        }

                        if ((dev->accel.cx >= clip_l) &&
                            (dev->accel.cx <= clip_r) &&
                            (dev->accel.cy >= clip_t) &&
                            (dev->accel.cy <= clip_b)) {
                            dev->subsys_stat |= INT_GE_BSY;
                            mach->accel.clip_overrun = 0;
                            if (mach->accel.linedraw_opt & 0x02) {
                                READ(mach->accel.src_ge_offset + (dev->accel.cy * mach->accel.src_pitch) + dev->accel.cx, poly_src);
                                if (poly_src)
                                    mach->accel.poly_fill ^= 1;
                            }

                            switch (mix ? frgd_sel : bkgd_sel) {
                                case 0:
                                    src_dat = bkgd_color;
                                    break;
                                case 1:
                                    src_dat = frgd_color;
                                    break;
                                case 2:
                                    src_dat = cpu_dat;
                                    break;
                                case 3:
                                    if (mach_pixel_read(mach))
                                        src_dat = cpu_dat;
                                    else {
                                        src_dat = 0;
                                    }
                                    break;
                                case 5:
                                    if (dev->bpp)
                                        src_dat = mach->accel.color_pattern_hicol[mach->accel.color_pattern_idx];
                                    else
                                        src_dat = mach->accel.color_pattern[mach->accel.color_pattern_idx];
                                    break;

                                default:
                                    break;
                            }

                            READ(mach->accel.dst_ge_offset + (dev->accel.cy * mach->accel.dst_pitch) + dev->accel.cx, dest_dat);

                            switch (compare_mode) {
                                case 1:
                                    compare = 1;
                                    break;
                                case 2:
                                    compare = (dest_dat >= dest_cmp_clr) ? 0 : 1;
                                    break;
                                case 3:
                                    compare = (dest_dat < dest_cmp_clr) ? 0 : 1;
                                    break;
                                case 4:
                                    compare = (dest_dat != dest_cmp_clr) ? 0 : 1;
                                    break;
                                case 5:
                                    compare = (dest_dat == dest_cmp_clr) ? 0 : 1;
                                    break;
                                case 6:
                                    compare = (dest_dat <= dest_cmp_clr) ? 0 : 1;
                                    break;
                                case 7:
                                    compare = (dest_dat > dest_cmp_clr) ? 0 : 1;
                                    break;

                                default:
                                    break;
                            }

                            if (!compare) {
                                if (mach_pixel_write(mach)) {
                                    old_dest_dat = dest_dat;
                                    if (mach->accel.poly_fill || !(mach->accel.linedraw_opt & 0x02)) {
                                        MIX(mix, dest_dat, src_dat);
                                    }
                                    dest_dat = (dest_dat & wrt_mask) | (old_dest_dat & ~wrt_mask);
                                }
                            }

                            if ((mach->accel.dp_config & 0x10) && (cmd_type == 3)) {
                                if (mach->accel.linedraw_opt & 0x04) {
                                    if (dev->accel.sx < mach->accel.width) {
                                        WRITE(mach->accel.dst_ge_offset + (dev->accel.cy * mach->accel.dst_pitch) + dev->accel.cx, dest_dat);
                                    }
                                } else {
                                    WRITE(mach->accel.dst_ge_offset + (dev->accel.cy * mach->accel.dst_pitch) + dev->accel.cx, dest_dat);
                                }
                            }
                        } else
                            mach->accel.clip_overrun = ((mach->accel.clip_overrun + 1) & 0x0f);

                        if (dev->accel.sx >= mach->accel.width) {
                            if (cpu_input) {
                                dev->force_busy = 0;
                                mach->force_busy = 0;
                            }
                            dev->fifo_idx = 0;
                            dev->accel.cmd_back = 1;
                            break;
                        }

                        if (dev->bpp)
                            cpu_dat >>= 16;
                        else
                            cpu_dat >>= 8;

                        mach->accel.color_pattern_idx++;

                        if (mach->accel.color_pattern_idx > mach->accel.patt_len)
                            mach->accel.color_pattern_idx = 0;

                        if (mach->accel.err >= 0) {
                            dev->accel.cy += mach->accel.stepy;
                            mach->accel.err -= dev->accel.dx;
                        }
                        dev->accel.cx += mach->accel.stepx;
                        mach->accel.err += dev->accel.dy;

                        dev->accel.sx++;
                    }
                }
            } else {
                mach->accel.err = (dev->accel.dx - dev->accel.dy) >> 1;
                if (mono_src == 1) {
                    while (count--) {
                        if (dev->accel.temp_cnt == 0) {
                            dev->accel.temp_cnt = 8;
                            mix_dat >>= 8;
                        }
                        mix = (mix_dat & 0x80);
                        dev->accel.temp_cnt--;
                        mix_dat <<= 1;
                        mix_dat |= 1;

                        if ((dev->accel.cx >= clip_l) &&
                            (dev->accel.cx <= clip_r) &&
                            (dev->accel.cy >= clip_t) &&
                            (dev->accel.cy <= clip_b)) {
                            dev->subsys_stat |= INT_GE_BSY;
                            mach->accel.clip_overrun = 0;
                            switch (mix ? frgd_sel : bkgd_sel) {
                                case 0:
                                    src_dat = bkgd_color;
                                    break;
                                case 1:
                                    src_dat = frgd_color;
                                    break;
                                case 2:
                                    src_dat = cpu_dat;
                                    break;
                                case 3:
                                    if (mach_pixel_read(mach))
                                        src_dat = cpu_dat;
                                    else {
                                        src_dat = 0;
                                    }
                                    break;
                                case 5:
                                    if (dev->bpp)
                                        src_dat = mach->accel.color_pattern_hicol[mach->accel.color_pattern_idx];
                                    else
                                        src_dat = mach->accel.color_pattern[mach->accel.color_pattern_idx];
                                    break;

                                default:
                                    break;
                            }

                            READ(mach->accel.dst_ge_offset + (dev->accel.cy * mach->accel.dst_pitch) + dev->accel.cx, dest_dat);

                            switch (compare_mode) {
                                case 1:
                                    compare = 1;
                                    break;
                                case 2:
                                    compare = (dest_dat >= dest_cmp_clr) ? 0 : 1;
                                    break;
                                case 3:
                                    compare = (dest_dat < dest_cmp_clr) ? 0 : 1;
                                    break;
                                case 4:
                                    compare = (dest_dat != dest_cmp_clr) ? 0 : 1;
                                    break;
                                case 5:
                                    compare = (dest_dat == dest_cmp_clr) ? 0 : 1;
                                    break;
                                case 6:
                                    compare = (dest_dat <= dest_cmp_clr) ? 0 : 1;
                                    break;
                                case 7:
                                    compare = (dest_dat > dest_cmp_clr) ? 0 : 1;
                                    break;

                                default:
                                    break;
                            }

                            if (!compare) {
                                if (mach_pixel_write(mach)) {
                                    old_dest_dat = dest_dat;
                                    MIX(mix, dest_dat, src_dat);
                                    dest_dat = (dest_dat & wrt_mask) | (old_dest_dat & ~wrt_mask);
                                }
                            }

                            if ((mach->accel.dp_config & 0x10) && (cmd_type == 3)) {
                                WRITE(mach->accel.dst_ge_offset + (dev->accel.cy * mach->accel.dst_pitch) + dev->accel.cx, dest_dat);
                            }
                        } else
                            mach->accel.clip_overrun = ((mach->accel.clip_overrun + 1) & 0x0f);

                        if (!count) {
                            if (cpu_input) {
                                dev->force_busy = 0;
                                mach->force_busy = 0;
                            }
                            dev->fifo_idx = 0;
                            dev->accel.cmd_back = 1;
                            break;
                        }

                        if (dev->bpp)
                            cpu_dat >>= 16;
                        else
                            cpu_dat >>= 8;

                        mach->accel.color_pattern_idx++;

                        if (mach->accel.color_pattern_idx > mach->accel.patt_len)
                            mach->accel.color_pattern_idx = 0;

                        if (mach->accel.err >= 0) {
                            dev->accel.cx += mach->accel.stepx;
                            mach->accel.err -= dev->accel.dy;
                        }
                        dev->accel.cy += mach->accel.stepy;
                        mach->accel.err += dev->accel.dx;
                    }
                } else {
                    while (count--) {
                        switch (mono_src) {
                            case 0:
                            case 3:
                                mix = 1;
                                break;
                            case 2:
                                if (mach->accel.dp_config & 0x1000) {
                                    mix = mix_dat >> 0x1f;
                                    mix_dat <<= 1;
                                } else {
                                    if (mach->accel.dp_config & 0x200) {
                                        mix = mix_dat & 1;
                                        mix_dat >>= 1;
                                    } else {
                                        mix = mix_dat & 0x80;
                                        mix_dat <<= 1;
                                        mix_dat |= 1;
                                    }
                                }
                                break;

                            default:
                                break;
                        }

                        if ((dev->accel.cx >= clip_l) &&
                            (dev->accel.cx <= clip_r) &&
                            (dev->accel.cy >= clip_t) &&
                            (dev->accel.cy <= clip_b)) {
                            dev->subsys_stat |= INT_GE_BSY;
                            mach->accel.clip_overrun = 0;
                            switch (mix ? frgd_sel : bkgd_sel) {
                                case 0:
                                    src_dat = bkgd_color;
                                    break;
                                case 1:
                                    src_dat = frgd_color;
                                    break;
                                case 2:
                                    src_dat = cpu_dat;
                                    break;
                                case 3:
                                    if (mach_pixel_read(mach))
                                        src_dat = cpu_dat;
                                    else {
                                        src_dat = 0;
                                    }
                                    break;
                                case 5:
                                    if (dev->bpp)
                                        src_dat = mach->accel.color_pattern_hicol[mach->accel.color_pattern_idx];
                                    else
                                        src_dat = mach->accel.color_pattern[mach->accel.color_pattern_idx];
                                    break;

                                default:
                                    break;
                            }

                            READ(mach->accel.dst_ge_offset + (dev->accel.cy * mach->accel.dst_pitch) + dev->accel.cx, dest_dat);

                            switch (compare_mode) {
                                case 1:
                                    compare = 1;
                                    break;
                                case 2:
                                    compare = (dest_dat >= dest_cmp_clr) ? 0 : 1;
                                    break;
                                case 3:
                                    compare = (dest_dat < dest_cmp_clr) ? 0 : 1;
                                    break;
                                case 4:
                                    compare = (dest_dat != dest_cmp_clr) ? 0 : 1;
                                    break;
                                case 5:
                                    compare = (dest_dat == dest_cmp_clr) ? 0 : 1;
                                    break;
                                case 6:
                                    compare = (dest_dat <= dest_cmp_clr) ? 0 : 1;
                                    break;
                                case 7:
                                    compare = (dest_dat > dest_cmp_clr) ? 0 : 1;
                                    break;

                                default:
                                    break;
                            }

                            if (!compare) {
                                if (mach_pixel_write(mach)) {
                                    old_dest_dat = dest_dat;
                                    MIX(mix, dest_dat, src_dat);
                                    dest_dat = (dest_dat & wrt_mask) | (old_dest_dat & ~wrt_mask);
                                }
                            }

                            if ((mach->accel.dp_config & 0x10) && (cmd_type == 3)) {
                                if (mach->accel.linedraw_opt & 0x04) {
                                    if (dev->accel.sx < mach->accel.width) {
                                        WRITE(mach->accel.dst_ge_offset + (dev->accel.cy * mach->accel.dst_pitch) + dev->accel.cx, dest_dat);
                                    }
                                } else {
                                    WRITE(mach->accel.dst_ge_offset + (dev->accel.cy * mach->accel.dst_pitch) + dev->accel.cx, dest_dat);
                                }
                            }
                        } else
                            mach->accel.clip_overrun = ((mach->accel.clip_overrun + 1) & 0x0f);

                        if (dev->accel.sx >= mach->accel.width) {
                            if (cpu_input) {
                                dev->force_busy = 0;
                                mach->force_busy = 0;
                            }
                            dev->fifo_idx = 0;
                            dev->accel.cmd_back = 1;
                            break;
                        }

                        if (dev->bpp)
                            cpu_dat >>= 16;
                        else
                            cpu_dat >>= 8;

                        mach->accel.color_pattern_idx++;

                        if (mach->accel.color_pattern_idx > mach->accel.patt_len)
                            mach->accel.color_pattern_idx = 0;

                        if (mach->accel.err >= 0) {
                            dev->accel.cx += mach->accel.stepx;
                            mach->accel.err -= dev->accel.dy;
                        }
                        dev->accel.cy += mach->accel.stepy;
                        mach->accel.err += dev->accel.dx;

                        dev->accel.sx++;
                    }
                }
            }
            mach->accel.poly_fill = 0;
            mach->accel.line_array[(cmd_type == 4) ? 4 : 0] = dev->accel.cx;
            mach->accel.line_array[(cmd_type == 4) ? 5 : 1] = dev->accel.cy;
            dev->accel.cur_x = dev->accel.cx;
            dev->accel.cur_y = dev->accel.cy;
            mach_log("Done: %i, %i\n", dev->accel.cur_x, dev->accel.cur_y);
            break;

        case 5: /*Horizontal Raster Draw from scan_to_x register (0xcaee)*/
            if (!cpu_input) {
                mach->accel.stepx = 0;
                mach->accel.stepy = 0;

                dev->accel.dx = dev->accel.cur_x;
                if (dev->accel.cur_x >= 0x600)
                    dev->accel.dx |= ~0x5ff;
                dev->accel.dy = dev->accel.cur_y;
                if (dev->accel.cur_y >= 0x600)
                    dev->accel.dy |= ~0x5ff;

                /*Destination Width*/
                mach->accel.dx_start = dev->accel.cur_x;
                if (dev->accel.cur_x >= 0x600)
                    mach->accel.dx_start |= ~0x5ff;
                mach->accel.dx_end = mach->accel.scan_to_x;
                if (mach->accel.scan_to_x >= 0x600)
                    mach->accel.dx_end |= ~0x5ff;

                if (mach->accel.dx_end > mach->accel.dx_start) {
                    mach->accel.width = (mach->accel.dx_end - mach->accel.dx_start);
                    mach->accel.stepx = 1;
                } else if (mach->accel.dx_end < mach->accel.dx_start) {
                    mach->accel.width = (mach->accel.dx_start - mach->accel.dx_end);
                    mach->accel.stepx = -1;
                    if (dev->accel.dx > 0)
                        dev->accel.dx--;
                } else {
                    mach->accel.stepx = 1;
                    mach->accel.width = 0;
                }

                dev->accel.sx = 0;

                /*Step Y*/
                mach->accel.dy_start = dev->accel.cur_y;
                if (dev->accel.cur_y >= 0x600)
                    mach->accel.dy_start |= ~0x5ff;
                mach->accel.dy_end = mach->accel.dest_y_end;
                if (mach->accel.dest_y_end >= 0x600)
                    mach->accel.dy_end |= ~0x5ff;

                if (mach->accel.dy_end > mach->accel.dy_start) {
                    dev->accel.sy = (mach->accel.dy_end - mach->accel.dy_start);
                    mach->accel.stepy = 1;
                } else if (mach->accel.dy_end < mach->accel.dy_start) {
                    dev->accel.sy = (mach->accel.dy_start - mach->accel.dy_end);
                    mach->accel.stepy = -1;
                } else {
                    mach->accel.stepy = 0;
                    dev->accel.sy = 0;
                }

                dev->accel.dest = mach->accel.dst_ge_offset + (dev->accel.dy * mach->accel.dst_pitch);
                mach->accel.src_stepx = 0;

                /*Source Width*/
                dev->accel.cx = mach->accel.src_x;
                if (mach->accel.src_x >= 0x600)
                    dev->accel.cx |= ~0x5ff;
                dev->accel.cy = mach->accel.src_y;
                if (mach->accel.src_y >= 0x600)
                    dev->accel.cy |= ~0x5ff;

                mach->accel.sx_start = mach->accel.src_x_start;
                if (mach->accel.src_x_start >= 0x600)
                    mach->accel.sx_start |= ~0x5ff;

                mach->accel.sx_end = mach->accel.src_x_end;
                if (mach->accel.src_x_end >= 0x600)
                    mach->accel.sx_end |= ~0x5ff;

                if (mach->accel.sx_end > mach->accel.sx_start) {
                    mach->accel.src_width = (mach->accel.sx_end - mach->accel.sx_start);
                    mach->accel.src_stepx = 1;
                } else if (mach->accel.sx_end < mach->accel.sx_start) {
                    mach->accel.src_width = (mach->accel.sx_start - mach->accel.sx_end);
                    mach->accel.src_stepx = -1;
                    if (dev->accel.cx > 0)
                        dev->accel.cx--;
                } else {
                    mach->accel.src_stepx = 1;
                    mach->accel.src_width = 0;
                }

                mach->accel.sx = 0;
                dev->accel.src = mach->accel.src_ge_offset + (dev->accel.cy * mach->accel.src_pitch);

                mach_log("ScanToX: Parameters=%04x: xbit=%d, ybit=%d, widthbit=%d, DX=%d, DY=%d, CX=%d, CY=%d, dstwidth=%d, srcwidth=%d, height=%d, frmix=%02x, colpatidx=%d, srcpitch=%d, dstpitch=%d, scantox=%d.\n",
                      mach->accel.dp_config, dev->accel.dx & 1, dev->accel.dy & 1, mach->accel.width & 1, dev->accel.dx, dev->accel.dy, dev->accel.cx, dev->accel.cy, mach->accel.width, mach->accel.src_width, dev->accel.sy, dev->accel.frgd_mix & 0x1f, mach->accel.color_pattern_idx, mach->accel.src_pitch, mach->accel.dst_pitch, mach->accel.scan_to_x);

                if (!dev->accel.cmd_back) {
                    if (mach_pixel_write(mach)) {
                        mach_log("Scan To X Write pixtrans.\n");
                        dev->force_busy = 1;
                        mach->force_busy = 1;
                        dev->data_available  = 0;
                        return;
                    } else if (mach_pixel_read(mach)) {
                        mach_log("Scan To X Read pixtrans.\n");
                        dev->force_busy = 1;
                        mach->force_busy = 1;
                        dev->data_available  = 1;
                        return;
                    }
                }
            }

            if ((dev->accel_bpp == 24) && (mach->accel.dp_config == 0x6211)) {
                int64_t cx;
                int64_t cy;

                cx = mach->accel.src_x_scan;
                cy = mach->accel.src_y_scan;

                if (mach->accel.src_stepx == -1) {
                    if (cx > 0)
                        cx--;
                }

                dev->accel.src = mach->accel.src_ge_offset + (cy * mach->accel.src_pitch);

                while (1) {
                    mix = 1;

                    if ((dev->accel.dx >= clip_l) &&
                        (dev->accel.dx <= clip_r) &&
                        (dev->accel.dy >= clip_t) &&
                        (dev->accel.dy <= clip_b)) {
                        dev->subsys_stat |= INT_GE_BSY;
                        READ(dev->accel.src + cx, src_dat);
                        READ(dev->accel.dest + dev->accel.dx, dest_dat);

                        switch (compare_mode) {
                            case 1:
                                compare = 1;
                                break;
                            case 2:
                                compare = (dest_dat >= dest_cmp_clr) ? 0 : 1;
                                break;
                            case 3:
                                compare = (dest_dat < dest_cmp_clr) ? 0 : 1;
                                break;
                            case 4:
                                compare = (dest_dat != dest_cmp_clr) ? 0 : 1;
                                break;
                            case 5:
                                compare = (dest_dat == dest_cmp_clr) ? 0 : 1;
                                break;
                            case 6:
                                compare = (dest_dat <= dest_cmp_clr) ? 0 : 1;
                                break;
                            case 7:
                                compare = (dest_dat > dest_cmp_clr) ? 0 : 1;
                                break;

                            default:
                                break;
                        }

                        if (!compare) {
                            old_dest_dat = dest_dat;
                            MIX(mix, dest_dat, src_dat);
                            dest_dat = (dest_dat & wrt_mask) | (old_dest_dat & ~wrt_mask);
                        }

                        WRITE(dev->accel.dest + dev->accel.dx, dest_dat);
                    }

                    cx += mach->accel.src_stepx;
                    mach->accel.sx++;
                    if (mach->accel.sx >= mach->accel.src_width) {
                        mach->accel.sx = 0;
                        cx = mach->accel.src_x_scan;
                        if (mach->accel.src_stepx == -1) {
                            if (cx > 0)
                                cx--;
                        }

                        cy += (mach->accel.src_y_dir ? 1 : -1);
                        dev->accel.src = mach->accel.src_ge_offset + (cy * mach->accel.src_pitch);
                    }

                    dev->accel.dx += mach->accel.stepx;
                    dev->accel.sx++;
                    if (dev->accel.sx >= mach->accel.width) {
                        dev->accel.sx = 0;
                        dev->accel.dy += mach->accel.stepy;
                        dev->accel.dest = mach->accel.dst_ge_offset + (dev->accel.dy * mach->accel.dst_pitch);

                        if (mach->accel.line_idx == 2) {
                            mach->accel.line_array[0] = dev->accel.dx;
                            mach->accel.line_array[4] = dev->accel.dx;
                        }
                        if (dev->accel.sy >= 0)
                            dev->accel.sy--;

                        dev->fifo_idx = 0;
                        dev->force_busy = 0;
                        mach->force_busy = 0;
                        dev->accel.cmd_back = 1;
                        dev->accel.cur_x = dev->accel.dx;
                        dev->accel.cur_y = dev->accel.dy;
                        mach->accel.src_x_scan = cx;
                        mach->accel.src_y_scan = cy;
                        return;
                    }
                }
                return;
            }

            if (mono_src == 1) {
                count               = mach->accel.width;
                mix_dat             = mach->accel.mono_pattern_normal[0];
                dev->accel.temp_cnt = 8;
            }

            while (count--) {
                switch (mono_src) {
                    case 0:
                        mix = 1;
                        break;
                    case 1:
                        if (!dev->accel.temp_cnt) {
                            dev->accel.temp_cnt = 8;
                            mix_dat >>= 8;
                        }
                        mix = (mix_dat & 0x80);
                        dev->accel.temp_cnt--;
                        mix_dat <<= 1;
                        mix_dat |= 1;
                        break;
                    case 2:
                        if (mach->accel.dp_config & 0x1000) {
                            mix = mix_dat >> 0x1f;
                            mix_dat <<= 1;
                        } else {
                            if (mach->accel.dp_config & 0x200) {
                                mix = mix_dat & 1;
                                mix_dat >>= 1;
                            } else {
                                mix = mix_dat & 0x80;
                                mix_dat <<= 1;
                                mix_dat |= 1;
                            }
                        }
                        break;
                    case 3:
                        READ(dev->accel.src + dev->accel.cx, mix);
                        mix = (mix & rd_mask) == rd_mask;
                        break;

                    default:
                        break;
                }

                if ((dev->accel.dx >= clip_l) &&
                    (dev->accel.dx <= clip_r) &&
                    (dev->accel.dy >= clip_t) &&
                    (dev->accel.dy <= clip_b)) {
                    dev->subsys_stat |= INT_GE_BSY;
                    switch (mix ? frgd_sel : bkgd_sel) {
                        case 0:
                            src_dat = bkgd_color;
                            break;
                        case 1:
                            src_dat = frgd_color;
                            break;
                        case 2:
                            src_dat = cpu_dat;
                            break;
                        case 3:
                            if (mach_pixel_read(mach))
                                src_dat = cpu_dat;
                            else {
                                READ(dev->accel.src + dev->accel.cx, src_dat);
                                if (mono_src == 3)
                                    src_dat = (src_dat & rd_mask) == rd_mask;
                            }
                            break;
                        case 5:
                            if (dev->bpp)
                                src_dat = mach->accel.color_pattern_hicol[mach->accel.color_pattern_idx];
                            else
                                src_dat = mach->accel.color_pattern[mach->accel.color_pattern_idx];
                            break;

                        default:
                            break;
                    }

                    READ(dev->accel.dest + dev->accel.dx, dest_dat);

                    switch (compare_mode) {
                        case 1:
                            compare = 1;
                            break;
                        case 2:
                            compare = (dest_dat >= dest_cmp_clr) ? 0 : 1;
                            break;
                        case 3:
                            compare = (dest_dat < dest_cmp_clr) ? 0 : 1;
                            break;
                        case 4:
                            compare = (dest_dat != dest_cmp_clr) ? 0 : 1;
                            break;
                        case 5:
                            compare = (dest_dat == dest_cmp_clr) ? 0 : 1;
                            break;
                        case 6:
                            compare = (dest_dat <= dest_cmp_clr) ? 0 : 1;
                            break;
                        case 7:
                            compare = (dest_dat > dest_cmp_clr) ? 0 : 1;
                            break;

                        default:
                            break;
                    }

                    if (!compare) {
                        if (mach_pixel_write(mach)) {
                            old_dest_dat = dest_dat;
                            MIX(mix, dest_dat, src_dat);
                            dest_dat = (dest_dat & wrt_mask) | (old_dest_dat & ~wrt_mask);
                        }
                    }

                    if (mach->accel.dp_config & 0x10) {
                        WRITE(dev->accel.dest + dev->accel.dx, dest_dat);
                    }
                }

                if (dev->bpp)
                    cpu_dat >>= 16;
                else
                    cpu_dat >>= 8;

                dev->accel.cx += mach->accel.src_stepx;
                mach->accel.sx++;
                if (mach->accel.sx >= mach->accel.src_width) {
                    mach->accel.sx = 0;
                    if (mach->accel.src_stepx == -1)
                        dev->accel.cx += mach->accel.src_width;
                    else
                        dev->accel.cx -= mach->accel.src_width;

                    dev->accel.cy += (mach->accel.src_y_dir ? 1 : -1);
                    dev->accel.src = mach->accel.src_ge_offset + (dev->accel.cy * mach->accel.src_pitch);
                }

                mach->accel.color_pattern_idx++;

                if (mach->accel.color_pattern_idx > mach->accel.patt_len)
                    mach->accel.color_pattern_idx = 0;

                dev->accel.dx += mach->accel.stepx;
                dev->accel.sx++;
                if (dev->accel.sx >= mach->accel.width) {
                    dev->accel.sx = 0;
                    dev->accel.dy += mach->accel.stepy;
                    dev->accel.dest = mach->accel.dst_ge_offset + (dev->accel.dy * mach->accel.dst_pitch);

                    if (mach->accel.line_idx == 2) {
                        mach->accel.line_array[0] = dev->accel.dx;
                        mach->accel.line_array[4] = dev->accel.dx;
                    }
                    if (dev->accel.sy >= 0)
                        dev->accel.sy--;

                    dev->fifo_idx = 0;
                    dev->force_busy = 0;
                    mach->force_busy = 0;
                    dev->accel.cmd_back = 1;
                    return;
                }
            }
            break;

        default:
            break;
    }
}

static void
mach_accel_out_pixtrans(svga_t *svga, mach_t *mach, ibm8514_t *dev, uint16_t val)
{
    int frgd_sel;
    int bkgd_sel;
    int mono_src;
    int swap = 0;

    frgd_sel = (mach->accel.dp_config >> 13) & 7;
    bkgd_sel = (mach->accel.dp_config >> 7) & 3;
    mono_src = (mach->accel.dp_config >> 5) & 3;

    if ((mach->accel.dp_config & 0x04) && (mach->accel.cmd_type != 5)) {
        mach_log("Read Host Monochrome Data.\n");
        val = (val >> 8) | (val << 8);
        swap = 1;
    }

    switch (mach->accel.dp_config & 0x200) {
        case 0x000: /*8-bit size*/
            if (mono_src == 2) {
                if ((frgd_sel != 2) && (bkgd_sel != 2)) {
                    if ((mach->accel.dp_config & 0x1000) && !swap) {
                        mach_log("8-bit bus size swap.\n");
                        val = (val >> 8) | (val << 8);
                    }
                    mach_accel_start(mach->accel.cmd_type, 1, 8, val | (val << 16), 0, svga, mach, dev);
                } else
                    mach_accel_start(mach->accel.cmd_type, 1, 1, -1, val | (val << 16), svga, mach, dev);
            } else
                mach_accel_start(mach->accel.cmd_type, 1, 1, -1, val | (val << 16), svga, mach, dev);
            break;
        case 0x200: /*16-bit size*/
            if (mono_src == 2) {
                if ((frgd_sel != 2) && (bkgd_sel != 2)) {
                    if (((mach->accel.dp_config & 0x1000) && !swap) || (!(mach->accel.dp_config & 0x1000) && swap)) {
                        mach_log("16-bit bus size swap.\n");
                        val = (val >> 8) | (val << 8);
                    }
                    mach_accel_start(mach->accel.cmd_type, 1, 16, val | (val << 16), 0, svga, mach, dev);
                } else
                    mach_accel_start(mach->accel.cmd_type, 1, 2, -1, val | (val << 16), svga, mach, dev);
            } else
                mach_accel_start(mach->accel.cmd_type, 1, 2, -1, val | (val << 16), svga, mach, dev);
            break;

        default:
            break;
    }
}

static void
mach_out(uint16_t addr, uint8_t val, void *priv)
{
    mach_t          *mach = (mach_t *) priv;
    svga_t          *svga = &mach->svga;
    ibm8514_t       *dev  = (ibm8514_t *) svga->dev8514;
    uint8_t          old;
    uint8_t          rs2;
    uint8_t          rs3;

    if (((addr & 0xFFF0) == 0x3D0 || (addr & 0xFFF0) == 0x3B0) && !(svga->miscout & 1))
        addr ^= 0x60;

    if ((addr >= 0x3c6) && (addr <= 0x3c9)) {
        mach_log("VGA DAC write regs=%03x, on=%d, display control=%02x, on1=%x, clocksel=%02x.\n",
                 addr, dev->on, dev->disp_cntl & 0x60, dev->accel.advfunc_cntl & 0x01, mach->accel.clock_sel & 0x01);
    } else if ((addr >= 0x2ea) && (addr <= 0x2ed)) {
        mach_log("8514/A DAC write regs=%03x, on=%d, display control=%02x, on1=%x, clocksel=%02x.\n",
                 addr, dev->on, dev->disp_cntl & 0x60, dev->accel.advfunc_cntl & 0x01, mach->accel.clock_sel & 0x01);
    }

    switch (addr) {
        case 0x1ce:
            mach->index = val;
            break;
        case 0x1cf:
            old                     = mach->regs[mach->index];
            mach->regs[mach->index] = val;
            mach_log("ATI VGA write reg=%02x, val=%02x, old=%02x.\n", mach->index, val, old);
            switch (mach->index) {
                case 0xa3:
                    if ((old ^ val) & 0x10) {
                        mach_log("ATI A3 bit 7.\n");
                        svga_recalctimings(svga);
                    }
                    break;
                case 0xa7:
                    if ((old ^ val) & 0x80) {
                        mach_log("ATI A7 bit 7.\n");
                        svga_recalctimings(svga);
                    }
                    break;
                case 0xad:
                    if (ATI_MACH32) {
                        if ((old ^ val) & 0x0c) {
                            mach_log("ATI AD bits 2-3.\n");
                            svga_recalctimings(svga);
                        }
                    }
                    break;
                case 0xb0:
                    if ((old ^ val) & 0x60) {
                        if (dev->_8514crt) {
                            if (!(mach->accel.clock_sel & 0x01)) {
                                if ((val & 0x20) && !(old & 0x20)) {
                                    dev->on = 1;
                                    dev->vendor_mode = !!(ATI_MACH32);
                                    mach_set_resolution(mach, svga);
                                    mach32_updatemapping(mach, svga);
                                } else if (!(val & 0x20) && (old & 0x20)) {
                                    dev->on = 0;
                                    dev->vendor_mode = 0;
                                    mach_set_resolution(mach, svga);
                                    mach32_updatemapping(mach, svga);
                                }
                            }
                        } else
                            svga_recalctimings(svga);

                        mach_log("ATI B0 bits 5-6: old=%02x, val=%02x, on=%d, bpp=%d, hires=%x, vgahires=%02x, base=%05x.\n",
                              old & 0x60, val & 0x60, dev->on, dev->accel_bpp, dev->accel.advfunc_cntl & 0x04, svga->gdcreg[5] & 0x60, svga->mapping.base);
                    }
                    break;
                case 0xae:
                case 0xb2:
                case 0xbe:
                    mach_log("ATI VGA write reg=0x%02X, val=0x%02X\n", mach->index, val);
                    if (mach->regs[0xbe] & 0x08) { /* Read/write bank mode */
                        mach->bank_r = (((mach->regs[0xb2] & 1) << 3) | ((mach->regs[0xb2] & 0xe0) >> 5));
                        mach->bank_w = ((mach->regs[0xb2] & 0x1e) >> 1);
                        if (ATI_MACH32) {
                            mach->bank_r |= ((mach->regs[0xae] & 0x0c) << 2);
                            mach->bank_w |= ((mach->regs[0xae] & 3) << 4);
                        }
                        mach_log("Separate B2Bank = %02x, AEbank = %02x.\n", mach->regs[0xb2], mach->regs[0xae]);
                    } else { /* Single bank mode */
                        mach->bank_w = ((mach->regs[0xb2] & 0x1e) >> 1);
                        if (ATI_MACH32)
                            mach->bank_w |= ((mach->regs[0xae] & 3) << 4);

                        mach->bank_r = mach->bank_w;
                        mach_log("Single B2Bank = %02x, AEbank = %02x.\n", mach->regs[0xb2], mach->regs[0xae]);
                    }
                    svga->read_bank  = mach->bank_r << 16;
                    svga->write_bank = mach->bank_w << 16;

                    if (mach->index == 0xbe) {
                        if ((old ^ val) & 0x10) {
                            mach_log("ATI BE bit 4.\n");
                            svga_recalctimings(svga);
                        }
                    }
                    break;
                case 0xbd:
                    if ((old ^ val) & 0x04)
                        mach32_updatemapping(mach, svga);
                    break;
                case 0xb3:
                    ati_eeprom_write(&mach->eeprom, val & 0x08, val & 0x02, val & 0x01);
                    break;
                case 0xb6:
                    if ((old ^ val) & 0x10) {
                        mach_log("ATI B6 bit 4.\n");
                        svga_recalctimings(svga);
                    }
                    break;
                case 0xb8:
                    if (ATI_MACH32) {
                        if ((old ^ val) & 0x40) {
                            mach_log("ATI B8 bit 6.\n");
                            svga_recalctimings(svga);
                        }
                    } else {
                        if ((old ^ val) & 0xc0)
                            svga_recalctimings(svga);
                    }
                    break;
                case 0xb9:
                    if ((old ^ val) & 0x02) {
                        mach_log("ATI B9 bit 1.\n");
                        svga_recalctimings(svga);
                    }
                    break;

                default:
                    break;
            }
            break;

        case 0x2ea:
        case 0x2eb:
        case 0x2ec:
        case 0x2ed:
            rs2 = !!(mach->accel.ext_ge_config & 0x1000);
            rs3 = !!(mach->accel.ext_ge_config & 0x2000);
            mach_log("8514/A Extended mode=%02x.\n", mach->regs[0xb0] & 0x20);
            if (ATI_MACH32) {
                if (mach->pci_bus && (mach->ramdac_type == ATI_68860))
                    ati68860_ramdac_out((addr & 0x03) | (rs2 << 2) | (rs3 << 3), val, 1, svga->ramdac, svga);
                else
                    ati68875_ramdac_out(addr, rs2, rs3, val, 1, svga->ramdac, svga);
            } else
                svga_out(addr, val, svga);
            return;

        case 0x3C6:
        case 0x3C7:
        case 0x3C8:
        case 0x3C9:
            rs2 = !!(mach->regs[0xa0] & 0x20);
            rs3 = !!(mach->regs[0xa0] & 0x40);
            mach_log("VGA Extended mode=%02x.\n", mach->regs[0xb0] & 0x20);
            if (ATI_MACH32) {
                if (mach->pci_bus && (mach->ramdac_type == ATI_68860))
                    ati68860_ramdac_out((addr & 0x03) | (rs2 << 2) | (rs3 << 3), val, 0, svga->ramdac, svga);
                else
                    ati68875_ramdac_out(addr, rs2, rs3, val, 0, svga->ramdac, svga);
            } else
                svga_out(addr, val, svga);
            return;

        case 0x3CF:
            if (svga->gdcaddr == 6) {
                uint8_t old_val = svga->gdcreg[6];
                svga->gdcreg[6] = val;
                if ((svga->gdcreg[6] & 0xc) != (old_val & 0xc)) {
                    mach_log("GDCREG6=%02x.\n", svga->gdcreg[6] & 0xc);
                    mach32_updatemapping(mach, svga);
                }
                return;
            }
            break;

        case 0x3D4:
            svga->crtcreg = val & 0x3f;
            return;
        case 0x3D5:
            if (svga->crtcreg & 0x20)
                return;
            if ((svga->crtcreg < 7) && (svga->crtc[0x11] & 0x80) && !(mach->regs[0xb4] & 0x80))
                return;
            if ((svga->crtcreg == 7) && (svga->crtc[0x11] & 0x80) && !(mach->regs[0xb4] & 0x80))
                val = (svga->crtc[7] & ~0x10) | (val & 0x10);

            old                       = svga->crtc[svga->crtcreg];
            svga->crtc[svga->crtcreg] = val;
            if (old != val) {
                if (svga->crtcreg < 0xe || svga->crtcreg > 0x10) {
                    if ((svga->crtcreg == 0xc) || (svga->crtcreg == 0xd)) {
                        svga->fullchange = 3;
                        svga->memaddr_latch   = ((svga->crtc[0xc] << 8) | svga->crtc[0xd]) + ((svga->crtc[8] & 0x60) >> 5);
                    } else {
                        svga->fullchange = svga->monitor->mon_changeframecount;
                        svga_recalctimings(svga);
                    }
                }
            }
            break;

        default:
            break;
    }
    svga_out(addr, val, svga);
}

static uint8_t
mach_in(uint16_t addr, void *priv)
{
    mach_t          *mach = (mach_t *) priv;
    svga_t          *svga = &mach->svga;
    ibm8514_t       *dev  = (ibm8514_t *) svga->dev8514;
    uint8_t          temp = 0xff;
    uint8_t          rs2;
    uint8_t          rs3;

    if (((addr & 0xFFF0) == 0x3D0 || (addr & 0xFFF0) == 0x3B0) && !(svga->miscout & 1))
        addr ^= 0x60;

    if ((addr >= 0x3c6) && (addr <= 0x3c9) && dev->on) {
        addr -= 0xdc;
        mach_log("VGA DAC read regs=%03x.\n", addr);
    } else if ((addr >= 0x2ea) && (addr <= 0x2ed))
        mach_log("8514/A DAC read regs=%03x.\n", addr);

    switch (addr) {
        case 0x1ce:
            temp = mach->index;
            break;
        case 0x1cf:
            switch (mach->index) {
                case 0xa0:
                    temp = mach->regs[0xa0] | 0x10;
                    break;
                case 0xa8:
                    temp = (svga->vc >> 8) & 3;
                    break;
                case 0xa9:
                    temp = svga->vc & 0xff;
                    break;
                case 0xaa:
                    if (ATI_GRAPHICS_ULTRA)
                        temp = 0x06;
                    else
                        temp = 0x00;
                    break;
                case 0xb0:
                    temp = mach->regs[0xb0] | 0x80;
                    temp &= ~0x18;
                    if (ATI_MACH32) { /*Mach32 VGA 1MB memory*/
                        temp |= 0x08;
                    } else { /*ATI 28800 VGA 512kB memory*/
                        temp |= 0x10;
                    }
                    break;
                case 0xb7:
                    temp = mach->regs[0xb7] & ~0x08;
                    if (ati_eeprom_read(&mach->eeprom))
                        temp |= 0x08;
                    break;

                case 0xbd:
                    temp = mach->regs[0xbd] | 0x10;
                    break;

                default:
                    temp = mach->regs[mach->index];
                    break;
            }
            mach_log("ATI VGA read reg=%02x, val=%02x.\n", mach->index, temp);
            break;

        case 0x2ea:
        case 0x2eb:
        case 0x2ec:
        case 0x2ed:
            rs2 = !!(mach->accel.ext_ge_config & 0x1000);
            rs3 = !!(mach->accel.ext_ge_config & 0x2000);
            if (ATI_MACH32) {
                if (mach->pci_bus && (mach->ramdac_type == ATI_68860))
                    temp = ati68860_ramdac_in((addr & 3) | (rs2 << 2) | (rs3 << 3), 1, svga->ramdac, svga);
                else
                    temp = ati68875_ramdac_in(addr, rs2, rs3, 1, svga->ramdac, svga);
            } else
                temp = svga_in(addr, svga);
            break;

        case 0x3D4:
            temp = svga->crtcreg;
            break;
        case 0x3D5:
            if (svga->crtcreg & 0x20)
                temp = 0xff;
            else
                temp = svga->crtc[svga->crtcreg];
            break;

        default:
            temp = svga_in(addr, svga);
            break;
    }
    return temp;
}

void
ati8514_out(uint16_t addr, uint8_t val, void *priv)
{
    mach_log("[%04X:%08X]: ADDON OUT addr=%03x, val=%02x.\n", CS, cpu_state.pc, addr, val);

    svga_out(addr, val, priv);
}

uint8_t
ati8514_in(uint16_t addr, void *priv)
{
    uint8_t temp = 0xff;

    temp = svga_in(addr, priv);

    mach_log("[%04X:%08X]: ADDON IN addr=%03x, temp=%02x.\n", CS, cpu_state.pc, addr, temp);
    return temp;
}

static void
ati_render_24bpp(svga_t *svga)
{
    mach_t    *mach = (mach_t *) svga->priv;
    ibm8514_t *dev = (ibm8514_t *) svga->dev8514;
    uint32_t *p;
    uint32_t  dat;

    if ((dev->displine + svga->y_add) < 0)
        return;

    if (dev->changedvram[dev->memaddr >> 12] || dev->changedvram[(dev->memaddr >> 12) + 1] || svga->fullchange) {
        p = &buffer32->line[dev->displine + svga->y_add][svga->x_add];

        if (dev->firstline_draw == 2000)
            dev->firstline_draw = dev->displine;
        dev->lastline_draw = dev->displine;

        if (mach->accel.ext_ge_config & 0x400) { /*BGR, Blue-(23:16), Green-(15:8), Red-(7:0)*/
            for (int x = 0; x <= dev->hdisp_8514; x += 4) {
                dat  = *(uint32_t *) (&dev->vram[dev->memaddr & dev->vram_mask]);
                p[x] = ((dat & 0xff0000) >> 16) | (dat & 0x00ff00) | ((dat & 0x0000ff) << 16);

                dat      = *(uint32_t *) (&dev->vram[(dev->memaddr + 3) & dev->vram_mask]);
                p[x + 1] = ((dat & 0xff0000) >> 16) | (dat & 0x00ff00) | ((dat & 0x0000ff) << 16);

                dat      = *(uint32_t *) (&dev->vram[(dev->memaddr + 6) & dev->vram_mask]);
                p[x + 2] = ((dat & 0xff0000) >> 16) | (dat & 0x00ff00) | ((dat & 0x0000ff) << 16);

                dat      = *(uint32_t *) (&dev->vram[(dev->memaddr + 9) & dev->vram_mask]);
                p[x + 3] = ((dat & 0xff0000) >> 16) | (dat & 0x00ff00) | ((dat & 0x0000ff) << 16);

                dev->memaddr += 12;
            }
        } else { /*RGB, Red-(23:16), Green-(15:8), Blue-(7:0)*/
            for (int x = 0; x <= dev->hdisp_8514; x += 4) {
                dat  = *(uint32_t *) (&dev->vram[dev->memaddr & dev->vram_mask]);
                p[x] = dat & 0xffffff;

                dat      = *(uint32_t *) (&dev->vram[(dev->memaddr + 3) & dev->vram_mask]);
                p[x + 1] = dat & 0xffffff;

                dat      = *(uint32_t *) (&dev->vram[(dev->memaddr + 6) & dev->vram_mask]);
                p[x + 2] = dat & 0xffffff;

                dat      = *(uint32_t *) (&dev->vram[(dev->memaddr + 9) & dev->vram_mask]);
                p[x + 3] = dat & 0xffffff;

                dev->memaddr += 12;
            }
        }
        dev->memaddr &= dev->vram_mask;
    }
}

static void
ati_render_32bpp(svga_t *svga)
{
    mach_t    *mach = (mach_t *) svga->priv;
    ibm8514_t *dev = (ibm8514_t *) svga->dev8514;
    int        x;
    uint32_t  *p;
    uint32_t   dat;

    if ((dev->displine + svga->y_add) < 0)
        return;

    if (dev->changedvram[dev->memaddr >> 12] || dev->changedvram[(dev->memaddr >> 12) + 1] || dev->changedvram[(dev->memaddr >> 12) + 2] || svga->fullchange) {
        p = &buffer32->line[dev->displine + svga->y_add][svga->x_add];

        if (dev->firstline_draw == 2000)
            dev->firstline_draw = dev->displine;
        dev->lastline_draw = dev->displine;

        if (mach->accel.ext_ge_config & 0x400) { /*BGR, Blue-(23:16), Green-(15:8), Red-(7:0)*/
            for (x = 0; x <= dev->hdisp_8514; x++) {
                dat  = *(uint32_t *) (&dev->vram[(dev->memaddr + (x << 2)) & dev->vram_mask]);
                *p++ = ((dat & 0x00ff0000) >> 16) | (dat & 0x0000ff00) | ((dat & 0x000000ff) << 16);
            }
        } else { /*RGB, Red-(31:24), Green-(23:16), Blue-(15:8)*/
            for (x = 0; x <= dev->hdisp_8514; x++) {
                dat  = *(uint32_t *) (&dev->vram[(dev->memaddr + (x << 2)) & dev->vram_mask]);
                *p++ = ((dat & 0xffffff00) >> 8);
            }
        }
        dev->memaddr += (x * 4);
        dev->memaddr &= dev->vram_mask;
    }
}

/*The situation is the following:
  When ATI (0x4aee) mode is selected, allow complete auto-detection.
  When 8514/A (0x4ae8) mode is selected, allow detection based on the shadow register sets.
*/
static void
mach_set_resolution(mach_t *mach, svga_t *svga)
{
    ibm8514_t    *dev = (ibm8514_t *) svga->dev8514;

<<<<<<< HEAD
    dev->h_total = (dev->htotal + 1);
    if (dev->h_total == 8) /*Default to 1024x768 87hz 8514/A htotal timings if it goes to 0.*/
        dev->h_total = 0x9e;
=======
    dev->htotal_8514 = dev->htotal + 1;

    if (dev->htotal_8514 == 1) /*Default to 1024x768 87hz 8514/A htotal timings if it goes to 0.*/
        dev->htotal_8514 = 0x9e;
>>>>>>> 282ba139

    dev->hdisp_vga = (dev->hdisped + 1) << 3;

<<<<<<< HEAD
    dev->vdisp = (dev->v_disp + 1) >> 1;
    if ((dev->vdisp == 478) || (dev->vdisp == 598) || (dev->vdisp == 766) || (dev->vdisp == 898) || (dev->vdisp == 1022))
        dev->vdisp += 2;

    dev->v_total = dev->v_total_reg + 1;
    if (dev->v_total == 1)
        dev->v_total = 0x0669;

    dev->v_syncstart = dev->v_sync_start + 1;
    if (dev->v_syncstart == 1)
        dev->v_syncstart = 0x0601;

    mach_log("ATI Mode: set=%02x, dispcntl=%02x, h_total=%d, hdisp=%d, vdisp=%d, v_total=%04x, v_syncstart=%04x, hsync_start=%d, hsync_width=%d, clocksel=%02x, advancedcntl=%02x.\n", mach->shadow_set & 0x03, dev->disp_cntl, dev->h_total, dev->hdisp, dev->vdisp, dev->v_total, dev->v_syncstart, dev->hsync_start, dev->hsync_width, mach->accel.clock_sel & 0xff, dev->accel.advfunc_cntl & 0x05);
    if ((dev->disp_cntl >> 5) == 1) { /*Enable the 8514/A subsystem and set modes according to the shadow sets if needed.*/
        switch (mach->shadow_set & 0x03) {
            case 0x01:
                if (!(dev->accel.advfunc_cntl & 0x04)) {
                    dev->h_total = 0x64;
                    dev->hdisp = 640;
                    dev->vdisp = 480;
                    dev->v_total = 0x0419;
                    dev->v_syncstart = 0x03d7;
                }
                break;
            case 0x02:
                if (dev->accel.advfunc_cntl & 0x04) {
                    dev->h_total = 0x9e;
                    dev->hdisp = 1024;
                    dev->vdisp = 768;
                    dev->v_total = 0x0669;
                    dev->v_syncstart = 0x0601;
                }
                break;

            default:
                break;
        }
        svga_recalctimings(svga);
    } else if ((dev->disp_cntl >> 5) == 2) { /*Reset 8514/A to defaults if needed.*/
        if (dev->accel.advfunc_cntl & 0x04) {
            if (dev->hdisp == 640) {
                dev->h_total = 0x9e;
                dev->hdisp = 1024;
                dev->vdisp = 768;
                dev->v_total = 0x0669;
                dev->v_syncstart = 0x0601;
                svga_recalctimings(svga);
            }
        } else {
            if (dev->hdisp == 1024) {
                dev->h_total = 0x64;
                dev->hdisp = 640;
                dev->vdisp = 480;
                dev->v_total = 0x0419;
                dev->v_syncstart = 0x03d7;
                svga_recalctimings(svga);
=======
    dev->vdisp_vga = (dev->vdisp_8514 + 1) >> 1;
    if ((dev->vdisp_vga == 478) || (dev->vdisp_vga == 598) || (dev->vdisp_vga == 766) || (dev->vdisp_vga == 1022))
        dev->vdisp_vga += 2;

    dev->vtotal_8514 = dev->vtotal_reg + 1;

    dev->vsyncstart++;

    mach_log("VSYNCSTART=%d, VTOTAL=%d, interlace=%02x, vdisp=%d.\n", dev->vsyncstart, dev->vtotal_8514, dev->interlace, dev->vdisp_vga);

    if (!ATI_MACH32) {
        if ((mach->accel.clock_sel & 0x01) &&
            !(dev->accel.advfunc_cntl & 0x01))
            ret = 2;
        else if ((dev->accel.advfunc_cntl & 0x01) &&
                 !(mach->accel.clock_sel & 0x01))
            ret = 1;
        else if ((!(dev->accel.advfunc_cntl & 0x01) && (mach->old_on1 & 0x01)) ||
                (!(mach->accel.clock_sel & 0x01) && (mach->old_on2 & 0x01)))
            ret = 0;
    } else {
        if ((mach->accel.clock_sel & 0x01) && !(mach->old_on2 & 0x01) &&
            !(dev->accel.advfunc_cntl & 0x01))
            ret = 2;
        else if ((dev->accel.advfunc_cntl & 0x01) && !(mach->old_on1 & 0x01) &&
                 !(mach->accel.clock_sel & 0x01))
            ret = 1;
        else if ((!(dev->accel.advfunc_cntl & 0x01) && (mach->old_on1 & 0x01)) ||
                (!(mach->accel.clock_sel & 0x01) && (mach->old_on2 & 0x01)))
            ret = 0;
    }

    if (ret) {
        if (ret == 2)
            svga_recalctimings(svga);
        else {
            switch (mach->shadow_set & 0x03) {
                case 0x00:
                    if (mach->crt_resolution)
                        svga_recalctimings(svga);
                    else {
                        if (dev->accel.advfunc_cntl & 0x04) {
                            if (dev->hdisp_vga == 640) {
                                dev->hdisp_vga = 1024;
                                dev->vdisp_vga = 768;
                                mach_log("1024x768.\n");
                            }
                        } else {
                            if (dev->hdisp_vga == 1024) {
                                dev->hdisp_vga = 640;
                                dev->vdisp_vga = 480;
                                mach_log("640x480.\n");
                            }
                        }
                        svga_recalctimings(svga);
                    }
                    break;
                case 0x01:
                    mach->crt_resolution = 0x01;
                    break;
                case 0x02:
                    mach->crt_resolution = 0x02;
                    break;
                default:
                    break;
>>>>>>> 282ba139
            }
        }
    } else /*No change (type 0) or reset type 3.*/
        svga_recalctimings(svga);
<<<<<<< HEAD
=======

    mach_log("Shadow set ATI=%x, shadow set 8514/A and on1=%x, on2=%x, resolution h=%d, v=%d, vtotal=%d, vsyncstart=%d, crtres=%d, ret=%d, actual passthrough=%x.\n", mach->shadow_set & 0x03, dev->accel.advfunc_cntl & 0x05, mach->accel.clock_sel & 0x01, dev->hdisp_vga, dev->vdisp_vga, dev->vtotal_8514, dev->v_syncstart, mach->crt_resolution, ret, dev->on);
>>>>>>> 282ba139
}

void
ati8514_recalctimings(svga_t *svga)
{
    mach_t       *mach = (mach_t *) svga->ext8514;
    ibm8514_t    *dev  = (ibm8514_t *) svga->dev8514;

    mach_log("ON=%d, vgahdisp=%d.\n", dev->on, svga->hdisp);
    if (dev->on) {
        dev->interlace                  = !!(dev->disp_cntl & 0x10);
        dev->pitch                      = dev->ext_pitch;
        dev->rowoffset                  = dev->ext_crt_pitch;
        dev->rowcount                   = !!(dev->disp_cntl & 0x08);
        dev->accel.ge_offset            = (mach->accel.ge_offset_lo | (mach->accel.ge_offset_hi << 16)) << 2;
        mach->accel.crt_offset          = (mach->accel.crt_offset_lo | (mach->accel.crt_offset_hi << 16)) << 2;

        dev->accel.ge_offset           -= mach->accel.crt_offset;

        mach_log("HDISP=%d, VDISP=%d, shadowset=%x, 8514/A mode=%x, clocksel=%02x.\n",
                 dev->hdisp_vga, dev->vdisp_vga, mach->shadow_set & 0x03, dev->accel.advfunc_cntl & 0x05, mach->accel.clock_sel & 0x01);

        mach->accel.src_pitch = dev->pitch;
        mach->accel.dst_pitch = dev->pitch;
        mach->accel.src_ge_offset = (mach->accel.ge_offset_lo | (mach->accel.ge_offset_hi << 16)) << 2;
        mach->accel.dst_ge_offset = (mach->accel.ge_offset_lo | (mach->accel.ge_offset_hi << 16)) << 2;
        mach->accel.src_ge_offset -= mach->accel.crt_offset;
        mach->accel.dst_ge_offset -= mach->accel.crt_offset;

        mach_log("8514/A ON, pitch=%d, GE offset=%08x.\n", ((mach->accel.ge_pitch & 0xff) << 3), dev->accel.ge_offset);

        dev->hdisp_8514 = dev->hdisp_vga;
        dev->dispend = dev->vdisp_vga;
        if (dev->dispend == 600)
            dev->hdisp_8514 = 800;
        else if (dev->hdisp_8514 == 640)
            dev->dispend = 480;

        if (dev->accel.advfunc_cntl & 0x04)
            svga->clock_8514 = (cpuclock * (double) (1ULL << 32)) / 44900000.0;
        else
            svga->clock_8514 = (cpuclock * (double) (1ULL << 32)) / 25175000.0;

        if (dev->interlace)
            dev->dispend >>= 1;

        mach_log("cntl=%d, hv(%d,%d), pitch=%d, rowoffset=%d, gextconfig=%03x, shadow=%x interlace=%d.\n",
                 dev->accel.advfunc_cntl & 0x04, dev->hdisp_8514, dev->dispend, dev->pitch, dev->rowoffset,
                 mach->accel.ext_ge_config & 0xcec0, mach->shadow_set & 3, dev->interlace);
        if (dev->vram_is_512k) {
            if (dev->hdisp_8514 == 640)
                dev->pitch = 640;
            else
                dev->pitch = 1024;
        }
        dev->accel_bpp = 8;
        svga->render8514 = ibm8514_render_8bpp;

    } else
        dev->mode = VGA_MODE;
}

static void
mach_recalctimings(svga_t *svga)
{
    mach_t       *mach = (mach_t *) svga->priv;
    ibm8514_t    *dev  = (ibm8514_t *) svga->dev8514;
    int           clock_sel;

    if (mach->regs[0xad] & 0x08)
        svga->hblankstart    = ((mach->regs[0x0d] >> 2) << 8) + svga->crtc[2];

    clock_sel = ((svga->miscout >> 2) & 3) | ((mach->regs[0xbe] & 0x10) >> 1) | ((mach->regs[0xb9] & 2) << 1);

    if (ATI_MACH32) {
        if (mach->regs[0xad] & 0x04)
            svga->memaddr_latch |= 0x40000;

        if (mach->regs[0xad] & 0x08)
            svga->memaddr_latch |= 0x80000;
    }

    if (mach->regs[0xa3] & 0x10)
        svga->memaddr_latch |= 0x10000;

    if (mach->regs[0xb0] & 0x40)
        svga->memaddr_latch |= 0x20000;

    if ((mach->regs[0xb6] & 0x18) >= 0x10) {
        svga->hdisp <<= 1;
        svga->htotal <<= 1;
        svga->dots_per_clock <<= 1;
        svga->rowoffset <<= 1;
    }

    if (mach->regs[0xb0] & 0x20) {
        if ((mach->regs[0xb6] & 0x18) >= 0x10)
            svga->packed_4bpp = 1;
        else
            svga->packed_4bpp = 0;
    } else
        svga->packed_4bpp = 0;

    if (!ATI_MACH32) {
        if ((mach->regs[0xb6] & 0x18) == 0x08) {
            svga->hdisp <<= 1;
            svga->htotal <<= 1;
            svga->dots_per_clock <<= 1;
            svga->ati_4color = 1;
        } else
            svga->ati_4color = 0;
    }

    mach_log("ON=%d, override=%d, gelo=%04x, gehi=%04x, crtlo=%04x, crthi=%04x, vgahdisp=%d.\n", dev->on, svga->override, mach->accel.ge_offset_lo, mach->accel.ge_offset_hi, mach->accel.crt_offset_lo, mach->accel.crt_offset_hi, svga->hdisp);
    if (dev->on) {
        dev->memaddr_latch              = 0; /*(mach->accel.crt_offset_lo | (mach->accel.crt_offset_hi << 16)) << 2;*/
        dev->interlace                  = !!(dev->disp_cntl & 0x10);
        dev->pitch                      = dev->ext_pitch;
        dev->rowoffset                  = dev->ext_crt_pitch;
        dev->rowcount                   = !!(dev->disp_cntl & 0x08);
        dev->accel.ge_offset            = (mach->accel.ge_offset_lo | (mach->accel.ge_offset_hi << 16));
        mach->accel.crt_offset          = (mach->accel.crt_offset_lo | (mach->accel.crt_offset_hi << 16));

        if (dev->bpp) {
            dev->accel.ge_offset <<= 1;
            mach->accel.crt_offset <<= 1;
        } else {
            dev->accel.ge_offset <<= 2;
            mach->accel.crt_offset <<= 2;
        }

        if (ATI_MACH32 && !dev->vram_is_512k && ((mach->accel.ext_ge_config & 0x30) == 0x00)) {
            dev->accel.ge_offset <<= 1;
            mach->accel.crt_offset <<= 1;
        }

        dev->accel.ge_offset           -= mach->accel.crt_offset;

        mach_log("RowCount=%x, rowoffset=%x, pitch=%d, geoffset=%x, crtoffset=%x.\n", dev->rowcount, dev->rowoffset, dev->pitch, dev->accel.ge_offset, mach->accel.crt_offset);
        mach_log("HDISP=%d, VDISP=%d, shadowset=%x, 8514/A mode=%x, clocksel=%02x, interlace=%x.\n",
                 dev->hdisp_vga, dev->vdisp_vga, mach->shadow_set & 0x03, dev->accel.advfunc_cntl & 0x04,
                 mach->accel.clock_sel & 0xfe, dev->interlace);

        dev->hdisp_8514 = dev->hdisp_vga;
        dev->dispend = dev->vdisp_vga;
        if (dev->dispend == 959) { /*FIXME: vertical resolution mess on EEPROM tests on Mach8*/
            dev->dispend >>= 1;
            dev->dispend++;
        } else if (dev->dispend == 600)
            dev->hdisp_8514 = 800;
        else if (dev->hdisp_8514 == 640)
            dev->dispend = 480;

        dev->h_disp_time = dev->hdisp >> 3;

        svga->clock_8514 = (cpuclock * (double) (1ULL << 32)) / svga->getclock((mach->accel.clock_sel >> 2) & 0x0f, svga->clock_gen);
        if (mach->accel.clock_sel & 0x40)
            svga->clock_8514 *= 2;

        if (dev->interlace)
            dev->dispend >>= 1;

        if (ATI_MACH32) {
            switch ((mach->shadow_set >> 8) & 0x03) {
                case 0x00:
                    mach->accel.src_pitch = dev->pitch;
                    mach->accel.dst_pitch = dev->pitch;
                    mach->accel.src_ge_offset = (mach->accel.ge_offset_lo | (mach->accel.ge_offset_hi << 16));
                    mach->accel.dst_ge_offset = (mach->accel.ge_offset_lo | (mach->accel.ge_offset_hi << 16));
                    if (dev->bpp) {
                        mach->accel.src_ge_offset <<= 1;
                        mach->accel.dst_ge_offset <<= 1;
                    } else {
                        mach->accel.src_ge_offset <<= 2;
                        mach->accel.dst_ge_offset <<= 2;
                    }
                    if (!dev->vram_is_512k && ((mach->accel.ext_ge_config & 0x30) == 0x00)) {
                        mach->accel.src_ge_offset <<= 1;
                        mach->accel.dst_ge_offset <<= 1;
                    }
                    mach->accel.src_ge_offset -= mach->accel.crt_offset;
                    mach->accel.dst_ge_offset -= mach->accel.crt_offset;
                    dev->accel.src_pitch = mach->accel.src_pitch;
                    dev->accel.dst_pitch = mach->accel.dst_pitch;
                    dev->accel.src_ge_offset = mach->accel.src_ge_offset;
                    dev->accel.dst_ge_offset = mach->accel.dst_ge_offset;
                    break;
                case 0x01:
                    mach->accel.dst_pitch = dev->pitch;
                    mach->accel.dst_ge_offset = (mach->accel.ge_offset_lo | (mach->accel.ge_offset_hi << 16));
                    if (dev->bpp)
                        mach->accel.dst_ge_offset <<= 1;
                    else
                        mach->accel.dst_ge_offset <<= 2;

                    if (!dev->vram_is_512k && ((mach->accel.ext_ge_config & 0x30) == 0x00))
                        mach->accel.dst_ge_offset <<= 1;

                    mach->accel.dst_ge_offset -= mach->accel.crt_offset;
                    dev->accel.dst_pitch = mach->accel.dst_pitch;
                    dev->accel.dst_ge_offset = mach->accel.dst_ge_offset;
                    break;
                case 0x02:
                    mach->accel.src_pitch = dev->pitch;
                    mach->accel.src_ge_offset = (mach->accel.ge_offset_lo | (mach->accel.ge_offset_hi << 16));
                    if (dev->bpp)
                        mach->accel.src_ge_offset <<= 1;
                    else
                        mach->accel.src_ge_offset <<= 2;

                    if (!dev->vram_is_512k && ((mach->accel.ext_ge_config & 0x30) == 0x00))
                        mach->accel.src_ge_offset <<= 1;

                    mach->accel.src_ge_offset -= mach->accel.crt_offset;
                    dev->accel.src_pitch = mach->accel.src_pitch;
                    dev->accel.src_ge_offset = mach->accel.src_ge_offset;
                    break;
                default:
                    break;
            }
            mach_log("cntl=%d, clksel=%x, hv(%d,%d), pitch=%d, rowoffset=%d, gextconfig=%03x, shadow=%x interlace=%d, vgahdisp=%d.\n",
                     dev->accel.advfunc_cntl & 0x04, mach->accel.clock_sel & 0x01, dev->hdisp_8514, dev->dispend, dev->pitch, dev->rowoffset,
                     mach->accel.ext_ge_config & 0xcec0, mach->shadow_set & 3, dev->interlace, svga->hdisp);
            mach_log("EXTGECONFIG bits 11-15=%04x.\n", mach->accel.ext_ge_config & 0x8800);
            if ((mach->accel.ext_ge_config & 0x800) || (!(mach->accel.ext_ge_config & 0x8000) && !(mach->accel.ext_ge_config & 0x800))) {
                mach_log("hv=%d,%d, pitch=%d, rowoffset=%d, gextconfig=%03x, bpp=%d, shadow=%x, vgahdisp=%d.\n",
                         dev->hdisp_8514, dev->dispend, dev->pitch, dev->ext_crt_pitch, mach->accel.ext_ge_config & 0xcec0,
                         dev->accel_bpp, mach->shadow_set & 0x03, svga->hdisp);

                switch (dev->accel_bpp) {
                    case 8:
                        if ((mach->accel.ext_ge_config & 0x30) == 0x00) {
                            if (dev->vram_is_512k) {
                                if (dev->hdisp_8514 == 640)
                                    dev->pitch = 640;
                                else
                                    dev->pitch = 1024;
                            }
                        }
                        svga->render8514 = ibm8514_render_8bpp;
                        break;
                    case 15:
                        svga->render8514 = ibm8514_render_15bpp;
                        break;
                    case 16:
                        svga->render8514 = ibm8514_render_16bpp;
                        break;
                    case 24:
                        mach_log("GEConfig24bpp: %03x.\n", mach->accel.ext_ge_config & 0x600);
                        svga->render8514 = ati_render_24bpp;
                        break;
                    case 32:
                        mach_log("GEConfig32bpp: %03x.\n", mach->accel.ext_ge_config & 0x600);
                        svga->render8514 = ati_render_32bpp;
                        break;

                    default:
                        break;
                }
            }
        } else {
            mach->accel.src_pitch = dev->pitch;
            mach->accel.dst_pitch = dev->pitch;
            mach->accel.src_ge_offset = (mach->accel.ge_offset_lo | (mach->accel.ge_offset_hi << 16));
            mach->accel.dst_ge_offset = (mach->accel.ge_offset_lo | (mach->accel.ge_offset_hi << 16));
            mach->accel.src_ge_offset <<= 2;
            mach->accel.dst_ge_offset <<= 2;
            mach->accel.src_ge_offset -= mach->accel.crt_offset;
            mach->accel.dst_ge_offset -= mach->accel.crt_offset;

            mach_log("cntl=%d, clksel=%x, hv(%d,%d), pitch=%d, rowoffset=%d, gextconfig=%03x, shadow=%x interlace=%d, vgahdisp=%d.\n",
                     dev->accel.advfunc_cntl & 0x04, mach->accel.clock_sel & 0x01, dev->hdisp_8514, dev->dispend, dev->pitch, dev->rowoffset,
                     mach->accel.ext_ge_config & 0xcec0, mach->shadow_set & 0x03, dev->interlace, svga->hdisp);
            if (dev->vram_is_512k) {
                if (dev->hdisp_8514 == 640)
                    dev->pitch = 640;
                else
                    dev->pitch = 1024;
            }
            dev->accel_bpp = 8;
            svga->render8514 = ibm8514_render_8bpp;
        }
    } else {
        dev->mode = VGA_MODE;
        if (!svga->scrblank && (svga->crtc[0x17] & 0x80) && svga->attr_palette_enable) {
            mach_log("GDCREG5=%02x, ATTR10=%02x, ATI B0 bit 5=%02x, ON=%d.\n",
                     svga->gdcreg[5] & 0x60, svga->attrregs[0x10] & 0x40, mach->regs[0xb0] & 0x20, dev->on);
            if ((svga->gdcreg[6] & 0x01) || (svga->attrregs[0x10] & 0x01)) {
                if ((svga->gdcreg[5] & 0x40) || (svga->attrregs[0x10] & 0x40) || (mach->regs[0xb0] & 0x20)) {
                    svga->clock = (cpuclock * (double) (1ULL << 32)) / svga->getclock(clock_sel, svga->clock_gen);
                    mach_log("VGA clock=%02x.\n", mach->regs[0xa7] & 0x80);
                    if (ATI_MACH32) {
                        if (mach->regs[0xb8] & 0x40)
                            svga->clock *= 2;
                    } else {
                        switch (mach->regs[0xb8] & 0xc0) {
                            case 0x40:
                                svga->clock *= 2;
                                break;
                            case 0x80:
                                svga->clock *= 3;
                                break;
                            case 0xc0:
                                svga->clock *= 4;
                                break;

                            default:
                                break;
                        }
                    }
                    svga->map8 = svga->pallook;
                    mach_log("Lowres=%x, seqreg[1]bit3=%x.\n", svga->lowres, svga->seqregs[1] & 8);
                    if (svga->lowres)
                        svga->render = svga_render_8bpp_lowres;
                    else {
                        svga->render = svga_render_8bpp_highres;
                        if (!svga->packed_4bpp) {
                            svga->memaddr_latch <<= 1;
                            svga->rowoffset <<= 1;
                        }
                    }
                }
            }
        }
    }
}

static void
mach_accel_out_fifo(mach_t *mach, svga_t *svga, ibm8514_t *dev, uint16_t port, uint16_t val, int len)
{
    int frgd_sel;
    int bkgd_sel;
    int mono_src;

    if (port & 0x8000) {
        if ((port & 0x06) != 0x06) {
            if ((port != 0xe2e8) && (port != 0xe2e9) && (port != 0xe6e8) && (port != 0xe6e9)) {
                if (port & 0x4000)
                    port &= ~0x4000;
            }
        }
    }

    mach_log("[%04X:%08X]: Port FIFO OUT=%04x, val=%04x, len=%d.\n", CS, cpu_state.pc, port, val, len);

    switch (port) {
        case 0x2e8:
            if ((mach->accel.clock_sel & 0x01) || (!(mach->accel.clock_sel & 0x01) && (mach->shadow_set & 0x03))) { /*For 8514/A mode, take the shadow sets into account.*/
                if (!(mach->shadow_cntl & 0x04))
                    dev->htotal = val;
            }
            svga_recalctimings(svga);
            break;

        case 0xae8:
            if ((mach->accel.clock_sel & 0x01) || (!(mach->accel.clock_sel & 0x01) && (mach->shadow_set & 0x03))) { /*For 8514/A mode, take the shadow sets into account.*/
                if (!(mach->shadow_cntl & 0x04)) {
                    WRITE8(port, dev->hsync_start, val);
                }
            }
            svga_recalctimings(svga);
            break;

        case 0xee8:
            if ((mach->accel.clock_sel & 0x01) || (!(mach->accel.clock_sel & 0x01) && (mach->shadow_set & 0x03))) { /*For 8514/A mode, take the shadow sets into account.*/
                if (!(mach->shadow_cntl & 0x04)) {
                    WRITE8(port, dev->hsync_width, val);
                }
            }
            svga_recalctimings(svga);
            break;

        case 0x6e8:
            if (len == 2) {
                mach_log("HDISP and HTOTAL=%04x, len=%d, set=%x, ATI mode bit=%x.\n", val, len, mach->shadow_set & 0x03, mach->accel.clock_sel & 0x01);
                if ((mach->accel.clock_sel & 0x01) || (!(mach->accel.clock_sel & 0x01) && (mach->shadow_set & 0x03))) { /*For 8514/A mode, take the shadow sets into account.*/
                    if (!(mach->shadow_cntl & 0x04))
                        dev->htotal = (val >> 8) & 0xff;

                    if (!(mach->shadow_cntl & 0x08)) {
                        if ((dev->htotal || (mach->accel.clock_sel & 0x01)) && (val & 0xff)) {
                            WRITE8(port, dev->hdisped, val);
                        }
                    }
                }
            } else {
                mach_log("HDISP and HTOTAL=%02x, len=%d, set=%x, ATI mode bit=%x.\n", val, len, mach->shadow_set & 0x03, mach->accel.clock_sel & 0x01);
                if ((mach->accel.clock_sel & 0x01) || (!(mach->accel.clock_sel & 0x01) && (mach->shadow_set & 0x03))) { /*For 8514/A mode, take the shadow sets into account.*/
                    if (!(mach->shadow_cntl & 0x08)) {
                        if ((dev->htotal || (mach->accel.clock_sel & 0x01)) && (val & 0xff)) {
                            WRITE8(port, dev->hdisped, val);
                        }
                    }
                }
            }
            mach_log("[%04X:%08X]: ATI 8514/A: (0x%04x): hdisp=0x%02x, shadowcntl=%02x, shadowset=%02x.\n",
                    CS, cpu_state.pc, port, val, mach->shadow_cntl & 0x08, mach->shadow_set & 0x03);
            svga_recalctimings(svga);
            break;

        case 0x6e9:
            if (len == 1) {
                mach_log("HDISP and HTOTAL+1=%02x, len=%d, set=%x, ATI mode bit=%x.\n", val, len, mach->shadow_set & 0x03, mach->accel.clock_sel & 0x01);
                if ((mach->accel.clock_sel & 0x01) || (!(mach->accel.clock_sel & 0x01) && (mach->shadow_set & 0x03))) { /*For 8514/A mode, take the shadow sets into account.*/
                    if (!(mach->shadow_cntl & 0x04)) {
                        dev->htotal = val;
                    }
                }
            }
            svga_recalctimings(svga);
            break;

        case 0x12e8:
            if (len == 2) {
                if ((mach->accel.clock_sel & 0x01) || (!(mach->accel.clock_sel & 0x01) && (mach->shadow_set & 0x03))) { /*For 8514/A mode, take the shadow sets into account.*/
                    if (!(mach->shadow_cntl & 0x10) && val) {
                        dev->vtotal_reg = val;
                        dev->vtotal_reg &= 0x1fff;
                    }
                }
            } else {
                if ((mach->accel.clock_sel & 0x01) || (!(mach->accel.clock_sel & 0x01) && (mach->shadow_set & 0x03))) { /*For 8514/A mode, take the shadow sets into account.*/
                    if (!(mach->shadow_cntl & 0x10)) {
                        WRITE8(port, dev->vtotal_reg, val);
                        dev->vtotal_reg &= 0x1fff;
                    }
                }
            }
            mach_log("[%04X:%08X]: ATI 8514/A: (0x%04x): hdisp=0x%02x.\n", CS, cpu_state.pc, port, val);
            svga_recalctimings(svga);
            break;

        case 0x12e9:
            if (len == 1) {
                if ((mach->accel.clock_sel & 0x01) || (!(mach->accel.clock_sel & 0x01) && (mach->shadow_set & 0x03))) {
                    if (!(mach->shadow_cntl & 0x10)) { /*For 8514/A mode, take the shadow sets into account.*/
                        WRITE8(port, dev->vtotal_reg, val >> 8);
                        dev->vtotal_reg &= 0x1fff;
                    }
                }
                mach_log("[%04X:%08X]: ATI 8514/A: (0x%04x): hdisp=0x%02x.\n", CS, cpu_state.pc, port, val);
            }
            svga_recalctimings(svga);
            break;

        case 0x16e8:
            if (len == 2) {
                if ((mach->accel.clock_sel & 0x01) || (!(mach->accel.clock_sel & 0x01) && (mach->shadow_set & 0x03))) { /*For 8514/A mode, take the shadow sets into account.*/
                    if (!(mach->shadow_cntl & 0x20) && val) {
                        dev->vdisp_8514 = val;
                        dev->vdisp_8514 &= 0x1fff;
                    }
                }
                mach_log("ATI 8514/A: V_DISP write 16E8=%d\n", dev->vdisp_8514);
                mach_log("ATI 8514/A: (0x%04x): vdisp=0x%02x.\n", port, val);
            } else {
                if ((mach->accel.clock_sel & 0x01) || (!(mach->accel.clock_sel & 0x01) && (mach->shadow_set & 0x03))) { /*For 8514/A mode, take the shadow sets into account.*/
                    if (!(mach->shadow_cntl & 0x20)) {
                        WRITE8(port, dev->vdisp_8514, val);
                        dev->vdisp_8514 &= 0x1fff;
                    }
                }
            }
            svga_recalctimings(svga);
            break;
        case 0x16e9:
            if (len == 1) {
                if ((mach->accel.clock_sel & 0x01) || (!(mach->accel.clock_sel & 0x01) && (mach->shadow_set & 0x03))) { /*For 8514/A mode, take the shadow sets into account.*/
                    if (!(mach->shadow_cntl & 0x20)) {
                        WRITE8(port, dev->vdisp_8514, val >> 8);
                        dev->vdisp_8514 &= 0x1fff;
                    }
                }
                mach_log("ATI 8514/A: V_DISP write 16E8=%d.\n", dev->vdisp_8514);
                mach_log("ATI 8514/A: (0x%04x): vdisp=0x%02x.\n", port, val);
            }
            svga_recalctimings(svga);
            break;

        case 0x1ae8:
            if (len == 2) {
                if ((mach->accel.clock_sel & 0x01) || (!(mach->accel.clock_sel & 0x01) && (mach->shadow_set & 0x03))) { /*For 8514/A mode, take the shadow sets into account.*/
                    if (!(mach->shadow_cntl & 0x10) && val) {
                        dev->vsyncstart = val;
                        dev->vsyncstart &= 0x1fff;
                    }
                }
                mach_log("ATI 8514/A: VSYNCSTART write 1AE8 = %d\n", dev->vsyncstart);
                mach_log("ATI 8514/A: (0x%04x): vsyncstart=0x%02x.\n", port, val);
            } else {
                if ((mach->accel.clock_sel & 0x01) || (!(mach->accel.clock_sel & 0x01) && (mach->shadow_set & 0x03))) { /*For 8514/A mode, take the shadow sets into account.*/
                    if (!(mach->shadow_cntl & 0x10)) {
                        WRITE8(port, dev->vsyncstart, val);
                        dev->vsyncstart &= 0x1fff;
                    }
                }
            }
            svga_recalctimings(svga);
            break;
        case 0x1ae9:
            if (len == 1) {
                if ((mach->accel.clock_sel & 0x01) || (!(mach->accel.clock_sel & 0x01) && (mach->shadow_set & 0x03))) { /*For 8514/A mode, take the shadow sets into account.*/
                    if (!(mach->shadow_cntl & 0x10)) {
                        WRITE8(port, dev->vsyncstart, val >> 8);
                        dev->vsyncstart &= 0x1fff;
                    }
                }
                mach_log("ATI 8514/A: VSYNCSTART write 1AE8 = %d\n", dev->vsyncstart);
                mach_log("ATI 8514/A: (0x%04x): vsyncstart=0x%02x.\n", port, val);
            }
            svga_recalctimings(svga);
            break;

        case 0x1ee8:
        case 0x1ee9:
            svga_recalctimings(svga);
            break;

        case 0x22e8:
            if ((mach->shadow_cntl & 0x03) == 0x00)
                dev->disp_cntl = val;

            mach_log("ATI 8514/A: DISP_CNTL write %04x=%02x, written=%02x, interlace=%d.\n",
                     port, val & 0x70, dev->disp_cntl & 0x70, dev->interlace);
            svga_recalctimings(svga);
            break;

        case 0x42e8:
        case 0x42e9:
            mach_log("VBLANK status=%02x, val=%02x.\n", dev->subsys_stat, val);
            if (len == 2)
                dev->subsys_cntl = val;
            else {
                WRITE8(port, dev->subsys_cntl, val);
            }
            dev->subsys_stat &= ~val;
            if ((dev->subsys_cntl & 0xc000) == 0x8000) {
                mach->force_busy = 0;
                dev->force_busy = 0;
            }
            break;

        case 0x46e8:
        case 0x46e9:
            mach_log("0x%04x write: VGA subsystem enable add-on=%02x.\n", port, val);
            break;

        case 0x4ae8:
        case 0x4ae9:
            WRITE8(port, dev->accel.advfunc_cntl, val);
            if (len == 2) {
                WRITE8(port + 1, dev->accel.advfunc_cntl, val >> 8);
            }
            dev->on = dev->accel.advfunc_cntl & 0x01;
            dev->vendor_mode = 0;
            if (dev->_8514crt) {
                if (mach->regs[0xb0] & 0x20) {
                    dev->on = 1;
                    dev->vendor_mode = !!(ATI_MACH32);
                }
            }

            dev->mode = IBM_MODE;
            mach_log("[%04X:%08X]: ATI 8514/A: (0x%04x): ON=%d, valxor=%x, shadow crt=%x, hdisp=%d, vdisp=%d, extmode=%02x, accelbpp=%d, crt=%d, crtres=%d.\n",
                     CS, cpu_state.pc, port, val & 0x01, dev->on, dev->accel.advfunc_cntl & 0x04, dev->hdisp_vga, dev->vdisp_vga, mach->regs[0xb0] & 0x20, dev->accel_bpp, dev->_8514crt, mach->crt_resolution);

            if (ATI_MACH32) {
                mach_set_resolution(mach, svga);
                mach32_updatemapping(mach, svga);
            } else {
                dev->ext_pitch = 1024;
                dev->ext_crt_pitch = 128;
                mach_set_resolution(mach, svga);
            }
            mach_log("Vendor IBM mode set %s resolution.\n", (dev->accel.advfunc_cntl & 0x04) ? "2: 1024x768" : "1: 640x480");
            break;

        case 0x82e8:
            ibm8514_accel_out_fifo(svga, port, val, len);
            mach_log("DSTY=%04x, len=%d.\n", val & 0x07ff, len);
            break;

        case 0x86e8:
            ibm8514_accel_out_fifo(svga, port, val, len);
            mach_log("DSTX=%04x, len=%d.\n", val & 0x07ff, len);
            break;

        case 0x8ae8:
            ibm8514_accel_out_fifo(svga, port, val, len);
            mach_log("SRCY=%04x, len=%d.\n", val & 0x07ff, len);
            if (len == 2) {
                mach->accel.src_y = val & 0x07ff;
                mach->accel.src_y_scan = ((int64_t)(val & 0x07ff));
            }
            break;

        case 0x8ee8:
            ibm8514_accel_out_fifo(svga, port, val, len);
            mach_log("SRCX=%04x, len=%d.\n", val & 0x07ff, len);
            if (len == 2) {
                mach->accel.src_x = val & 0x07ff;
                mach->accel.src_x_scan = ((int64_t)(val & 0x07ff));
            }
            break;

        case 0x92e8:
            ibm8514_accel_out_fifo(svga, port, val, len);
            break;

        case 0x96e8:
            ibm8514_accel_out_fifo(svga, port, val, len);
            if (len == 2)
                mach->accel.test = val & 0x1fff;
            break;

        case 0x9ae8:
            mach->accel.cmd_type = -1;
            ibm8514_accel_out_fifo(svga, port, val, len);
            break;

        case 0x9ee8:
            ibm8514_accel_out_fifo(svga, port, val, len);
            break;

        case 0xa2e8:
        case 0xe2e8:
            if (port == 0xe2e8) {
                mach_log("%04X: Background Color=%04x, pix=%d, len=%d.\n", port, val, dev->accel.cmd_back, len);
                if (len == 2) {
                    if (!dev->accel.cmd_back) {
                        if (mach->accel.cmd_type >= 0) {
                            if (mach_pixel_read(mach))
                                break;

                            mach_log("ATI transfer.\n");
                            mach_accel_out_pixtrans(svga, mach, dev, val);
                        } else {
                            if (ibm8514_cpu_dest(svga))
                                break;

                            mach_log("IBM transfer.\n");
                            ibm8514_accel_out_pixtrans(svga, port, val, len);
                        }
                    } else {
                        dev->accel.bkgd_color = val;
                        mach_log("%04X: CMDBack BKGDCOLOR, sy=%d, height=%d, cmdtype=%d, val=%04x.\n", port, dev->accel.sy, mach->accel.height, mach->accel.cmd_type, val);
                    }
                } else {
                    if (!dev->accel.cmd_back) {
                        if (mach->accel.cmd_type >= 0) {
                            if (mach_pixel_read(mach))
                                break;

                            mach->accel.pix_trans[1] = val;
                        }
                    }
                }
            } else {
                if (len == 2)
                    dev->accel.bkgd_color = val;

                mach_log("%04X: Background Color=%04x.\n", port, val);
            }
            break;

        case 0xa6e8:
        case 0xe6e8:
            if (port == 0xe6e8) {
                mach_log("%04X: Foreground Color=%04x, pix=%d, len=%d.\n", port, val, dev->accel.cmd_back, len);
                if (len == 2) {
                    if (!dev->accel.cmd_back) {
                        if (mach->accel.cmd_type >= 0) {
                            if (mach_pixel_read(mach))
                                break;

                            mach_log("ATI transfer.\n");
                            mach_accel_out_pixtrans(svga, mach, dev, val);
                        } else {
                            if (ibm8514_cpu_dest(svga))
                                break;

                            mach_log("IBM transfer.\n");
                            ibm8514_accel_out_pixtrans(svga, port, val, len);
                        }
                    } else
                        dev->accel.frgd_color = val;
                } else {
                    if (!dev->accel.cmd_back) {
                        if (mach->accel.cmd_type >= 0) {
                            if (mach_pixel_read(mach))
                                break;

                            mach->accel.pix_trans[1] = val;
                        }
                    }
                }
            } else {
                if (len == 2)
                    dev->accel.frgd_color = val;

                mach_log("%04X: Foreground Color=%04x.\n", port, val);
            }
            break;

        case 0xe2e9:
        case 0xe6e9:
            mach_log("Write PORT=%04x, 8514/A=%x, val0=%02x, sy=%d, len=%d, dx=%d, dy=%d.\n", port, dev->accel.cmd_back, val, dev->accel.sy, len, dev->accel.dx, dev->accel.dy);
            if (len == 1) {
                if (!dev->accel.cmd_back) {
                    if (mach->accel.cmd_type >= 0) {
                        if (mach_pixel_read(mach))
                            break;

                        mach->accel.pix_trans[0] = val;
                        frgd_sel = (mach->accel.dp_config >> 13) & 7;
                        bkgd_sel = (mach->accel.dp_config >> 7) & 3;
                        mono_src = (mach->accel.dp_config >> 5) & 3;

                        switch (mach->accel.dp_config & 0x200) {
                            case 0x000: /*8-bit size*/
                                if (mono_src == 2) {
                                    if ((frgd_sel != 2) && (bkgd_sel != 2)) {
                                        mach_accel_start(mach->accel.cmd_type, 1, 8, mach->accel.pix_trans[0] | (mach->accel.pix_trans[1] << 8), 0, svga, mach, dev);
                                    } else
                                        mach_accel_start(mach->accel.cmd_type, 1, 1, -1, mach->accel.pix_trans[0] | (mach->accel.pix_trans[1] << 8), svga, mach, dev);
                                } else
                                    mach_accel_start(mach->accel.cmd_type, 1, 1, -1, mach->accel.pix_trans[0] | (mach->accel.pix_trans[1] << 8), svga, mach, dev);
                                break;
                            case 0x200: /*16-bit size*/
                                if (mono_src == 2) {
                                    if ((frgd_sel != 2) && (bkgd_sel != 2)) {
                                        if (mach->accel.dp_config & 0x1000)
                                            mach_accel_start(mach->accel.cmd_type, 1, 16, mach->accel.pix_trans[1] | (mach->accel.pix_trans[0] << 8), 0, svga, mach, dev);
                                        else
                                            mach_accel_start(mach->accel.cmd_type, 1, 16, mach->accel.pix_trans[0] | (mach->accel.pix_trans[1] << 8), 0, svga, mach, dev);
                                    } else
                                        mach_accel_start(mach->accel.cmd_type, 1, 2, -1, mach->accel.pix_trans[0] | (mach->accel.pix_trans[1] << 8), svga, mach, dev);
                                } else
                                    mach_accel_start(mach->accel.cmd_type, 1, 2, -1, mach->accel.pix_trans[0] | (mach->accel.pix_trans[1] << 8), svga, mach, dev);
                                break;

                            default:
                                break;
                        }
                    }
                }
            }
            mach_log("Write Port=%04x, Busy=%02x.\n", port, dev->force_busy);
            break;

        case 0xaae8:
            if (len == 2)
                mach->accel.dst_clr_cmp_mask = val;
            fallthrough;
        case 0xaee8:
        case 0xb2e8:
        case 0xb6e8:
        case 0xbae8:
            ibm8514_accel_out_fifo(svga, port, val, len);
            break;

        case 0xbee8:
            ibm8514_accel_out_fifo(svga, port, val, len);
            if (len == 2) {
                if ((dev->accel.multifunc_cntl >> 12) == 5) {
                    if (!ATI_MACH32) {
                        dev->ext_pitch = 1024;
                        dev->ext_crt_pitch = 128;
                        svga_recalctimings(svga);
                    }
                }
            }
            break;

            /*ATI Mach8/32 specific registers*/
        case 0x2ee:
        case 0x2ef:
            if (len == 2) {
                mach->overscan_col_8 = val & 0xff;
                mach->overscan_b_col_24 = (val >> 8) & 0xff;
            } else {
                if (port & 1)
                    mach->overscan_b_col_24 = val;
                else
                    mach->overscan_col_8 = val;
            }
            svga_recalctimings(svga);
            break;
        case 0x6ee:
        case 0x6ef:
            if (len == 2) {
                mach->overscan_g_col_24 = val & 0xff;
                mach->overscan_r_col_24 = (val >> 8) & 0xff;
            } else {
                if (port & 1)
                    mach->overscan_r_col_24 = val;
                else
                    mach->overscan_g_col_24 = val;
            }
            svga_recalctimings(svga);
            break;

        case 0xaee:
        case 0xaef:
            WRITE8(port, mach->cursor_offset_lo_reg, val);
            if (len == 2) {
                WRITE8(port + 1, mach->cursor_offset_lo_reg, val >> 8);
            }
            mach->cursor_offset_lo = mach->cursor_offset_lo_reg;
            dev->hwcursor.addr = ((mach->cursor_offset_lo | (mach->cursor_offset_hi << 16)) << 2);
            if (!dev->vram_is_512k && ((mach->accel.ext_ge_config & 0x30) == 0x00))
                dev->hwcursor.addr <<= 1;
            break;

        case 0xeee:
        case 0xeef:
            WRITE8(port, mach->cursor_offset_hi_reg, val);
            if (len == 2) {
                WRITE8(port + 1, mach->cursor_offset_hi_reg, val >> 8);
            }
            dev->hwcursor.enable = !!(mach->cursor_offset_hi_reg & 0x8000);
            mach->cursor_offset_hi = mach->cursor_offset_hi_reg & 0x0f;
            dev->hwcursor.addr = ((mach->cursor_offset_lo | (mach->cursor_offset_hi << 16)) << 2);
            if (!dev->vram_is_512k && ((mach->accel.ext_ge_config & 0x30) == 0x00))
                dev->hwcursor.addr <<= 1;
            break;

        case 0x12ee:
        case 0x12ef:
            WRITE8(port, mach->cursor_x, val);
            if (len == 2) {
                WRITE8(port + 1, mach->cursor_x, val >> 8);
            }
            dev->hwcursor.x = mach->cursor_x & 0x7ff;
            break;

        case 0x16ee:
        case 0x16ef:
            WRITE8(port, mach->cursor_y, val);
            if (len == 2) {
                WRITE8(port + 1, mach->cursor_y, val >> 8);
            }
            dev->hwcursor.y = mach->cursor_y & 0xfff;
            break;

        case 0x1aee:
        case 0x1aef:
            WRITE8(port, mach->cursor_col_b, val);
            if (len == 2) {
                WRITE8(port + 1, mach->cursor_col_b, val >> 8);
            }
            mach->cursor_col_0 = mach->cursor_col_b & 0xff;
            mach->cursor_col_1 = (mach->cursor_col_b >> 8) & 0xff;
            mach_log("ATI 8514/A: (0x%04x) Cursor Color B, val=0x%02x, len=%d, extended 8514/A mode bpp=%d.\n", port, val, len, dev->accel_bpp);
            break;

        case 0x1eee:
        case 0x1eef:
            WRITE8(port, mach->cursor_vh_offset, val);
            if (len == 2) {
                WRITE8(port + 1, mach->cursor_vh_offset, val >> 8);
            }
            dev->hwcursor.xoff = mach->cursor_vh_offset & 0x3f;
            dev->hwcursor.yoff = (mach->cursor_vh_offset >> 8) & 0x3f;
            break;

        case 0x22ee:
            if (mach->pci_bus) {
                mach->pci_cntl_reg = val;
                mach_log("PCI Control Reg=%02x.\n", val);
                mach32_updatemapping(mach, svga);
            }
            break;

        case 0x26ee:
        case 0x26ef:
            WRITE8(port, mach->accel.crt_pitch, val);
            if (len == 2) {
                WRITE8(port + 1, mach->accel.crt_pitch, val >> 8);
            }

            dev->ext_crt_pitch = mach->accel.crt_pitch & 0xff;

            if (dev->accel_bpp > 8) {
                if (dev->accel_bpp == 24) {
                    dev->ext_crt_pitch *= 3;
                } else if (dev->accel_bpp == 32)
                    dev->ext_crt_pitch <<= 2;
                else
                    dev->ext_crt_pitch <<= 1;
            }

            if (len == 2) {
                dev->_8514crt = 0;
                if (!(dev->accel.advfunc_cntl & 0x01) && ATI_MACH32) {
                    dev->on = 1;
                    dev->vendor_mode = 1;
                }
            } else
                dev->_8514crt = 1;

            if (dev->mode != VGA_MODE)
                mach_set_resolution(mach, svga);
            else
                svga_recalctimings(svga);

            if (ATI_GRAPHICS_ULTRA || ATI_MACH32)
                mach32_updatemapping(mach, svga);

            mach_log("ATI 8514/A: (0x%04x) CRT Pitch, val=0x%02x, crtpitch=%x, len=%d, extended 8514/A mode bpp=%d, enable_on=%d.\n", port, val, dev->ext_crt_pitch, len, dev->accel_bpp, dev->on);
            break;

        case 0x2aee:
        case 0x2aef:
            if (len == 2)
                mach->accel.crt_offset_lo = val;
            else {
                WRITE8(port, mach->accel.crt_offset_lo, val);
            }
            mach_log("ATI 8514/A: (0x%04x) CRT Offset Low val=0x%02x, len=%d.\n", port, val, len);
            break;

        case 0x2eee:
        case 0x2eef:
            mach->accel.crt_offset_hi = val & 0x0f;
            mach_log("ATI 8514/A: (0x%04x) CRT Offset High val=0x%02x, len=%d.\n", port, val, len);
            break;

        case 0x32ee:
        case 0x32ef:
            if (len == 2)
                mach->local_cntl = val;
            else {
                WRITE8(port, mach->local_cntl, val);
            }
            if (ATI_GRAPHICS_ULTRA || ATI_MACH32)
                mach32_updatemapping(mach, svga);
            break;

        case 0x36ee:
        case 0x36ef:
            if (len == 2) {
                if (ATI_MACH32)
                    mach->misc = val;
            } else {
                if (ATI_MACH32)
                    WRITE8(port, mach->misc, val);
            }
            mach->misc &= 0xfff0;
            break;

        case 0x3aee:
        case 0x3aef:
            if (len == 2)
                mach->cursor_col_0_rg = val;
            else {
                WRITE8(port, mach->cursor_col_0_rg, val);
            }
            mach->ext_cur_col_0_g = mach->cursor_col_0_rg & 0xff;
            mach->ext_cur_col_0_r = (mach->cursor_col_0_rg >> 8) & 0xff;
            mach_log("ATI 8514/A: (0x%04x) Cursor Color 0 RG, val=0x%02x, len=%d, extended 8514/A mode bpp=%d.\n", port, val, len, dev->accel_bpp);
            break;

        case 0x3eee:
        case 0x3eef:
            if (len == 2)
                mach->cursor_col_1_rg = val;
            else {
                WRITE8(port, mach->cursor_col_1_rg, val);
            }
            mach->ext_cur_col_1_g = mach->cursor_col_1_rg & 0xff;
            mach->ext_cur_col_1_r = (mach->cursor_col_1_rg >> 8) & 0xff;
            mach_log("ATI 8514/A: (0x%04x) Cursor Color 1 RG, val=0x%02x, len=%d, extended 8514/A mode bpp=%d.\n", port, val, len, dev->accel_bpp);
            break;

        case 0x42ee:
        case 0x42ef:
            if (len == 2)
                mach->accel.test2 = val;
            else {
                WRITE8(port, mach->accel.test2, val);
            }
            mach_log("ATI 8514/A: (0x%04x) MEM_BNDRY val=%04x, memory part=%06x, gdcreg6=%02x.\n", port, val, (mach->accel.test2 & 0x0f) << 18, svga->gdcreg[6] & 0x0c);
            mach32_updatemapping(mach, svga);
            break;

        case 0x46ee:
        case 0x46ef:
            if (len == 2)
                mach->shadow_cntl = val;
            else {
                WRITE8(port, mach->shadow_cntl, val);
            }
            mach_log("ATI 8514/A: (0x%04x) val=%02x.\n", port, val);
            break;

        case 0x4aee:
        case 0x4aef:
            WRITE8(port, mach->accel.clock_sel, val);
            if (len == 2) {
                WRITE8(port + 1, mach->accel.clock_sel, val >> 8);
            }
            if (!(dev->accel.advfunc_cntl & 0x01))
                dev->on = mach->accel.clock_sel & 0x01;

            dev->vendor_mode = 1;
            dev->mode = ATI_MODE;

            mach_log("[%04X:%08X]: ATI 8514/A: (0x%04x): ON=%d, val=%04x, xor=%d, hdisp=%d, vdisp=%d, accelbpp=%d.\n",
                     CS, cpu_state.pc, port, mach->accel.clock_sel & 0x01, val, dev->on, dev->hdisp_vga, dev->vdisp_vga, dev->accel_bpp);
            mach_log("Vendor ATI mode set %s resolution.\n",
                     (dev->accel.advfunc_cntl & 0x04) ? "2: 1024x768" : "1: 640x480");

            mach_set_resolution(mach, svga);
            if (ATI_GRAPHICS_ULTRA || ATI_MACH32)
                mach32_updatemapping(mach, svga);
            break;

        case 0x52ee:
        case 0x52ef:
            mach_log("ATI 8514/A: (0x%04x) ScratchPad0 val=%04x.\n", port, val);
            if (len == 2)
                mach->accel.scratch0 = val;
            else {
                WRITE8(port, mach->accel.scratch0, val);
            }
            break;

        case 0x56ee:
        case 0x56ef:
            mach_log("ATI 8514/A: (0x%04x) ScratchPad1 val=%04x.\n", port, val);
            if (len == 2)
                mach->accel.scratch1 = val;
            else {
                WRITE8(port, mach->accel.scratch1, val);
            }
            break;

        case 0x5aee:
        case 0x5aef:
            WRITE8(port, mach->shadow_set, val);
            if (len == 2) {
                WRITE8(port + 1, mach->shadow_set, val >> 8);
            }
            mach_log("ATI 8514/A: (0x%04x) val=0x%02x, len=%d.\n", port, val, len);
            if ((mach->shadow_set & 0x03) == 0x00)
                mach_log("Primary CRT register set.\n");
            else if ((mach->shadow_set & 0x03) == 0x01)
                mach_log("CRT Shadow Set 1: 640x480.\n");
            else if ((mach->shadow_set & 0x03) == 0x02)
                mach_log("CRT Shadow Set 2: 1024x768.\n");
            break;

        case 0x5eee:
        case 0x5eef:
            if (len == 2)
                mach->memory_aperture = val;
            else {
                WRITE8(port, mach->memory_aperture, val);
            }
            mach_log("Memory Aperture = %04x.\n", mach->memory_aperture);
            if (!mach->pci_bus)
                mach->linear_base = (mach->memory_aperture & 0xff00) << 12;

            if (ATI_GRAPHICS_ULTRA || ATI_MACH32)
                mach32_updatemapping(mach, svga);
            break;

        case 0x6aee:
        case 0x6aef:
            if (len == 2)
                mach->accel.max_waitstates = val;
            else {
                WRITE8(port, mach->accel.max_waitstates, val);
            }
            break;

        case 0x6eee:
        case 0x6eef:
            if (len == 2)
                mach->accel.ge_offset_lo = val;
            else {
                WRITE8(port, mach->accel.ge_offset_lo, val);
            }
            mach_log("ATI 8514/A: (0x%04x) GE Offset Low val=0x%02x, geoffset=%04x, len=%d.\n", port, val, dev->accel.ge_offset, len);
            svga_recalctimings(svga);
            break;

        case 0x72ee:
        case 0x72ef:
            if (len == 2)
                mach->accel.ge_offset_hi = val;
            else {
                WRITE8(port, mach->accel.ge_offset_hi, val);
            }
            mach_log("ATI 8514/A: (0x%04x) GE Offset High val=0x%02x, geoffset=%04x, len=%d.\n", port, val, dev->accel.ge_offset, len);
            svga_recalctimings(svga);
            break;

        case 0x76ee:
        case 0x76ef:
            if (len == 2)
                mach->accel.ge_pitch = val;
            else {
                WRITE8(port, mach->accel.ge_pitch, val);
            }
            dev->ext_pitch = ((mach->accel.ge_pitch & 0xff) << 3);
            mach_log("ATI 8514/A: (0x%04x) GE Pitch val=0x%02x.\n", port, val);
            svga_recalctimings(svga);
            break;

        case 0x7aee:
        case 0x7aef:
            WRITE8(port, mach->accel.ext_ge_config, val);
            if (len == 2) {
                WRITE8(port + 1, mach->accel.ext_ge_config, val >> 8);
            }

            if (ATI_MACH32) {
                if (mach->accel.crt_pitch & 0xff)
                    dev->ext_crt_pitch = mach->accel.crt_pitch & 0xff;

                switch (mach->accel.ext_ge_config & 0x30) {
                    case 0x00:
                    case 0x10:
                        dev->bpp = 0;
                        dev->accel_bpp = 8;
                        break;
                    case 0x20:
                        dev->bpp = 1;
                        dev->ext_crt_pitch <<= 1;
                        switch (mach->accel.ext_ge_config & 0xc0) {
                            case 0x00:
                                dev->accel_bpp = 15;
                                break;
                            case 0x40:
                                dev->accel_bpp = 16;
                                break;
                            default: /*TODO: 655RGB and 664RGB*/
                                break;
                        }
                        break;
                    case 0x30:
                        dev->bpp = 0;
                        if (mach->accel.ext_ge_config & 0x200) {
                            dev->ext_crt_pitch <<= 2;
                            dev->accel_bpp = 32;
                        } else {
                            dev->ext_crt_pitch *= 3;
                            dev->accel_bpp = 24;
                        }
                        break;

                    default:
                        break;
                }
                svga_set_ramdac_type(svga, !!(mach->accel.ext_ge_config & 0x4000));
                mach_log("ATI 8514/A: (0x%04x) Extended Configuration=%04x, val=%04x.\n", port, mach->accel.ext_ge_config, val);
                if (dev->mode != VGA_MODE)
                    mach_set_resolution(mach, svga);
                else
                    svga_recalctimings(svga);

                mach32_updatemapping(mach, svga);
            } else
                ati_eeprom_write(&mach->eeprom, !!(mach->accel.ext_ge_config & 0x04), !!(mach->accel.ext_ge_config & 0x02), !!(mach->accel.ext_ge_config & 0x01));
            break;

        case 0x7eee:
        case 0x7eef:
            if (len == 2)
                mach->accel.eeprom_control = val;
            else {
                WRITE8(port, mach->accel.eeprom_control, val);
            }
            mach_log("%04X write val=%04x, actual=%04x, len=%d.\n", port, mach->accel.eeprom_control, val, len);
            break;

        case 0x82ee:
            mach->accel.patt_data_idx_reg = val & 0x1f;
            mach->accel.patt_data_idx = mach->accel.patt_data_idx_reg;

            mach_log("Write Port 82ee: Pattern Data Index=%d, idx for color=%d.\n", val & 0x1f, mach->accel.color_pattern_idx);

            if (mach->accel.patt_data_idx_reg < 0x10)
                mach->accel.color_pattern_idx = mach->accel.patt_idx;
            else
                mach->accel.color_pattern_idx = 0;
            break;

        case 0x8eee:
            if (len == 2) {
                if (mach->accel.patt_data_idx_reg < 0x10) {
                    if (dev->bpp) {
                        mach->accel.color_pattern_hicol[mach->accel.patt_data_idx] = val;
                        mach_log("Write Port 8eee: Color Pattern Word Data[%d]=%04x.\n", mach->accel.patt_data_idx, val);
                        mach->accel.patt_data_idx++;
                    } else {
                        mach->accel.color_pattern[mach->accel.patt_data_idx] = val & 0xff;
                        mach->accel.color_pattern[mach->accel.patt_data_idx + 1] = (val >> 8) & 0xff;
                        mach_log("Write Port 8eee: Color Pattern Word Data[%d]=%04x.\n", mach->accel.patt_data_idx, val);
                        mach->accel.patt_data_idx += 2;
                    }
                } else {
                    mach->accel.mono_pattern_normal[mach->accel.patt_data_idx - 0x10] = val & 0xff;
                    mach->accel.mono_pattern_normal[(mach->accel.patt_data_idx + 1) - 0x10] = (val >> 8) & 0xff;
                    mach_log("Write Port 8eee: Mono Pattern Word Data[%d]=%04x.\n", mach->accel.patt_data_idx - 0x10, val);
                    mach->accel.patt_data_idx += 2;
                }
            }
            break;

        case 0x92ee:
            mach_log("Write port 92ee, malatch=%08x.\n", svga->memaddr_latch);
            break;

        case 0x96ee:
            if (len == 2) {
                mach->accel.bres_count = val & 0x7ff;
                mach_log("BresenhamDraw=%04x.\n", mach->accel.dp_config);
                dev->data_available = 0;
                mach->accel.cmd_type = 1;
                frgd_sel = (mach->accel.dp_config >> 13) & 7;
                bkgd_sel = (mach->accel.dp_config >> 7) & 3;
                mono_src = (mach->accel.dp_config >> 5) & 3;

                dev->accel.cmd_back = 1;
                if ((mono_src == 2) || (bkgd_sel == 2) || (frgd_sel == 2) || mach_pixel_read(mach))
                    dev->accel.cmd_back = 0;

                mach_accel_start(mach->accel.cmd_type, 0, -1, -1, 0, svga, mach, dev);
            }
            break;

        case 0x9aee:
            mach->accel.line_idx = val & 0x07;
            break;

        case 0xa2ee:
            mach_log("Line OPT=%04x.\n", val);
            if (len == 2) {
                mach->accel.linedraw_opt = val;
                mach->accel.bbottom = dev->accel.clip_bottom;
                mach->accel.btop = dev->accel.clip_top;
                mach->accel.bleft = dev->accel.clip_left;
                mach->accel.bright = dev->accel.clip_right;
                if (mach->accel.linedraw_opt & 0x100) {
                    mach->accel.bbottom = 2047;
                    mach->accel.btop = 0;
                    mach->accel.bleft = 0;
                    mach->accel.bright = 2047;
                }
            }
            break;

        case 0xa6ee:
            if (len == 2)
                mach->accel.dest_x_start = val & 0x7ff;
            break;

        case 0xaaee:
            if (len == 2)
                mach->accel.dest_x_end = val & 0x7ff;
            break;

        case 0xaeee:
            if (len == 2) {
                mach->accel.dest_y_end = val & 0x7ff;
                if ((val + 1) == 0x10000) {
                    mach_log("Dest_Y_end overflow val=%04x, DPCONFIG=%04x\n", val, mach->accel.dp_config);
                    mach->accel.dest_y_end = 0;
                }
                dev->data_available  = 0;
                mach_log("BitBLT=%04x, pattidx=%d.\n", mach->accel.dp_config, mach->accel.patt_idx);
                mach_log(".\n");
                mach->accel.cmd_type = 2; /*Non-conforming BitBLT from dest_y_end register (0xaeee)*/

                frgd_sel = (mach->accel.dp_config >> 13) & 7;
                bkgd_sel = (mach->accel.dp_config >> 7) & 3;
                mono_src = (mach->accel.dp_config >> 5) & 3;

                dev->accel.cmd_back = 1;
                if ((mono_src == 2) || (bkgd_sel == 2) || (frgd_sel == 2) || mach_pixel_read(mach))
                    dev->accel.cmd_back = 0;

                mach_accel_start(mach->accel.cmd_type, 0, -1, -1, 0, svga, mach, dev);
            }
            break;

        case 0xb2ee:
            if (len == 2)
                mach->accel.src_x_start = val & 0x7ff;
            break;

        case 0xb6ee:
            dev->accel.bkgd_mix = val & 0x1f;
            dev->accel.bkgd_sel = (mach->accel.dp_config >> 7) & 3;
            break;

        case 0xbaee:
            dev->accel.frgd_mix = val & 0x1f;
            dev->accel.frgd_sel = (mach->accel.dp_config >> 13) & 3;
            break;

        case 0xbeee:
            if (len == 2)
                mach->accel.src_x_end = val & 0x7ff;
            break;

        case 0xc2ee:
            mach->accel.src_y_dir = val & 1;
            break;

        case 0xc6ee:
            if (len == 2) {
                mach->accel.cmd_type = 0;
                mach_log("TODO: Short Stroke.\n");
                frgd_sel = (mach->accel.dp_config >> 13) & 7;
                bkgd_sel = (mach->accel.dp_config >> 7) & 3;
                mono_src = (mach->accel.dp_config >> 5) & 3;

                dev->accel.cmd_back = 1;
                if ((mono_src == 2) || (bkgd_sel == 2) || (frgd_sel == 2) || mach_pixel_read(mach))
                    dev->accel.cmd_back = 0;
            }
            break;

        case 0xcaee:
            if (len == 2) {
                mach->accel.scan_to_x = (val & 0x7ff);
                if ((val + 1) == 0x10000) {
                    mach_log("Scan_to_X overflow val = %04x\n", val);
                    mach->accel.scan_to_x = 0;
                }
                dev->data_available  = 0;
                mach->accel.cmd_type = 5; /*Horizontal Raster Draw from scan_to_x register (0xcaee)*/
                mach_log("ScanToX len=%d.\n", val);
                mach_log(".\n");

                frgd_sel = (mach->accel.dp_config >> 13) & 7;
                bkgd_sel = (mach->accel.dp_config >> 7) & 3;
                mono_src = (mach->accel.dp_config >> 5) & 3;

                dev->accel.cmd_back = 1;
                if ((mono_src == 2) || (bkgd_sel == 2) || (frgd_sel == 2) || mach_pixel_read(mach))
                    dev->accel.cmd_back = 0;

                mach_log("ScanToX=%04x, mono_src=%d, bkgd_sel=%d, frgd_sel=%d, pixread=%x.\n", mach->accel.dp_config, mono_src, bkgd_sel, frgd_sel, mach_pixel_read(mach));
                mach_accel_start(mach->accel.cmd_type, 0, -1, -1, 0, svga, mach, dev);
            }
            break;

        case 0xceee:
            mach_log("Data Path Configuration (%04x) write val=%04x, len=%d.\n", port, val, len);
            if (len == 2) {
                dev->data_available  = 0;
                mach->accel.dp_config = val;
            }
            break;

        case 0xd2ee:
            mach->accel.patt_len = val & 0x1f;
            mach_log("Write Port d2ee: Pattern Length=%d, val=%04x.\n", val & 0x1f, val);
            mach->accel.mono_pattern_enable = !!(val & 0x80);
            if (len == 2) {
                mach->accel.block_write_mono_pattern_enable = !!(val & 0x8000);
                mach->accel.patt_len_reg = val;
            }
            break;

        case 0xd6ee:
            mach->accel.patt_idx = val & 0x1f;
            frgd_sel = (mach->accel.dp_config >> 13) & 7;

            if ((frgd_sel == 5) && (dev->accel_bpp >= 24) && (mach->accel.patt_len == 0x17))
                mach->accel.color_pattern_idx = 0;

            mach_log("Write Port d6ee: Pattern Index=%d.\n", val & 0x1f);
            break;

        case 0xdaee:
            if (len == 2) {
                dev->accel.multifunc[2] = val & 0x7ff;
                dev->accel.clip_left = dev->accel.multifunc[2];
                if (val & 0x800)
                    dev->accel.clip_left |= ~0x7ff;
            }
            mach_log("DAEE (extclipl) write val=%d, left=%d.\n", val, dev->accel.clip_left);
            break;

        case 0xdeee:
            if (len == 2) {
                dev->accel.multifunc[1] = val & 0x7ff;
                dev->accel.clip_top = dev->accel.multifunc[1];
                if (val & 0x800) {
                    dev->accel.clip_top |= ~0x7ff;
                }
            }
            mach_log("DEEE (extclipt) write val = %d\n", val);
            break;

        case 0xe2ee:
            if (len == 2) {
                dev->accel.multifunc[4] = val & 0x7ff;
                dev->accel.clip_right = dev->accel.multifunc[4];
                if (val & 0x800)
                    dev->accel.clip_right |= ~0x7ff;
            }
            mach_log("E2EE (extclipr) write val = %d\n", val);
            break;

        case 0xe6ee:
            if (len == 2) {
                dev->accel.multifunc[3] = val & 0x7ff;
                dev->accel.clip_bottom = dev->accel.multifunc[3];
                if (val & 0x800)
                    dev->accel.clip_bottom |= ~0x7ff;
            }
            mach_log("E6EE (extclipb) write val = %d\n", val);
            break;

        case 0xeeee:
            mach_log("EEEE val=%04x, len=%d.\n", val, len);
            if (len == 2)
                mach->accel.dest_cmp_fn = val;
            break;

        case 0xf2ee:
            mach_log("F2EE val=%04x, len=%d.\n", val, len);
            if (len == 2)
                mach->accel.dst_clr_cmp_mask = val;
            break;

        case 0xfeee:
            if (len == 2) {
                mach->accel.line_array[mach->accel.line_idx] = val;
                mach_log("mach->accel.line_array[%02X] = %04X\n", mach->accel.line_idx, val);
                dev->accel.cur_x                             = mach->accel.line_array[(mach->accel.line_idx == 4) ? 4 : 0];
                dev->accel.cur_y                             = mach->accel.line_array[(mach->accel.line_idx == 5) ? 5 : 1];
                mach->accel.cx_end_line                      = mach->accel.line_array[2];
                mach->accel.cy_end_line                      = mach->accel.line_array[3];
                if ((mach->accel.line_idx == 3) || (mach->accel.line_idx == 5)) {
                    mach->accel.cmd_type = (mach->accel.line_idx == 5) ? 4 : 3;
                    frgd_sel = (mach->accel.dp_config >> 13) & 7;
                    bkgd_sel = (mach->accel.dp_config >> 7) & 3;
                    mono_src = (mach->accel.dp_config >> 5) & 3;

                    dev->accel.cmd_back = 1;
                    if ((mono_src == 2) || (bkgd_sel == 2) || (frgd_sel == 2) || mach_pixel_read(mach))
                        dev->accel.cmd_back = 0;

                    if ((mach->accel.cmd_type == 3) && !dev->accel.cmd_back && (mach->accel.dp_config == 0x0000)) /*Avoid a hang with a dummy command.*/
                        dev->accel.cmd_back = 1;

                    mach_log("LineDraw type=%x, dpconfig=%04x.\n", mach->accel.cmd_type, mach->accel.dp_config);
                    mach_accel_start(mach->accel.cmd_type, 0, -1, -1, 0, svga, mach, dev);
                    mach->accel.line_idx = (mach->accel.line_idx == 5) ? 4 : 2;
                    break;
                }
                mach->accel.line_idx++;
            }
            break;

        default:
            mach_log("Unknown or reserved write to %04x, val=%04x, len=%d, latch=%08x.\n", port, val, len, svga->memaddr_latch);
            break;
    }
}

static uint16_t
mach_accel_in_fifo(mach_t *mach, svga_t *svga, ibm8514_t *dev, uint16_t port, int len)
{
    const uint16_t *vram_w = (uint16_t *) dev->vram;
    uint16_t        temp = 0x0000;
    int             cmd;
    int             frgd_sel;
    int             bkgd_sel;
    int             mono_src;

    switch (port) {
        case 0x82e8:
            if ((mach->accel.cmd_type == 3) || (mach->accel.cmd_type == 4))
                temp = mach->accel.cy_end_line;
            else
                temp = ibm8514_accel_in_fifo(svga, port, len);
            break;

        case 0x86e8:
            if ((mach->accel.cmd_type == 3) || (mach->accel.cmd_type == 4))
                temp = mach->accel.cx_end_line;
            else
                temp = ibm8514_accel_in_fifo(svga, port, len);
            break;

        case 0x92e8:
        case 0x96e8:
        case 0xc2e8:
        case 0xc6e8:
            temp = ibm8514_accel_in_fifo(svga, port, len);
            break;

        case 0x9ae8:
        case 0xdae8:
            if (len == 2) {
                if (dev->fifo_idx <= 8) {
                    for (int i = 1; i <= dev->fifo_idx; i++)
                        temp |= (1 << (7 - (i - 1)));
                } else
                    temp = 0x00ff;

                if (dev->fifo_idx > 0)
                    dev->fifo_idx--;

                if (dev->force_busy) {
                    temp |= 0x0200; /*Hardware busy*/
                    if (mach->accel.cmd_type >= 0) {
                        frgd_sel = (mach->accel.dp_config >> 13) & 7;
                        bkgd_sel = (mach->accel.dp_config >> 7) & 3;
                        mono_src = (mach->accel.dp_config >> 5) & 3;
                        switch (mach->accel.cmd_type) {
                            case 2:
                                if (dev->accel.sy >= mach->accel.height)
                                    dev->force_busy = 0;
                                else if ((mono_src == 2) || (frgd_sel == 2) || (bkgd_sel == 2))
                                    dev->force_busy = 0;
                                break;
                            case 5:
                                if (dev->accel.sx >= mach->accel.width)
                                    dev->force_busy = 0;
                                break;
                            default:
                                if (dev->accel.sy < 0)
                                    dev->force_busy = 0;
                                break;
                        }
                    } else {
                        switch (dev->accel.cmd >> 13) {
                            case 2:
                            case 3:
                            case 4:
                            case 6:
                                if (dev->accel.sy < 0)
                                    dev->force_busy = 0;
                                break;
                            default:
                                if (!dev->accel.sy)
                                    dev->force_busy = 0;
                                break;
                        }
                    }
                }

                if (dev->data_available) {
                    temp |= 0x0100; /*Read Data available*/
                    if (mach->accel.cmd_type >= 0) {
                        switch (mach->accel.cmd_type) {
                            case 2:
                                if (dev->accel.sy >= mach->accel.height)
                                    dev->data_available = 0;
                                break;
                            case 5:
                                if (dev->accel.sx >= mach->accel.width)
                                    dev->data_available = 0;
                                break;
                            default:
                                if (dev->accel.sy < 0)
                                    dev->data_available = 0;
                                break;
                        }
                    } else {
                        switch (dev->accel.cmd >> 13) {
                            case 2:
                            case 3:
                            case 4:
                            case 6:
                                if (dev->accel.sy < 0)
                                    dev->data_available = 0;
                                break;
                            default:
                                if (!dev->accel.sy)
                                    dev->data_available = 0;
                                break;
                        }
                    }
                }
            }
            mach_log("[%04X:%08X]: 9AE8: Temp = %04x, len = %d\n\n", CS, cpu_state.pc, temp, len);
            break;
        case 0x9ae9:
        case 0xdae9:
            if (len == 1) {
                dev->fifo_idx = 0;

                if (dev->force_busy)
                    temp |= 0x02; /*Hardware busy*/

                dev->force_busy = 0;

                if (dev->data_available) {
                    temp |= 0x01; /*Read Data available*/
                    if (mach->accel.cmd_type >= 0) {
                        switch (mach->accel.cmd_type) {
                            case 2:
                                if (dev->accel.sy >= mach->accel.height)
                                    dev->data_available = 0;
                                break;
                            case 5:
                                if (dev->accel.sx >= mach->accel.width)
                                    dev->data_available = 0;
                                break;
                            default:
                                if (dev->accel.sy < 0)
                                    dev->data_available = 0;
                                break;
                        }
                    } else {
                        switch (dev->accel.cmd >> 13) {
                            case 2:
                            case 3:
                            case 4:
                            case 6:
                                if (dev->accel.sy < 0)
                                    dev->data_available = 0;
                                break;
                            default:
                                if (!dev->accel.sy)
                                    dev->data_available = 0;
                                break;
                        }
                    }
                }
            }
            mach_log("[%04X:%08X]: 9AE9: Temp = %04x, len = %d\n\n", CS, cpu_state.pc, temp, len);
            break;

        case 0xe2e8:
        case 0xe6e8:
            if (mach->accel.cmd_type >= 0) {
                if (mach_pixel_read(mach)) {
                    cmd = -1;
                    if (len == 1) {
                        READ_PIXTRANS_BYTE_IO(dev->accel.dx, 1)
                        temp = mach->accel.pix_trans[1];
                    } else {
                        if ((mach->accel.cmd_type == 3) || (mach->accel.cmd_type == 4)) {
                            READ_PIXTRANS_WORD(dev->accel.cx, 0)
                        } else {
                            READ_PIXTRANS_WORD(dev->accel.dx, 0)
                        }
                        mach_accel_out_pixtrans(svga, mach, dev, temp);
                    }
                }
            } else {
                if (ibm8514_cpu_dest(svga)) {
                    cmd = (dev->accel.cmd >> 13);
                    if (len == 2) {
                        READ_PIXTRANS_WORD(dev->accel.cx, 0)
                        if (dev->subsys_stat & INT_VSY) {
                            dev->force_busy = 1;
                            dev->data_available = 1;
                        }
                        if (dev->accel.input) {
                            ibm8514_accel_out_pixtrans(svga, port, temp & 0xff, len);
                            if (dev->accel.odd_in) { /*WORDs on odd destination scan lengths.*/
                                dev->accel.odd_in = 0;
                                temp &= ~0xff00;
                                READ_HIGH(dev->accel.dest + dev->accel.cx, temp);
                            }
                            ibm8514_accel_out_pixtrans(svga, port, (temp >> 8) & 0xff, len);
                        } else
                            ibm8514_accel_out_pixtrans(svga, port, temp, len);
                    }
                }
            }
            break;
        case 0xe2e9:
        case 0xe6e9:
            if (mach->accel.cmd_type >= 0) {
                mach_log("%04x pixtrans read, len=%d.\n", port, len);
                if (mach_pixel_read(mach)) {
                    if (len == 1) {
                        cmd = -1;
                        READ_PIXTRANS_BYTE_IO(dev->accel.dx, 0)

                        temp = mach->accel.pix_trans[0];
                        frgd_sel = (mach->accel.dp_config >> 13) & 7;
                        bkgd_sel = (mach->accel.dp_config >> 7) & 3;
                        mono_src = (mach->accel.dp_config >> 5) & 3;

                        switch (mach->accel.dp_config & 0x200) {
                            case 0x000: /*8-bit size*/
                                if (mono_src == 2) {
                                    if ((frgd_sel != 2) && (bkgd_sel != 2)) {
                                        mach_accel_start(mach->accel.cmd_type, 1, 8, mach->accel.pix_trans[0] | (mach->accel.pix_trans[1] << 8), 0, svga, mach, dev);
                                    } else
                                        mach_accel_start(mach->accel.cmd_type, 1, 1, -1, mach->accel.pix_trans[0] | (mach->accel.pix_trans[1] << 8), svga, mach, dev);
                                } else
                                    mach_accel_start(mach->accel.cmd_type, 1, 1, -1, mach->accel.pix_trans[0] | (mach->accel.pix_trans[1] << 8), svga, mach, dev);
                                break;
                            case 0x200: /*16-bit size*/
                                if (mono_src == 2) {
                                    if ((frgd_sel != 2) && (bkgd_sel != 2)) {
                                        if (mach->accel.dp_config & 0x1000)
                                            mach_accel_start(mach->accel.cmd_type, 1, 16, mach->accel.pix_trans[1] | (mach->accel.pix_trans[0] << 8), 0, svga, mach, dev);
                                        else
                                            mach_accel_start(mach->accel.cmd_type, 1, 16, mach->accel.pix_trans[0] | (mach->accel.pix_trans[1] << 8), 0, svga, mach, dev);
                                    } else
                                        mach_accel_start(mach->accel.cmd_type, 1, 2, -1, mach->accel.pix_trans[0] | (mach->accel.pix_trans[1] << 8), svga, mach, dev);
                                } else
                                    mach_accel_start(mach->accel.cmd_type, 1, 2, -1, mach->accel.pix_trans[0] | (mach->accel.pix_trans[1] << 8), svga, mach, dev);
                                break;

                            default:
                                break;
                        }
                    }
                }
            }
            break;

        case 0x82ee:
            if (len == 2)
                temp = mach->accel.patt_data_idx;
            break;

        case 0x86ee:
        case 0x86ef:
            temp = 0x0000;
            break;

        case 0x8eee:
            if (len == 2)
                temp = mach->accel.ext_ge_config;
            else
                temp = mach->accel.ext_ge_config & 0xff;

            mach_log("ExtGE Read = %04x, len=%d.\n", temp, len);
            break;
        case 0x8eef:
            if (len == 1)
                temp = mach->accel.ext_ge_config >> 8;
            break;

        case 0x92ee:
            if (len == 2)
                temp = mach->accel.eeprom_control;
            else
                temp = mach->accel.eeprom_control & 0xff;

            mach_log("EEPROM cntl read=%04x, len=%d.\n", temp, len);
            break;
        case 0x92ef:
            if (len == 1)
                temp = mach->accel.eeprom_control >> 8;

            mach_log("EEPROM cntl read+1=%02x, len=%d.\n", temp, len);
            break;

        case 0x96ee:
            if (len == 2)
                temp = mach->accel.test;
            else
                temp = mach->accel.test & 0xff;
            break;
        case 0x96ef:
            if (len == 1)
                temp = mach->accel.test >> 8;
            break;

        case 0x9aee:
            if (len == 2) {
                if (dev->fifo_idx <= 16) {
                    for (int i = 1; i <= dev->fifo_idx; i++)
                        temp |= (1 << (15 - (i - 1)));
                } else
                    temp = 0xffff;

                if (dev->fifo_idx > 0)
                    dev->fifo_idx--;
            }
            break;

        case 0xa2ee:
            if (len == 2)
                temp = mach->accel.linedraw_opt;
            else
                temp = mach->accel.linedraw_opt & 0xff;
            break;
        case 0xa2ef:
            if (len == 1)
                temp = mach->accel.linedraw_opt >> 8;
            break;

        case 0xb2ee:
            if (len == 2) {
                temp = dev->hdisped & 0xff;
                temp |= (dev->htotal << 8);
            } else {
                temp = dev->hdisped;
            }
            mach_log("B2EE read=%02x.\n", temp & 0xff);
            break;
        case 0xb2ef:
            if (len == 1)
                temp = dev->htotal;
            break;

        case 0xb6ee:
            temp = dev->hsync_start;
            break;

        case 0xbaee:
            temp = dev->hsync_width;
            break;

        case 0xc2ee:
            if (len == 2)
                temp = dev->vtotal_reg;
            else
                temp = dev->vtotal_reg & 0xff;
            break;
        case 0xc2ef:
            if (len == 1)
                temp = dev->vtotal_reg >> 8;
            break;

        case 0xc6ee:
            if (len == 2)
                temp = dev->vdisp_8514;
            else
                temp = dev->vdisp_8514 & 0xff;
            break;
        case 0xc6ef:
            if (len == 1)
                temp = dev->vdisp_8514 >> 8;
            break;

        case 0xcaee:
            if (len == 2)
                temp = dev->vsyncstart;
            else
                temp = dev->vsyncstart & 0xff;
            break;
        case 0xcaef:
            if (len == 1)
                temp = dev->vsyncstart >> 8;
            break;

        case 0xceee:
            mach_log("CEEE read=%d.\n", len);
            if (len == 2)
                temp = dev->vc & 0x7ff;
            else
                temp = dev->vc & 0xff;
            break;
        case 0xceef:
            mach_log("CEEF read=%d.\n", len);
            if (len == 1)
                temp = (dev->vc >> 8) & 0x07;
            break;

        case 0xdaee:
            if (len == 2) {
                if (ATI_MACH32)
                    temp = mach->accel.src_x;
            } else {
                if (ATI_MACH32)
                    temp = mach->accel.src_x & 0xff;
            }
            break;
        case 0xdaef:
            if (len == 1) {
                if (ATI_MACH32)
                    temp = mach->accel.src_x >> 8;
            }
            break;

        case 0xdeee:
            if (len == 2) {
                if (ATI_MACH32)
                    temp = mach->accel.src_y;
            } else {
                if (ATI_MACH32)
                    temp = mach->accel.src_y & 0xff;
            }
            break;
        case 0xdeef:
            if (len == 1) {
                if (ATI_MACH32)
                    temp = mach->accel.src_y >> 8;
            }
            break;

        case 0xfaee:
            if (len == 2) {
                if (ATI_MACH32) {
                    if (mach->pci_bus)
                        temp = 0x0017;
                    else
                        temp = 0x22f7;
                }
            } else {
                if (ATI_MACH32) {
                    if (mach->pci_bus)
                        temp = 0x17;
                    else
                        temp = 0xf7;
                }
            }
            break;
        case 0xfaef:
            if (len == 1) {
                if (ATI_MACH32) {
                    if (mach->pci_bus)
                        temp = 0x00;
                    else
                        temp = 0x22;
                }
            }
            break;

        default:
            break;
    }

    mach_log("[%04X:%08X]: Port FIFO IN=%04x, temp=%04x, len=%d.\n", CS, cpu_state.pc, port, temp, len);

    return temp;
}

static uint8_t
mach_accel_in_call(uint16_t port, mach_t *mach, svga_t *svga, ibm8514_t *dev)
{
    uint8_t temp = 0;
    uint8_t fifo_test_tag[16] = { 0x7c, 0x64, 0x60, 0x5c, 0x58, 0x54, 0x50, 0x68, 0x38, 0x24, 0x10, 0x0c, 0x08, 0x04, 0x00, 0x4c};
    int16_t clip_t = dev->accel.clip_top;
    int16_t clip_l = dev->accel.clip_left;
    int16_t clip_b = dev->accel.clip_bottom;
    int16_t clip_r = dev->accel.clip_right;
    uint16_t clip_b_ibm = dev->accel.clip_bottom;
    uint16_t clip_r_ibm = dev->accel.clip_right;
    int cmd = dev->accel.cmd >> 13;

    switch (port) {
        case 0x2e8:
        case 0x2e9:
        case 0x6e8:
        case 0x22e8:
        case 0x26e8:
        case 0x26e9:
        case 0x2ee8:
        case 0x2ee9:
            temp = ibm8514_accel_in(port, svga);
            break;

        case 0x42e8:
        case 0x42e9:
            if (!(port & 1)) {
                if ((dev->subsys_cntl & INT_VSY) && !(dev->subsys_stat & INT_VSY) && (dev->vc == dev->dispend))
                    temp |= INT_VSY;

                if (mach->accel.cmd_type == -1) {
                    if (cmd == 6) {
                        if ((dev->subsys_cntl & INT_GE_BSY) &&
                            !(dev->subsys_stat & INT_GE_BSY) &&
                            (dev->accel.dx >= clip_l) &&
                            (dev->accel.dx <= clip_r_ibm) &&
                            (dev->accel.dy >= clip_t) &&
                            (dev->accel.dy <= clip_b_ibm))
                            temp |= INT_GE_BSY;
                    } else {
                        if ((dev->subsys_cntl & INT_GE_BSY) &&
                            !(dev->subsys_stat & INT_GE_BSY) &&
                            (dev->accel.cx >= clip_l) &&
                            (dev->accel.cx <= clip_r_ibm) &&
                            (dev->accel.cy >= clip_t) &&
                            (dev->accel.cy <= clip_b_ibm))
                            temp |= INT_GE_BSY;
                    }
                } else {
                    switch (mach->accel.cmd_type) {
                        case 2:
                        case 5:
                            if ((dev->subsys_cntl & INT_GE_BSY) &&
                                !(dev->subsys_stat & INT_GE_BSY) &&
                                (dev->accel.dx >= clip_l) &&
                                (dev->accel.dx <= clip_r) &&
                                (dev->accel.dy >= clip_t) &&
                                (dev->accel.dy <= clip_b))
                                temp |= INT_GE_BSY;
                            break;
                        case 1:
                        case 3:
                        case 4:
                            if ((dev->subsys_cntl & INT_GE_BSY) &&
                                !(dev->subsys_stat & INT_GE_BSY) &&
                                (dev->accel.cx >= clip_l) &&
                                (dev->accel.cx <= clip_r) &&
                                (dev->accel.cy >= clip_t) &&
                                (dev->accel.cy <= clip_b))
                                temp |= INT_GE_BSY;
                            break;
                        default:
                            break;
                    }
                }

                if (!dev->fifo_idx && !dev->on) {
                    dev->force_busy = 0;
                    mach->force_busy = 0;
                    dev->data_available = 0;
                    temp |= INT_FIFO_EMP;
                    mach_log("Fifo Empty.\n");
                }
                temp |= (dev->subsys_stat | (dev->vram_is_512k ? 0x00 : 0x80));
                if (mach->accel.ext_ge_config & 0x08)
                    temp |= ((mach->accel.ext_ge_config & 0x07) << 4);
                else
                    temp |= 0x20;

                mach_log("0x%04x read: Subsystem Status=%02x, monitoralias=%02x.\n", port, temp, mach->accel.ext_ge_config & 0x07);
            }
            break;

            /*ATI Mach8/32 specific registers*/
        case 0x12ee:
        case 0x12ef:
            READ8(port, mach->config1);
            break;

        case 0x16ee:
        case 0x16ef:
            READ8(port, mach->config2);
            break;

        case 0x1aee:
            if (dev->fifo_idx > 0)
                dev->fifo_idx--;
            if (mach->fifo_test_idx > 0)
                mach->fifo_test_idx--;
            fallthrough;
        case 0x1aef:
            mach_log("FIFO Test IDX=%d, Data=%04x.\n", mach->fifo_test_idx, mach->fifo_test_data[mach->fifo_test_idx]);
            READ8(port, mach->fifo_test_data[mach->fifo_test_idx]);
            if (!mach->fifo_test_idx && ((mach->accel.dp_config == 0xaaaa) || (mach->accel.dp_config == 0x5555)))
                mach->accel.dp_config = 0x2011;
            break;

        case 0x22ee:
            if (mach->pci_bus)
                temp = mach->pci_cntl_reg;
            break;

        case 0x32ee:
        case 0x32ef:
            READ8(port, mach->local_cntl);
            break;

        case 0x36ee:
        case 0x36ef:
            if (ATI_MACH32) {
                READ8(port, mach->misc);
                if (!(port & 1)) {
                    temp &= ~0x0c;
                    switch (dev->vram_amount) {
                        case 1024:
                            temp |= 0x04;
                            break;
                        case 2048:
                            temp |= 0x08;
                            break;
                        case 4096:
                            temp |= 0x0c;
                            break;

                        default:
                            break;
                    }
                }
            }
            break;

        case 0x3aee:
        case 0x3aef:
            if (port & 1)
                temp = 0x01;
            else
                temp = fifo_test_tag[dev->fifo_idx];
            break;

        case 0x42ee:
        case 0x42ef:
            READ8(port, mach->accel.test2);
            break;

        case 0x46ee:
        case 0x46ef:
            READ8(port, mach->shadow_cntl);
            break;

        case 0x4aee:
        case 0x4aef:
            READ8(port, mach->accel.clock_sel);
            break;

        case 0x52ee:
        case 0x52ef:
            READ8(port, mach->accel.scratch0);
            if (mach->mca_bus) {
                if (svga->ext8514 != NULL) {
                    temp = (((dev->bios_rom.mapping.base >> 7) - 0x1000) >> 4);
                    if (port & 1)
                        temp |= 0x01;
                } else {
                    if (mach->accel.scratch0 == 0x1234)
                        temp = 0x0000;
                }
            } else {
                mach_log("ScratchPad0=%x.\n", mach->accel.scratch0);
                if (mach->accel.scratch0 == 0x1234)
                    temp = 0x0000;
            }
            break;

        case 0x56ee:
        case 0x56ef:
            READ8(port, mach->accel.scratch1);
            mach_log("ScratchPad1=%x.\n", mach->accel.scratch1);
            break;

        case 0x5eee:
        case 0x5eef:
            if (mach->pci_bus)
                mach->memory_aperture = (mach->memory_aperture & ~0xfff0) | ((mach->linear_base >> 20) << 4);

            READ8(port, mach->memory_aperture);
            break;

        case 0x62ee:
            temp = mach->accel.clip_overrun;
            mach_log("ClipOverrun = %02x.\n", temp);
            break;
        case 0x62ef:
            if (mach->force_busy)
                temp |= 0x20;

            mach->force_busy = 0;

            if (ati_eeprom_read(&mach->eeprom))
                temp |= 0x40;

            mach_log("Mach busy temp=%02x.\n", temp);
            break;

        case 0x6aee:
        case 0x6aef:
            READ8(port, mach->accel.max_waitstates);
            break;

        case 0x72ee:
        case 0x72ef:
            READ8(port, (mach->accel.bleft));
            break;

        case 0x76ee:
        case 0x76ef:
            READ8(port, (mach->accel.btop));
            break;

        case 0x7aee:
        case 0x7aef:
            READ8(port, (mach->accel.bright));
            break;

        case 0x7eee:
        case 0x7eef:
            READ8(port, (mach->accel.bbottom));
            break;

        default:
            break;
    }
    mach_log("[%04X:%08X]: Port NORMAL IN=%04x, temp=%04x.\n", CS, cpu_state.pc, port, temp);

    return temp;
}

static void
ati8514_accel_outb(uint16_t port, uint8_t val, void *priv)
{
    svga_t *svga = (svga_t *)priv;
    mach_t *mach = (mach_t *)svga->ext8514;
    ibm8514_t *dev = (ibm8514_t *) svga->dev8514;

    if (port & 0x8000) { /*Command FIFO*/
        if (dev->accel.cmd_back) {
            mach->fifo_test_data[dev->fifo_idx] = val;
            dev->fifo_idx++;
            if (dev->fifo_idx > 16)
                dev->fifo_idx = 16;

            mach->fifo_test_idx = dev->fifo_idx;
        }
    }
    dev->accel_out_fifo(svga, port, val, 1);
    mach_log("%04X:%08X: OUTB port=%04x, val=%02x, fifo idx=%d.\n", CS, cpu_state.pc, port, val, dev->fifo_idx);
}

static void
ati8514_accel_outw(uint16_t port, uint16_t val, void *priv)
{
    svga_t *svga = (svga_t *)priv;
    mach_t *mach = (mach_t *)svga->ext8514;
    ibm8514_t *dev = (ibm8514_t *) svga->dev8514;

    if (port == 0xf6ee)
        port = 0x82e8;

    if (port & 0x8000) { /*Command FIFO*/
        if (dev->accel.cmd_back) {
            mach->fifo_test_data[dev->fifo_idx] = val;
            dev->fifo_idx++;
            if (dev->fifo_idx > 16)
                dev->fifo_idx = 16;

            mach->fifo_test_idx = dev->fifo_idx;
        }
    }
    dev->accel_out_fifo(svga, port, val, 2);
    mach_log("%04X:%08X: OUTW port=%04x, val=%04x, fifo idx=%d.\n", CS, cpu_state.pc, port, val, dev->fifo_idx);
}

static void
ati8514_accel_outl(uint16_t port, uint32_t val, void *priv)
{
    svga_t *svga = (svga_t *)priv;
    mach_t *mach = (mach_t *)svga->ext8514;
    ibm8514_t *dev = (ibm8514_t *) svga->dev8514;

    if (port == 0xf6ee)
        port = 0x82e8;

    if (port & 0x8000) { /*Command FIFO*/
        if (dev->accel.cmd_back) {
            mach->fifo_test_data[dev->fifo_idx] = val;
            dev->fifo_idx++;
            if (dev->fifo_idx > 16)
                dev->fifo_idx = 16;

            mach->fifo_test_idx = dev->fifo_idx;
        }
    }
    dev->accel_out_fifo(svga, port, val, 2);
    mach_log("OUTL port=%04x, val=%08x, fifo idx=%d.\n", port, val, dev->fifo_idx);
}

static void
mach_accel_outb(uint16_t port, uint8_t val, void *priv)
{
    mach_t *mach = (mach_t *) priv;
    svga_t *svga = &mach->svga;
    ibm8514_t *dev = (ibm8514_t *) svga->dev8514;

    if (port & 0x8000) { /*Command FIFO*/
        if (dev->accel.cmd_back) {
            mach->fifo_test_data[dev->fifo_idx] = val;
            dev->fifo_idx++;
            if (dev->fifo_idx > 16)
                dev->fifo_idx = 16;

            mach->fifo_test_idx = dev->fifo_idx;
        }
    }
    dev->accel_out_fifo(mach, port, val, 1);
    mach_log("%04X:%08X: OUTB port=%04x, val=%02x, fifo idx=%d.\n", CS, cpu_state.pc, port, val, dev->fifo_idx);
}

static void
mach_accel_outw(uint16_t port, uint16_t val, void *priv)
{
    mach_t *mach = (mach_t *) priv;
    svga_t *svga = &mach->svga;
    ibm8514_t *dev = (ibm8514_t *) svga->dev8514;

    if (port == 0xf6ee)
        port = 0x82e8;

    if (port & 0x8000) { /*Command FIFO*/
        if (dev->accel.cmd_back) {
            mach->fifo_test_data[dev->fifo_idx] = val;
            dev->fifo_idx++;
            if (dev->fifo_idx > 16)
                dev->fifo_idx = 16;

            mach->fifo_test_idx = dev->fifo_idx;
        }
    }
    dev->accel_out_fifo(mach, port, val, 2);
    mach_log("%04X:%08X: OUTW port=%04x, val=%04x, fifo idx=%d.\n", CS, cpu_state.pc, port, val, dev->fifo_idx);
}

static void
mach_accel_outl(uint16_t port, uint32_t val, void *priv)
{
    mach_t *mach = (mach_t *) priv;
    svga_t *svga = &mach->svga;
    ibm8514_t *dev = (ibm8514_t *) svga->dev8514;

    if (port == 0xf6ee)
        port = 0x82e8;

    if (port & 0x8000) { /*Command FIFO*/
        if (dev->accel.cmd_back) {
            mach->fifo_test_data[dev->fifo_idx] = val;
            dev->fifo_idx++;
            if (dev->fifo_idx > 16)
                dev->fifo_idx = 16;

            mach->fifo_test_idx = dev->fifo_idx;
        }
    }
    dev->accel_out_fifo(mach, port, val, 2);
    mach_log("OUTL port=%04x, val=%08x, fifo idx=%d.\n", port, val, dev->fifo_idx);
}

static uint8_t
ati8514_accel_in(uint16_t port, svga_t *svga)
{
    return mach_accel_in_call(port, (mach_t *) svga->ext8514, svga, (ibm8514_t *) svga->dev8514);
}

static uint8_t
ati8514_accel_inb(uint16_t port, void *priv)
{
    svga_t *svga = (svga_t *)priv;
    mach_t *mach = (mach_t *)svga->ext8514;
    uint8_t temp;

    if (port & 0x8000)
        temp = mach_accel_in_fifo(mach, svga, (ibm8514_t *) svga->dev8514, port, 1);
    else
        temp = ati8514_accel_in(port, svga);

    mach_log("%04X:%08X: INB port=%04x, temp=%02x.\n", CS, cpu_state.pc, port, temp);
    return temp;
}

static uint16_t
ati8514_accel_inw(uint16_t port, void *priv)
{
    svga_t *svga = (svga_t *)priv;
    mach_t *mach = (mach_t *)svga->ext8514;
    uint16_t temp;

    if (port & 0x8000)
        temp = mach_accel_in_fifo(mach, svga, (ibm8514_t *) svga->dev8514, port, 2);
    else {
        temp = ati8514_accel_in(port, svga);
        temp |= (ati8514_accel_in(port + 1, svga) << 8);
    }

    mach_log("%04X:%08X: INW port=%04x, temp=%04x.\n", CS, cpu_state.pc, port, temp);
    return temp;
}

static uint32_t
ati8514_accel_inl(uint16_t port, void *priv)
{
    svga_t *svga = (svga_t *)priv;
    mach_t *mach = (mach_t *)svga->ext8514;
    uint32_t temp;

    if (port & 0x8000)
        temp = mach_accel_in_fifo(mach, svga, (ibm8514_t *) svga->dev8514, port, 2);
    else {
        temp = ati8514_accel_in(port, svga);
        temp |= (ati8514_accel_in(port + 1, svga) << 8);
    }
    return temp;
}

static uint8_t
mach_accel_in(uint16_t port, mach_t *mach)
{
    svga_t *svga = &mach->svga;
    return mach_accel_in_call(port, mach, svga, (ibm8514_t *) svga->dev8514);
}

static uint8_t
mach_accel_inb(uint16_t port, void *priv)
{
    mach_t *mach = (mach_t *) priv;
    svga_t *svga = &mach->svga;
    uint8_t temp;

    if (port & 0x8000)
        temp = mach_accel_in_fifo(mach, svga, (ibm8514_t *) svga->dev8514, port, 1);
    else
        temp = mach_accel_in(port, mach);

    mach_log("%04X:%08X: INB port=%04x, temp=%02x.\n", CS, cpu_state.pc, port, temp);
    return temp;
}

static uint16_t
mach_accel_inw(uint16_t port, void *priv)
{
    mach_t *mach = (mach_t *) priv;
    svga_t *svga = &mach->svga;
    uint16_t temp;

    if (port & 0x8000)
        temp = mach_accel_in_fifo(mach, svga, (ibm8514_t *) svga->dev8514, port, 2);
    else {
        temp = mach_accel_in(port, mach);
        temp |= (mach_accel_in(port + 1, mach) << 8);
    }

    mach_log("%04X:%08X: INW port=%04x, temp=%04x.\n", CS, cpu_state.pc, port, temp);
    return temp;
}

static uint32_t
mach_accel_inl(uint16_t port, void *priv)
{
    mach_t *mach = (mach_t *) priv;
    svga_t *svga = &mach->svga;
    uint32_t temp;

    if (port & 0x8000)
        temp = mach_accel_in_fifo(mach, svga, (ibm8514_t *) svga->dev8514, port, 2);
    else {
        temp = mach_accel_in(port, mach);
        temp |= (mach_accel_in(port + 1, mach) << 8);
    }
    return temp;
}

static __inline void
mach32_write_common(uint32_t addr, uint8_t val, int linear, mach_t *mach, svga_t *svga)
{
    ibm8514_t *dev = (ibm8514_t *) svga->dev8514;
    int     writemask2 = svga->writemask;
    int     reset_wm   = 0;
    ibm8514_latch_t vall;
    uint8_t wm = svga->writemask;
    uint8_t i;

    cycles -= svga->monitor->mon_video_timing_write_b;

    if (linear) {
        if (!dev->vram_is_512k && ((mach->accel.ext_ge_config & 0x30) == 0x00))
            addr <<= 1;

        addr &= dev->vram_mask;
        dev->changedvram[addr >> 12] = svga->monitor->mon_changeframecount;
        if (!dev->vram_is_512k && ((mach->accel.ext_ge_config & 0x30) == 0x00)) {
            switch (addr & 0x06) {
                case 0x00:
                case 0x06:
                    dev->vram[addr] = val & 0x0f;
                    dev->vram[addr + 1] = (val >> 4) & 0x0f;
                    break;
                case 0x02:
                    dev->vram[addr + 2] = val & 0x0f;
                    dev->vram[addr + 3] = (val >> 4) & 0x0f;
                    break;
                case 0x04:
                    dev->vram[addr - 2] = val & 0x0f;
                    dev->vram[addr - 1] = (val >> 4) & 0x0f;
                    break;
                default:
                    break;
            }
        } else
            dev->vram[addr] = val;

        return;
    }

    if (!(svga->gdcreg[6] & 1))
        svga->fullchange = 2;

    if (svga->chain4) {
        writemask2 = 1 << (addr & 3);
        addr &= ~3;
    } else if (svga->chain2_write) {
        writemask2 &= ~0xa;
        if (addr & 1)
            writemask2 <<= 1;

        addr &= ~1;
        addr &= dev->vram_mask;
    } else {
        writemask2 = 1 << (addr & 3);
        addr &= ~3;
        addr &= dev->vram_mask;
    }
    addr &= svga->decode_mask;

    if (addr >= dev->vram_size) {
        mach_log("WriteOver! %x.\n", addr);
        return;
    }

    addr &= dev->vram_mask;
    dev->changedvram[addr >> 12] = svga->monitor->mon_changeframecount;

    switch (svga->writemode) {
        case 0:
            val = ((val >> (svga->gdcreg[3] & 7)) | (val << (8 - (svga->gdcreg[3] & 7))));
            if ((svga->gdcreg[8] == 0xff) && !(svga->gdcreg[3] & 0x18) && (!svga->gdcreg[1] || svga->set_reset_disabled)) {
                for (i = 0; i < 4; i++) {
                    if (writemask2 & (1 << i))
                        dev->vram[addr | i] = val;
                }
                return;
            } else {
                for (i = 0; i < 4; i++) {
                    if (svga->gdcreg[1] & (1 << i))
                        vall.b[i] = !!(svga->gdcreg[0] & (1 << i)) * 0xff;
                    else
                        vall.b[i] = val;
                }
            }
            break;
        case 1:
            for (i = 0; i < 4; i++) {
                if (writemask2 & (1 << i))
                    dev->vram[addr | i] = dev->latch.b[i];
            }
            return;
        case 2:
            for (i = 0; i < 4; i++)
                vall.b[i] = !!(val & (1 << i)) * 0xff;

            if (!(svga->gdcreg[3] & 0x18) && (!svga->gdcreg[1] || svga->set_reset_disabled)) {
                for (i = 0; i < 4; i++) {
                    if (writemask2 & (1 << i))
                        dev->vram[addr | i] = (vall.b[i] & svga->gdcreg[8]) | (dev->latch.b[i] & ~svga->gdcreg[8]);
                }
                return;
            }
            break;
        case 3:
            val = ((val >> (svga->gdcreg[3] & 7)) | (val << (8 - (svga->gdcreg[3] & 7))));
            wm  = svga->gdcreg[8];
            svga->gdcreg[8] &= val;

            for (i = 0; i < 4; i++)
                vall.b[i] = !!(svga->gdcreg[0] & (1 << i)) * 0xff;

            reset_wm = 1;
            break;
        default:
            break;
    }

    switch (svga->gdcreg[3] & 0x18) {
        case 0x00: /* Set */
            for (i = 0; i < 4; i++) {
                if (writemask2 & (1 << i))
                    dev->vram[addr | i] = (vall.b[i] & svga->gdcreg[8]) | (dev->latch.b[i] & ~svga->gdcreg[8]);
            }
            break;
        case 0x08: /* AND */
            for (i = 0; i < 4; i++) {
                if (writemask2 & (1 << i))
                    dev->vram[addr | i] = (vall.b[i] | ~svga->gdcreg[8]) & dev->latch.b[i];
            }
            break;
        case 0x10: /* OR */
            for (i = 0; i < 4; i++) {
                if (writemask2 & (1 << i))
                    dev->vram[addr | i] = (vall.b[i] & svga->gdcreg[8]) | dev->latch.b[i];
            }
            break;
        case 0x18: /* XOR */
            for (i = 0; i < 4; i++) {
                if (writemask2 & (1 << i))
                    dev->vram[addr | i] = (vall.b[i] & svga->gdcreg[8]) ^ dev->latch.b[i];
            }
            break;

        default:
            break;
    }

    if (reset_wm)
        svga->gdcreg[8] = wm;
}

static void
mach32_write(uint32_t addr, uint8_t val, void *priv)
{
    mach_t *mach = (mach_t *) priv;
    svga_t *svga = &mach->svga;
    ibm8514_t *dev = (ibm8514_t *) svga->dev8514;

    xga_write_test(addr, val, svga);
    addr = (addr & svga->banked_mask) + svga->write_bank;

    if (mach->accel.test2 & 0x10) {
        if (addr < ((mach->accel.test2 & 0x0f) << 18))
            return;
    }

    if ((ATI_MACH32 && !dev->vram_is_512k) && ((mach->accel.ext_ge_config & 0x30) == 0x00)) {
        addr <<= 1;
        switch (addr & 0x06) {
            case 0x00:
            case 0x06:
                mach32_write_common(addr, val & 0x0f, 0, mach, svga);
                mach32_write_common(addr + 1, (val >> 4) & 0x0f, 0, mach, svga);
                break;
            case 0x02:
                mach32_write_common(addr + 2, val & 0x0f, 0, mach, svga);
                mach32_write_common(addr + 3, (val >> 4) & 0x0f, 0, mach, svga);
                break;
            case 0x04:
                mach32_write_common(addr - 2, val & 0x0f, 0, mach, svga);
                mach32_write_common(addr - 1, (val >> 4) & 0x0f, 0, mach, svga);
                break;
            default:
                break;
        }
    } else
        mach32_write_common(addr, val, 0, mach, svga);

    mach_log("Writeb banked=%08x.\n", addr);
}

static void
mach32_writew(uint32_t addr, uint16_t val, void *priv)
{
    mach_t *mach = (mach_t *) priv;
    svga_t *svga = &mach->svga;
    ibm8514_t *dev = (ibm8514_t *) svga->dev8514;

    xga_write_test(addr, val, svga);
    addr = (addr & svga->banked_mask) + svga->write_bank;

    if (mach->accel.test2 & 0x10) {
        if (addr < ((mach->accel.test2 & 0x0f) << 18))
            return;
    }

    if ((ATI_MACH32 && !dev->vram_is_512k) && ((mach->accel.ext_ge_config & 0x30) == 0x00)) {
        addr <<= 1;
        if (addr & 0x04) {
            mach32_write_common(addr - 2, val & 0x0f, 0, mach, svga);
            mach32_write_common(addr - 1, (val >> 4) & 0x0f, 0, mach, svga);
            mach32_write_common(addr + 2, (val >> 8) & 0x0f, 0, mach, svga);
            mach32_write_common(addr + 3, (val >> 12) & 0x0f, 0, mach, svga);
        } else {
            mach32_write_common(addr, val & 0x0f, 0, mach, svga);
            mach32_write_common(addr + 1, (val >> 4) & 0x0f, 0, mach, svga);
            mach32_write_common(addr + 4, (val >> 8) & 0x0f, 0, mach, svga);
            mach32_write_common(addr + 5, (val >> 12) & 0x0f, 0, mach, svga);
        }
    } else {
        mach32_write_common(addr, val & 0xff, 0, mach, svga);
        mach32_write_common(addr + 1, val >> 8, 0, mach, svga);
    }
    mach_log("Writew banked=%08x.\n", addr);
}

static void
mach32_writel(uint32_t addr, uint32_t val, void *priv)
{
    mach_t *mach = (mach_t *) priv;
    svga_t *svga = &mach->svga;
    ibm8514_t *dev = (ibm8514_t *) svga->dev8514;

    xga_write_test(addr, val, svga);
    addr = (addr & svga->banked_mask) + svga->write_bank;

    if (mach->accel.test2 & 0x10) {
        if (addr < ((mach->accel.test2 & 0x0f) << 18))
            return;
    }

    if ((ATI_MACH32 && !dev->vram_is_512k) && ((mach->accel.ext_ge_config & 0x30) == 0x00)) {
        addr <<= 1;
        mach32_write_common(addr, val & 0x0f, 0, mach, svga);
        mach32_write_common(addr + 1, (val >> 4) & 0x0f, 0, mach, svga);
        mach32_write_common(addr + 4, (val >> 8) & 0x0f, 0, mach, svga);
        mach32_write_common(addr + 5, (val >> 12) & 0x0f, 0, mach, svga);
        mach32_write_common(addr + 2, (val >> 16) & 0x0f, 0, mach, svga);
        mach32_write_common(addr + 3, (val >> 20) & 0x0f, 0, mach, svga);
        mach32_write_common(addr + 6, (val >> 24) & 0x0f, 0, mach, svga);
        mach32_write_common(addr + 7, (val >> 28) & 0x0f, 0, mach, svga);
    } else {
        mach32_write_common(addr, val & 0xff, 0, mach, svga);
        mach32_write_common(addr + 1, val >> 8, 0, mach, svga);
        mach32_write_common(addr + 2, val >> 16, 0, mach, svga);
        mach32_write_common(addr + 3, val >> 24, 0, mach, svga);
    }

    mach_log("Writel banked=%08x.\n", addr);
}

static __inline void
mach32_svga_write(uint32_t addr, uint8_t val, void *priv)
{
    svga_t *svga       = (svga_t *) priv;
    mach_t *mach       = (mach_t *) svga->priv;
    int     writemask2 = svga->writemask;
    int     reset_wm   = 0;
    latch_t vall;
    uint8_t wm         = svga->writemask;
    uint8_t count;
    uint8_t i;

    cycles -= svga->monitor->mon_video_timing_write_b;

    xga_write_test(addr, val, svga);
    addr = svga_decode_addr(svga, addr, 1);

    if (addr == 0xffffffff) {
        mach_log("WriteCommon Over.\n");
        return;
    }

    if (mach->accel.test2 & 0x10) {
        if (addr >= ((mach->accel.test2 & 0x0f) << 18))
            return;
    }

    if (!(svga->gdcreg[6] & 1))
        svga->fullchange = 2;

    if (((svga->chain4 && (svga->packed_chain4 || svga->force_old_addr)) || svga->fb_only) && (svga->writemode < 4)) {
        writemask2 = 1 << (addr & 3);
        addr &= ~3;
    } else if (svga->chain4 && (svga->writemode < 4)) {
        writemask2 = 1 << (addr & 3);
        addr = ((addr & 0xfffc) << 2) | ((addr & 0x30000) >> 14) | (addr & ~0x3ffff);
    } else if (svga->chain2_write) {
        writemask2 &= ~0xa;
        if (addr & 1)
            writemask2 <<= 1;
        addr &= ~1;
        addr <<= 2;
    } else
        addr <<= 2;

    addr &= svga->decode_mask;

    if (addr >= svga->vram_max) {
        mach_log("WriteBankedOver=%08x, val=%02x.\n", addr & svga->vram_mask, val);
        return;
    }

    addr &= svga->vram_mask;
    svga->changedvram[addr >> 12] = svga->monitor->mon_changeframecount;

    count = 4;

    switch (svga->writemode) {
        case 0:
            val = ((val >> (svga->gdcreg[3] & 7)) | (val << (8 - (svga->gdcreg[3] & 7))));
            if ((svga->gdcreg[8] == 0xff) && !(svga->gdcreg[3] & 0x18) && (!svga->gdcreg[1] || svga->set_reset_disabled)) {
                for (i = 0; i < count; i++) {
                    if (writemask2 & (1 << i))
                        svga->vram[addr | i] = val;
                }
                return;
            } else {
                for (i = 0; i < count; i++) {
                    if (svga->gdcreg[1] & (1 << i))
                        vall.b[i] = !!(svga->gdcreg[0] & (1 << i)) * 0xff;
                    else
                        vall.b[i] = val;
                }
            }
            break;
        case 1:
            for (i = 0; i < count; i++) {
                if (writemask2 & (1 << i))
                    svga->vram[addr | i] = svga->latch.b[i];
            }
            return;
        case 2:
            for (i = 0; i < count; i++)
                vall.b[i] = !!(val & (1 << i)) * 0xff;

            if (!(svga->gdcreg[3] & 0x18) && (!svga->gdcreg[1] || svga->set_reset_disabled)) {
                for (i = 0; i < count; i++) {
                    if (writemask2 & (1 << i))
                        svga->vram[addr | i] = (vall.b[i] & svga->gdcreg[8]) | (svga->latch.b[i] & ~svga->gdcreg[8]);
                }
                return;
            }
            break;
        case 3:
            val = ((val >> (svga->gdcreg[3] & 7)) | (val << (8 - (svga->gdcreg[3] & 7))));
            wm  = svga->gdcreg[8];
            svga->gdcreg[8] &= val;

            for (i = 0; i < count; i++)
                vall.b[i] = !!(svga->gdcreg[0] & (1 << i)) * 0xff;

            reset_wm = 1;
            break;
        default:
            return;
    }

    switch (svga->gdcreg[3] & 0x18) {
        case 0x00: /* Set */
            for (i = 0; i < count; i++) {
                if (writemask2 & (1 << i))
                    svga->vram[addr | i] = (vall.b[i] & svga->gdcreg[8]) | (svga->latch.b[i] & ~svga->gdcreg[8]);
            }
            break;
        case 0x08: /* AND */
            for (i = 0; i < count; i++) {
                if (writemask2 & (1 << i))
                    svga->vram[addr | i] = (vall.b[i] | ~svga->gdcreg[8]) & svga->latch.b[i];
            }
            break;
        case 0x10: /* OR */
            for (i = 0; i < count; i++) {
                if (writemask2 & (1 << i))
                    svga->vram[addr | i] = (vall.b[i] & svga->gdcreg[8]) | svga->latch.b[i];
            }
            break;
        case 0x18: /* XOR */
            for (i = 0; i < count; i++) {
                if (writemask2 & (1 << i))
                    svga->vram[addr | i] = (vall.b[i] & svga->gdcreg[8]) ^ svga->latch.b[i];
            }
            break;

        default:
            break;
    }

    if (reset_wm)
        svga->gdcreg[8] = wm;
}

static __inline void
mach32_svga_writew(uint32_t addr, uint16_t val, void *priv)
{
    svga_t *svga = (svga_t *) priv;
    mach_t *mach = (mach_t *) svga->priv;

    if (!svga->fast) {
        mach32_svga_write(addr, val, priv);
        mach32_svga_write(addr + 1, val >> 8, priv);
        return;
    }

    cycles -= svga->monitor->mon_video_timing_write_w;

    xga_write_test(addr, val & 0xff, svga);
    xga_write_test(addr + 1, val >> 8, svga);
    addr = svga_decode_addr(svga, addr, 1);

    if (addr == 0xffffffff)
        return;

    if (mach->accel.test2 & 0x10) {
        if (addr >= ((mach->accel.test2 & 0x0f) << 18))
            return;
    }

    addr &= svga->decode_mask;
    if (addr >= svga->vram_max)
        return;
    addr &= svga->vram_mask;

    svga->changedvram[addr >> 12]   = svga->monitor->mon_changeframecount;
    *(uint16_t *) &svga->vram[addr] = val;
}

static __inline void
mach32_svga_writel(uint32_t addr, uint32_t val, void *priv)
{
    svga_t *svga = (svga_t *) priv;
    mach_t *mach = (mach_t *) svga->priv;

    if (!svga->fast) {
        mach32_svga_write(addr, val, priv);
        mach32_svga_write(addr + 1, val >> 8, priv);
        mach32_svga_write(addr + 2, val >> 16, priv);
        mach32_svga_write(addr + 3, val >> 24, priv);
        return;
    }

    cycles -= svga->monitor->mon_video_timing_write_l;

    xga_write_test(addr, val & 0xff, svga);
    xga_write_test(addr + 1, (val >> 8) & 0xff, svga);
    xga_write_test(addr + 2, (val >> 16) & 0xff, svga);
    xga_write_test(addr + 3, (val >> 24) & 0xff, svga);
    addr = svga_decode_addr(svga, addr, 1);

    if (addr == 0xffffffff)
        return;

    if (mach->accel.test2 & 0x10) {
        if (addr >= ((mach->accel.test2 & 0x0f) << 18))
            return;
    }

    addr &= svga->decode_mask;
    if (addr >= svga->vram_max)
        return;

    addr &= svga->vram_mask;

    svga->changedvram[addr >> 12]   = svga->monitor->mon_changeframecount;
    *(uint32_t *) &svga->vram[addr] = val;
}

static __inline void
mach32_writew_linear(uint32_t addr, uint16_t val, mach_t *mach)
{
    svga_t *svga = &mach->svga;
    ibm8514_t *dev = (ibm8514_t *) svga->dev8514;

    cycles -= svga->monitor->mon_video_timing_write_w;
    if (!dev->vram_is_512k && ((mach->accel.ext_ge_config & 0x30) == 0x00))
        addr <<= 1;

    addr &= dev->vram_mask;
    dev->changedvram[addr >> 12] = svga->monitor->mon_changeframecount;
    if (!dev->vram_is_512k && ((mach->accel.ext_ge_config & 0x30) == 0x00)) {
        if (addr & 0x04) {
            dev->vram[addr - 2] = val & 0x0f;
            dev->vram[addr - 1] = (val >> 4) & 0x0f;
            dev->vram[addr + 2] = (val >> 8) & 0x0f;
            dev->vram[addr + 3] = (val >> 12) & 0x0f;
        } else {
            dev->vram[addr] = val & 0x0f;
            dev->vram[addr + 1] = (val >> 4) & 0x0f;
            dev->vram[addr + 4] = (val >> 8) & 0x0f;
            dev->vram[addr + 5] = (val >> 12) & 0x0f;
        }
    } else
        *(uint16_t *) &dev->vram[addr] = val;
}

static __inline void
mach32_writel_linear(uint32_t addr, uint32_t val, mach_t *mach)
{
    svga_t *svga = &mach->svga;
    ibm8514_t *dev = (ibm8514_t *) svga->dev8514;

    cycles -= svga->monitor->mon_video_timing_write_l;

    if (!dev->vram_is_512k && ((mach->accel.ext_ge_config & 0x30) == 0x00))
        addr <<= 1;

    addr &= dev->vram_mask;
    dev->changedvram[addr >> 12] = svga->monitor->mon_changeframecount;
    if (!dev->vram_is_512k && ((mach->accel.ext_ge_config & 0x30) == 0x00)) {
        dev->vram[addr] = val & 0x0f;
        dev->vram[addr + 1] = (val >> 4) & 0x0f;
        dev->vram[addr + 4] = (val >> 8) & 0x0f;
        dev->vram[addr + 5] = (val >> 12) & 0x0f;
        dev->vram[addr + 2] = (val >> 16) & 0x0f;
        dev->vram[addr + 3] = (val >> 20) & 0x0f;
        dev->vram[addr + 6] = (val >> 24) & 0x0f;
        dev->vram[addr + 7] = (val >> 28) & 0x0f;
    } else
        *(uint32_t *) &dev->vram[addr] = val;
}

static __inline uint8_t
mach32_read_common(uint32_t addr, int linear, mach_t *mach, svga_t *svga)
{
    ibm8514_t       *dev        = (ibm8514_t *) svga->dev8514;
    uint32_t         latch_addr = 0;
    int              readplane  = svga->readplane;
    uint8_t          count;
    uint8_t          temp;
    uint8_t          ret = 0x00;

    cycles -= svga->monitor->mon_video_timing_read_b;

    if (linear) {
        if (!dev->vram_is_512k && ((mach->accel.ext_ge_config & 0x30) == 0x00))
            addr <<= 1;

        addr &= dev->vram_mask;
        if (!dev->vram_is_512k && ((mach->accel.ext_ge_config & 0x30) == 0x00)) {
            switch ((addr & 0x06) >> 1) {
                case 0x00:
                case 0x03:
                    ret = dev->vram[addr] & 0x0f;
                    ret |= (dev->vram[addr + 1] << 4);
                    break;
                case 0x01:
                    ret = dev->vram[addr + 2] & 0x0f;
                    ret |= (dev->vram[addr + 3] << 4);
                    break;
                case 0x02:
                    ret = dev->vram[addr - 2] & 0x0f;
                    ret |= (dev->vram[addr - 1] << 4);
                    break;
                default:
                    break;
            }
        } else
            ret = dev->vram[addr];

        return ret;
    }

    count = 2;

    latch_addr = (addr << count) & svga->decode_mask;
    count      = (1 << count);

    if (svga->chain4) {
        addr &= svga->decode_mask;
        if (addr >= dev->vram_size) {
            mach_log("ReadOver! (chain4) %x.\n", addr);
            return 0xff;
        }
        latch_addr = (addr & dev->vram_mask) & ~3;
        for (uint8_t i = 0; i < count; i++)
            dev->latch.b[i] = dev->vram[latch_addr | i];
        return dev->vram[addr & dev->vram_mask];
    } else if (svga->chain2_read) {
        readplane = (readplane & 2) | (addr & 1);
        addr &= ~1;
        addr &= dev->vram_mask;
    } else {
        addr &= svga->decode_mask;
        if (addr >= dev->vram_size) {
            mach_log("ReadOver! (normal) %x.\n", addr);
            return 0xff;
        }
        latch_addr = (addr & dev->vram_mask) & ~3;
        for (uint8_t i = 0; i < count; i++)
            dev->latch.b[i] = dev->vram[latch_addr | i];

        mach_log("Read (normal) addr=%06x, ret=%02x.\n", addr, dev->vram[addr & dev->vram_mask]);
        return dev->vram[addr & dev->vram_mask];
    }

    addr &= svga->decode_mask;

    /* standard VGA latched access */
    if (latch_addr >= dev->vram_size) {
        mach_log("Over VRAM Latch addr=%x.\n", latch_addr);
        for (uint8_t i = 0; i < count; i++)
            dev->latch.b[i] = 0xff;
    } else {
        latch_addr &= dev->vram_mask;

        for (uint8_t i = 0; i < count; i++)
            dev->latch.b[i] = dev->vram[latch_addr | i];
    }

    if (addr >= dev->vram_size) {
        mach_log("ReadOver! (chain2) %x.\n", addr);
        return 0xff;
    }

    addr &= dev->vram_mask;

    if (svga->readmode) {
        temp = 0xff;

        for (uint8_t pixel = 0; pixel < 8; pixel++) {
            for (uint8_t plane = 0; plane < count; plane++) {
                if (svga->colournocare & (1 << plane)) {
                    /* If we care about a plane, and the pixel has a mismatch on it, clear its bit. */
                    if (((dev->latch.b[plane] >> pixel) & 1) != ((svga->colourcompare >> plane) & 1))
                        temp &= ~(1 << pixel);
                }
            }
        }

        ret = temp;
    } else
        ret = dev->vram[addr | readplane];

    mach_log("ReadMode=%02x, addr=%06x, ret=%02x.\n", svga->readmode, addr, ret);
    return ret;
}

static uint8_t
mach32_read(uint32_t addr, void *priv)
{
    mach_t *mach = (mach_t *) priv;
    svga_t *svga = &mach->svga;
    ibm8514_t *dev = (ibm8514_t *) svga->dev8514;
    uint8_t ret = 0x00;

    (void) xga_read_test(addr, svga);
    addr = (addr & svga->banked_mask) + svga->read_bank;

    if ((ATI_MACH32 && !dev->vram_is_512k) && ((mach->accel.ext_ge_config & 0x30) == 0x00)) {
        addr <<= 1;
        switch ((addr & 0x06) >> 1) {
            case 0x00:
            case 0x03:
                ret = mach32_read_common(addr, 0, mach, svga) & 0x0f;
                ret |= (mach32_read_common(addr + 1, 0, mach, svga) << 4);
                break;
            case 0x01:
                ret = mach32_read_common(addr + 2, 0, mach, svga) & 0x0f;
                ret |= (mach32_read_common(addr + 3, 0, mach, svga) << 4);
                break;
            case 0x02:
                ret = mach32_read_common(addr - 2, 0, mach, svga) & 0x0f;
                ret |= (mach32_read_common(addr - 1, 0, mach, svga) << 4);
                break;
            default:
                break;
        }
    } else
        ret = mach32_read_common(addr, 0, mach, svga);

    mach_log("Readb banked=%08x.\n", addr);
    return ret;
}

static uint16_t
mach32_readw(uint32_t addr, void *priv)
{
    mach_t *mach = (mach_t *) priv;
    svga_t *svga = &mach->svga;
    ibm8514_t *dev = (ibm8514_t *) svga->dev8514;
    uint16_t ret;

    (void) xga_read_test(addr, svga);
    addr = (addr & svga->banked_mask) + svga->read_bank;

    if ((ATI_MACH32 && !dev->vram_is_512k) && ((mach->accel.ext_ge_config & 0x30) == 0x00)) {
        addr <<= 1;
        if (addr & 0x04) {
            ret = mach32_read_common(addr - 2, 0, mach, svga) & 0x0f;
            ret |= (mach32_read_common(addr - 1, 0, mach, svga) << 4);
            ret |= (mach32_read_common(addr + 2, 0, mach, svga) << 8);
            ret |= (mach32_read_common(addr + 3, 0, mach, svga) << 12);
        } else {
            ret = mach32_read_common(addr, 0, mach, svga) & 0x0f;
            ret |= (mach32_read_common(addr + 1, 0, mach, svga) << 4);
            ret |= (mach32_read_common(addr + 4, 0, mach, svga) << 8);
            ret |= (mach32_read_common(addr + 5, 0, mach, svga) << 12);
        }
    } else {
        ret = mach32_read_common(addr, 0, mach, svga);
        ret |= (mach32_read_common(addr + 1, 0, mach, svga) << 8);
    }
    mach_log("Readw banked=%08x.\n", addr);
    return ret;
}

static uint32_t
mach32_readl(uint32_t addr, void *priv)
{
    mach_t *mach = (mach_t *) priv;
    svga_t *svga = &mach->svga;
    ibm8514_t *dev = (ibm8514_t *) svga->dev8514;
    uint32_t ret;

    (void) xga_read_test(addr, svga);
    addr = (addr & svga->banked_mask) + svga->read_bank;

    if ((ATI_MACH32 && !dev->vram_is_512k) && ((mach->accel.ext_ge_config & 0x30) == 0x00)) {
        addr <<= 1;
        ret = mach32_read_common(addr, 0, mach, svga) & 0x0f;
        ret |= (mach32_read_common(addr + 1, 0, mach, svga) << 4);
        ret |= (mach32_read_common(addr + 4, 0, mach, svga) << 8);
        ret |= (mach32_read_common(addr + 5, 0, mach, svga) << 12);
        ret |= (mach32_read_common(addr + 2, 0, mach, svga) << 16);
        ret |= (mach32_read_common(addr + 3, 0, mach, svga) << 20);
        ret |= (mach32_read_common(addr + 6, 0, mach, svga) << 24);
        ret |= (mach32_read_common(addr + 7, 0, mach, svga) << 28);
    } else {
        ret = mach32_read_common(addr, 0, mach, svga);
        ret |= (mach32_read_common(addr + 1, 0, mach, svga) << 8);
        ret |= (mach32_read_common(addr + 2, 0, mach, svga) << 16);
        ret |= (mach32_read_common(addr + 3, 0, mach, svga) << 24);
    }
    mach_log("Readl banked=%08x.\n", addr);
    return ret;
}

static __inline uint16_t
mach32_readw_linear(uint32_t addr, mach_t *mach)
{
    svga_t          *svga       = &mach->svga;
    ibm8514_t       *dev        = (ibm8514_t *) svga->dev8514;
    uint16_t         ret;

    cycles -= svga->monitor->mon_video_timing_read_w;
    if (!dev->vram_is_512k && ((mach->accel.ext_ge_config & 0x30) == 0x00)) {
        addr <<= 1;
        addr &= dev->vram_mask;
        if (addr & 0x04) {
            ret = dev->vram[addr - 2] & 0x0f;
            ret |= (dev->vram[addr - 1] << 4);
            ret |= (dev->vram[addr + 2] << 8);
            ret |= (dev->vram[addr + 3] << 12);
        } else {
            ret = dev->vram[addr] & 0x0f;
            ret |= (dev->vram[addr + 1] << 4);
            ret |= (dev->vram[addr + 4] << 8);
            ret |= (dev->vram[addr + 5] << 12);
        }
    } else
        ret = *(uint16_t *) &dev->vram[addr & dev->vram_mask];

    return ret;
}

static __inline uint32_t
mach32_readl_linear(uint32_t addr, mach_t *mach)
{
    svga_t          *svga       = &mach->svga;
    ibm8514_t       *dev        = (ibm8514_t *) svga->dev8514;
    uint32_t         ret;

    cycles -= svga->monitor->mon_video_timing_read_l;
    if (!dev->vram_is_512k && ((mach->accel.ext_ge_config & 0x30) == 0x00)) {
        addr <<= 1;
        addr &= dev->vram_mask;
        ret = dev->vram[addr] & 0x0f;
        ret |= (dev->vram[addr + 1] << 4);
        ret |= (dev->vram[addr + 4] << 8);
        ret |= (dev->vram[addr + 5] << 12);
        ret |= (dev->vram[addr + 2] << 16);
        ret |= (dev->vram[addr + 3] << 20);
        ret |= (dev->vram[addr + 6] << 24);
        ret |= (dev->vram[addr + 7] << 28);
    } else
        ret = *(uint32_t *) &dev->vram[addr & dev->vram_mask];

    return ret;
}

static void
mach32_ap_writeb(uint32_t addr, uint8_t val, void *priv)
{
    mach_t          *mach  = (mach_t *) priv;
    svga_t          *svga  = &mach->svga;
    const ibm8514_t *dev   = (ibm8514_t *) svga->dev8514;
    uint8_t port_dword     = addr & 0xfc;
    uint16_t actual_port   = 0x02e8 + (addr & 1) + (port_dword << 8);
    uint16_t actual_port_ext = 0x02ee + (addr & 1) + (port_dword << 8);

    if (((mach->local_cntl & 0x20) || (mach->pci_cntl_reg & 0x80)) &&
        (((addr - mach->linear_base) >= ((mach->ap_size << 20) - 0x200)) && ((addr - mach->linear_base) < (mach->ap_size << 20))) &&
        (svga->mapping.base == 0xa0000)) {
        if (addr & 0x100) {
            mach_log("Port WORDB Write=%04x.\n", actual_port_ext);
            mach_accel_outb(actual_port_ext, val, mach);
        } else {
            mach_log("Port WORDB Write=%04x.\n", actual_port);
            mach_accel_outb(actual_port, val, mach);
        }
    } else {
        mach_log("Linear WORDB Write=%08x, val=%02x, ON=%x, dpconfig=%04x, apsize=%08x, addr=%08x.\n",
            addr - mach->linear_base, val, dev->on, mach->accel.dp_config, mach->ap_size << 20, addr);

        if (dev->on)
            mach32_write_common(addr, val, 1, mach, svga);
        else
            svga_write_linear(addr, val, svga);
    }
}

static void
mach32_ap_writew(uint32_t addr, uint16_t val, void *priv)
{
    mach_t          *mach  = (mach_t *) priv;
    svga_t          *svga  = &mach->svga;
    const ibm8514_t *dev   = (ibm8514_t *) svga->dev8514;
    uint8_t port_dword     = addr & 0xfc;
    uint16_t actual_port   = 0x02e8 + (port_dword << 8);
    uint16_t actual_port_ext = 0x02ee + (port_dword << 8);

    if (((mach->local_cntl & 0x20) || (mach->pci_cntl_reg & 0x80)) &&
        (((addr - mach->linear_base) >= ((mach->ap_size << 20) - 0x200)) && ((addr - mach->linear_base) < (mach->ap_size << 20))) &&
        (svga->mapping.base == 0xa0000)) {
        if (addr & 0x100) {
            mach_log("Port WORDW Write=%04x, localcntl=%02x, pcicntl=%02x, actual addr=%08x, val=%04x.\n", actual_port_ext, mach->local_cntl & 0x20, mach->pci_cntl_reg & 0x80, addr, val);
            mach_accel_outw(actual_port_ext, val, mach);
        } else {
            mach_log("Port WORDW Write=%04x, localcntl=%02x, pcicntl=%02x, actual addr=%08x, val=%04x.\n", actual_port, mach->local_cntl & 0x20, mach->pci_cntl_reg & 0x80, addr, val);
            mach_accel_outw(actual_port, val, mach);
        }
    } else {
        mach_log("Linear WORDW Write=%08x, val=%04x, ON=%x, dpconfig=%04x, apsize=%08x, addr=%08x.\n",
            addr - mach->linear_base, val, dev->on, mach->accel.dp_config, mach->ap_size << 20, addr);

        if (dev->on)
            mach32_writew_linear(addr, val, mach);
        else
            svga_writew_linear(addr, val, svga);
    }
}

static void
mach32_ap_writel(uint32_t addr, uint32_t val, void *priv)
{
    mach_t          *mach  = (mach_t *) priv;
    svga_t          *svga  = &mach->svga;
    const ibm8514_t *dev   = (ibm8514_t *) svga->dev8514;
    uint8_t port_dword     = addr & 0xfc;
    uint16_t actual_port   = 0x02e8 + (port_dword << 8);
    uint16_t actual_port_ext = 0x02ee + (port_dword << 8);

    if (((mach->local_cntl & 0x20) || (mach->pci_cntl_reg & 0x80)) &&
        (((addr - mach->linear_base) >= ((mach->ap_size << 20) - 0x200)) && ((addr - mach->linear_base) < (mach->ap_size << 20))) &&
        (svga->mapping.base == 0xa0000)) {
        if (addr & 0x100) {
            mach_log("Port WORDL Write=%04x, localcntl=%02x, pcicntl=%02x.\n", actual_port_ext, mach->local_cntl & 0x20, mach->pci_cntl_reg & 0x80);
            mach_accel_outl(actual_port_ext, val, mach);
        } else {
            mach_log("Port WORDL Write=%04x, localcntl=%02x, pcicntl=%02x.\n", actual_port, mach->local_cntl & 0x20, mach->pci_cntl_reg & 0x80);
            mach_accel_outl(actual_port, val, mach);
        }
    } else {
        mach_log("Linear WORDL Write=%08x, val=%08x, ON=%x, dpconfig=%04x, apsize=%08x, addr=%08x.\n",
            addr - mach->linear_base, val, dev->on, mach->accel.dp_config, mach->ap_size << 20, addr);

        if (dev->on)
            mach32_writel_linear(addr, val, mach);
        else
            svga_writel_linear(addr, val, svga);
    }
}

static uint8_t
mach32_ap_readb(uint32_t addr, void *priv)
{
    mach_t          *mach  = (mach_t *) priv;
    svga_t          *svga  = &mach->svga;
    const ibm8514_t *dev   = (ibm8514_t *) svga->dev8514;
    uint8_t temp;
    uint8_t port_dword     = addr & 0xfc;
    uint16_t actual_port   = 0x02e8 + (addr & 1) + (port_dword << 8);
    uint16_t actual_port_ext = 0x02ee + (addr & 1) + (port_dword << 8);

    if (((mach->local_cntl & 0x20) || (mach->pci_cntl_reg & 0x80)) &&
        (((addr - mach->linear_base) >= ((mach->ap_size << 20) - 0x200)) && ((addr - mach->linear_base) < (mach->ap_size << 20))) &&
        (svga->mapping.base == 0xa0000)) {
        if (addr & 0x100)
            temp = mach_accel_inb(actual_port_ext, mach);
        else
            temp = mach_accel_inb(actual_port, mach);
    } else {
        if (dev->on)
            temp = mach32_read_common(addr, 1, mach, svga);
        else
            temp = svga_read_linear(addr, svga);

        mach_log("Linear WORDB Read=%08x, ret=%02x, fast=%d.\n", addr, temp, svga->fast);
    }

    return temp;
}

static uint16_t
mach32_ap_readw(uint32_t addr, void *priv)
{
    mach_t          *mach  = (mach_t *) priv;
    svga_t          *svga  = &mach->svga;
    const ibm8514_t *dev   = (ibm8514_t *) svga->dev8514;
    uint16_t temp;
    uint8_t port_dword     = addr & 0xfc;
    uint16_t actual_port   = 0x02e8 + (port_dword << 8);
    uint16_t actual_port_ext = 0x02ee + (port_dword << 8);

    if (((mach->local_cntl & 0x20) || (mach->pci_cntl_reg & 0x80)) &&
        (((addr - mach->linear_base) >= ((mach->ap_size << 20) - 0x200)) && ((addr - mach->linear_base) < (mach->ap_size << 20))) &&
        (svga->mapping.base == 0xa0000)) {
        if (addr & 0x100) {
            temp = mach_accel_inw(actual_port_ext, mach);
            mach_log("Port WORDW Read=%04x.\n", actual_port_ext);
        } else {
            temp = mach_accel_inw(actual_port, mach);
            mach_log("Port WORDW Read=%04x.\n", actual_port);
        }
    } else {
        if (dev->on)
            temp = mach32_readw_linear(addr, mach);
        else
            temp = svga_readw_linear(addr, svga);

        mach_log("Linear WORDW Read=%08x, ret=%04x.\n", addr, temp);
    }

    return temp;
}

static uint32_t
mach32_ap_readl(uint32_t addr, void *priv)
{
    mach_t          *mach  = (mach_t *) priv;
    svga_t          *svga  = &mach->svga;
    const ibm8514_t *dev   = (ibm8514_t *) svga->dev8514;
    uint32_t temp;
    uint8_t port_dword     = addr & 0xfc;
    uint16_t actual_port   = 0x02e8 + (port_dword << 8);
    uint16_t actual_port_ext = 0x02ee + (port_dword << 8);

    if (((mach->local_cntl & 0x20) || (mach->pci_cntl_reg & 0x80)) &&
        (((addr - mach->linear_base) >= ((mach->ap_size << 20) - 0x200)) && ((addr - mach->linear_base) < (mach->ap_size << 20))) &&
        (svga->mapping.base == 0xa0000)) {
        if (addr & 0x100) {
            temp = mach_accel_inl(actual_port_ext, mach);
            mach_log("Port WORDL Read=%04x.\n", actual_port_ext);
        } else {
            temp = mach_accel_inl(actual_port, mach);
            mach_log("Port WORDL Read=%04x.\n", actual_port);
        }
    } else {
        if (dev->on)
            temp = mach32_readl_linear(addr, mach);
        else
            temp = svga_readl_linear(addr, svga);

        mach_log("Linear WORDL Read=%08x, ret=%08x, ON%d.\n", addr, temp, dev->on);
    }

    return temp;
}

static void
mach32_updatemapping(mach_t *mach, svga_t *svga)
{
    ibm8514_t *dev = (ibm8514_t *) svga->dev8514;

    if (mach->pci_bus && (!(mach->pci_regs[PCI_REG_COMMAND] & PCI_COMMAND_MEM))) {
        mach_log("No Mapping.\n");
        mem_mapping_disable(&svga->mapping);
        mem_mapping_disable(&mach->mmio_linear_mapping);
        return;
    }

    if (mach->regs[0xbd] & 0x04) {
        mem_mapping_set_addr(&svga->mapping, 0xa0000, 0x20000);
        svga->banked_mask = 0xffff;
    } else {
        switch (svga->gdcreg[6] & 0x0c) {
            case 0x0: /*128k at A0000*/
                mem_mapping_set_addr(&svga->mapping, 0xa0000, 0x20000);
                svga->banked_mask = 0xffff;
                break;
            case 0x4: /*64k at A0000*/
                mem_mapping_set_addr(&svga->mapping, 0xa0000, 0x10000);
                svga->banked_mask = 0xffff;
                break;
            case 0x8: /*32k at B0000*/
                mem_mapping_set_addr(&svga->mapping, 0xb0000, 0x08000);
                svga->banked_mask = 0x7fff;
                break;
            case 0xC: /*32k at B8000*/
                mem_mapping_set_addr(&svga->mapping, 0xb8000, 0x08000);
                svga->banked_mask = 0x7fff;
                break;

            default:
                break;
        }
    }

    mach_log("Linear base=%08x, aperture=%04x, localcntl=%02x, svgagdc=%x.\n",
             mach->linear_base, mach->memory_aperture, mach->local_cntl, svga->gdcreg[6] & 0x0c);
    if (mach->linear_base) {
        if (((mach->memory_aperture & 3) == 1) && !mach->pci_bus) {
            /*1 MB aperture*/
            mach->ap_size = 1;
            mach_log("Linear Enabled APSIZE=1.\n");
            mem_mapping_set_addr(&mach->mmio_linear_mapping, mach->linear_base, mach->ap_size << 20);
        } else {
            /*4 MB aperture*/
            mach->ap_size = 4;
            mach_log("Linear Enabled APSIZE=4.\n");
            mem_mapping_set_addr(&mach->mmio_linear_mapping, mach->linear_base, mach->ap_size << 20);
        }
    } else {
        mach->ap_size = 4;
        mach_log("Linear Disabled APSIZE=4.\n");
        mem_mapping_disable(&mach->mmio_linear_mapping);
    }

    if (ATI_MACH32) {
        if (dev->on && dev->vendor_mode) {
            mach_log("Mach32 banked mapping.\n");
            mem_mapping_set_handler(&svga->mapping, mach32_read, mach32_readw, mach32_readl, mach32_write, mach32_writew, mach32_writel);
            mem_mapping_set_p(&svga->mapping, mach);
        } else {
            mach_log("IBM compatible banked mapping.\n");
            mem_mapping_set_handler(&svga->mapping, svga_read, svga_readw, svga_readl, mach32_svga_write, mach32_svga_writew, mach32_svga_writel);
            mem_mapping_set_p(&svga->mapping, svga);
        }
    } else {
        mem_mapping_set_handler(&svga->mapping, svga_read, svga_readw, svga_readl, svga_write, svga_writew, svga_writel);
        mem_mapping_set_p(&svga->mapping, svga);
    }
}

static void
mach32_hwcursor_draw(svga_t *svga, int displine)
{
    const mach_t *mach   = (mach_t *) svga->priv;
    ibm8514_t    *dev    = (ibm8514_t *) svga->dev8514;
    uint16_t      dat;
    int           comb;
    int           offset;
    uint32_t      color0;
    uint32_t      color1;
    uint32_t      *p;
    int           x_pos;
    int           y_pos;
    int           shift = 0;

    offset = dev->hwcursor_latch.x - dev->hwcursor_latch.xoff;
    if (!dev->vram_is_512k && ((mach->accel.ext_ge_config & 0x30) == 0x00))
        shift = 1;

    mach_log("BPP=%d, displine=%d.\n", dev->accel_bpp, displine);
    switch (dev->accel_bpp) {
        default:
        case 8:
            color0 = dev->pallook[mach->cursor_col_0];
            color1 = dev->pallook[mach->cursor_col_1];
            mach_log("4/8BPP: Color0=%08x, Color1=%08x.\n", color0, color1);
            break;
        case 15:
            color0 = video_15to32[((mach->ext_cur_col_0_r << 16) | (mach->ext_cur_col_0_g << 8) | mach->cursor_col_0) & 0xffff];
            color1 = video_15to32[((mach->ext_cur_col_1_r << 16) | (mach->ext_cur_col_1_g << 8) | mach->cursor_col_1) & 0xffff];
            break;
        case 16:
            color0 = video_16to32[((mach->ext_cur_col_0_r << 16) | (mach->ext_cur_col_0_g << 8) | mach->cursor_col_0) & 0xffff];
            color1 = video_16to32[((mach->ext_cur_col_1_r << 16) | (mach->ext_cur_col_1_g << 8) | mach->cursor_col_1) & 0xffff];
            break;
        case 24:
        case 32:
            color0 = ((mach->ext_cur_col_0_r << 16) | (mach->ext_cur_col_0_g << 8) | mach->cursor_col_0);
            color1 = ((mach->ext_cur_col_1_r << 16) | (mach->ext_cur_col_1_g << 8) | mach->cursor_col_1);
            mach_log("24/32BPP: Color0=%08x, Color1=%08x.\n", color0, color1);
            break;
    }

    if (dev->interlace && dev->hwcursor_oddeven)
        dev->hwcursor_latch.addr += (16 >> shift);

    for (int x = 0; x < 64; x += (8 >> shift)) {
        if (shift) {
            dat = dev->vram[(dev->hwcursor_latch.addr) & dev->vram_mask] & 0x0f;
            dat |= (dev->vram[(dev->hwcursor_latch.addr + 1) & dev->vram_mask] << 4);
            dat |= (dev->vram[(dev->hwcursor_latch.addr + 2) & dev->vram_mask] << 8);
            dat |= (dev->vram[(dev->hwcursor_latch.addr + 3) & dev->vram_mask] << 12);
            mach_log("4bpp Data=%04x.\n", dat);
        } else {
            dat = dev->vram[dev->hwcursor_latch.addr & dev->vram_mask];
            dat |= (dev->vram[(dev->hwcursor_latch.addr + 1) & dev->vram_mask] << 8);
            mach_log("8bppplus Data=%04x.\n", dat);
        }
        for (int xx = 0; xx < (8 >> shift); xx++) {
            comb = (dat >> (xx << 1)) & 0x03;

            y_pos = displine;
            x_pos = offset + svga->x_add;
            p     = buffer32->line[y_pos];

            if (offset >= dev->hwcursor_latch.x) {
                mach_log("COMB=%d.\n", comb);
                switch (comb) {
                    case 0:
                        p[x_pos] = color0;
                        break;
                    case 1:
                        p[x_pos] = color1;
                        break;
                    case 3:
                        p[x_pos] ^= 0xffffff;
                        break;

                    default:
                        break;
                }
            }
            offset++;
        }
        dev->hwcursor_latch.addr += 2;
    }

    if (dev->interlace && !dev->hwcursor_oddeven)
        dev->hwcursor_latch.addr += (16 >> shift);
}

static void
ati8514_io_set(svga_t *svga)
{
    io_sethandler(0x2e8, 0x0002, ati8514_accel_inb, ati8514_accel_inw, ati8514_accel_inl, ati8514_accel_outb, ati8514_accel_outw, ati8514_accel_outl, svga);
    io_sethandler(0x6e8, 0x0002, ati8514_accel_inb, ati8514_accel_inw, ati8514_accel_inl, ati8514_accel_outb, ati8514_accel_outw, ati8514_accel_outl, svga);
    io_sethandler(0xae8, 0x0002, ati8514_accel_inb, ati8514_accel_inw, ati8514_accel_inl, ati8514_accel_outb, ati8514_accel_outw, ati8514_accel_outl, svga);
    io_sethandler(0xee8, 0x0002, ati8514_accel_inb, ati8514_accel_inw, ati8514_accel_inl, ati8514_accel_outb, ati8514_accel_outw, ati8514_accel_outl, svga);
    io_sethandler(0x12e8, 0x0002, ati8514_accel_inb, ati8514_accel_inw, ati8514_accel_inl, ati8514_accel_outb, ati8514_accel_outw, ati8514_accel_outl, svga);
    io_sethandler(0x16e8, 0x0002, ati8514_accel_inb, ati8514_accel_inw, ati8514_accel_inl, ati8514_accel_outb, ati8514_accel_outw, ati8514_accel_outl, svga);
    io_sethandler(0x1ae8, 0x0002, ati8514_accel_inb, ati8514_accel_inw, ati8514_accel_inl, ati8514_accel_outb, ati8514_accel_outw, ati8514_accel_outl, svga);
    io_sethandler(0x1ee8, 0x0002, ati8514_accel_inb, ati8514_accel_inw, ati8514_accel_inl, ati8514_accel_outb, ati8514_accel_outw, ati8514_accel_outl, svga);
    io_sethandler(0x22e8, 0x0002, ati8514_accel_inb, ati8514_accel_inw, ati8514_accel_inl, ati8514_accel_outb, ati8514_accel_outw, ati8514_accel_outl, svga);
    io_sethandler(0x26e8, 0x0002, ati8514_accel_inb, ati8514_accel_inw, ati8514_accel_inl, ati8514_accel_outb, ati8514_accel_outw, ati8514_accel_outl, svga);
    io_sethandler(0x2ee8, 0x0002, ati8514_accel_inb, ati8514_accel_inw, ati8514_accel_inl, ati8514_accel_outb, ati8514_accel_outw, ati8514_accel_outl, svga);
    io_sethandler(0x42e8, 0x0002, ati8514_accel_inb, ati8514_accel_inw, ati8514_accel_inl, ati8514_accel_outb, ati8514_accel_outw, ati8514_accel_outl, svga);
    io_sethandler(0x4ae8, 0x0002, ati8514_accel_inb, ati8514_accel_inw, ati8514_accel_inl, ati8514_accel_outb, ati8514_accel_outw, ati8514_accel_outl, svga);
    io_sethandler(0x52e8, 0x0002, ati8514_accel_inb, ati8514_accel_inw, ati8514_accel_inl, ati8514_accel_outb, ati8514_accel_outw, ati8514_accel_outl, svga);
    io_sethandler(0x56e8, 0x0002, ati8514_accel_inb, ati8514_accel_inw, ati8514_accel_inl, ati8514_accel_outb, ati8514_accel_outw, ati8514_accel_outl, svga);
    io_sethandler(0x5ae8, 0x0002, ati8514_accel_inb, ati8514_accel_inw, ati8514_accel_inl, ati8514_accel_outb, ati8514_accel_outw, ati8514_accel_outl, svga);
    io_sethandler(0x5ee8, 0x0002, ati8514_accel_inb, ati8514_accel_inw, ati8514_accel_inl, ati8514_accel_outb, ati8514_accel_outw, ati8514_accel_outl, svga);
    io_sethandler(0x82e8, 0x0002, ati8514_accel_inb, ati8514_accel_inw, ati8514_accel_inl, ati8514_accel_outb, ati8514_accel_outw, ati8514_accel_outl, svga);
    io_sethandler(0x86e8, 0x0002, ati8514_accel_inb, ati8514_accel_inw, ati8514_accel_inl, ati8514_accel_outb, ati8514_accel_outw, ati8514_accel_outl, svga);
    io_sethandler(0x8ae8, 0x0002, ati8514_accel_inb, ati8514_accel_inw, ati8514_accel_inl, ati8514_accel_outb, ati8514_accel_outw, ati8514_accel_outl, svga);
    io_sethandler(0x8ee8, 0x0002, ati8514_accel_inb, ati8514_accel_inw, ati8514_accel_inl, ati8514_accel_outb, ati8514_accel_outw, ati8514_accel_outl, svga);
    io_sethandler(0x92e8, 0x0002, ati8514_accel_inb, ati8514_accel_inw, ati8514_accel_inl, ati8514_accel_outb, ati8514_accel_outw, ati8514_accel_outl, svga);
    io_sethandler(0x96e8, 0x0002, ati8514_accel_inb, ati8514_accel_inw, ati8514_accel_inl, ati8514_accel_outb, ati8514_accel_outw, ati8514_accel_outl, svga);
    io_sethandler(0x9ae8, 0x0002, ati8514_accel_inb, ati8514_accel_inw, ati8514_accel_inl, ati8514_accel_outb, ati8514_accel_outw, ati8514_accel_outl, svga);
    io_sethandler(0x9ee8, 0x0002, ati8514_accel_inb, ati8514_accel_inw, ati8514_accel_inl, ati8514_accel_outb, ati8514_accel_outw, ati8514_accel_outl, svga);
    io_sethandler(0xa2e8, 0x0002, ati8514_accel_inb, ati8514_accel_inw, ati8514_accel_inl, ati8514_accel_outb, ati8514_accel_outw, ati8514_accel_outl, svga);
    io_sethandler(0xa6e8, 0x0002, ati8514_accel_inb, ati8514_accel_inw, ati8514_accel_inl, ati8514_accel_outb, ati8514_accel_outw, ati8514_accel_outl, svga);
    io_sethandler(0xaae8, 0x0002, ati8514_accel_inb, ati8514_accel_inw, ati8514_accel_inl, ati8514_accel_outb, ati8514_accel_outw, ati8514_accel_outl, svga);
    io_sethandler(0xaee8, 0x0002, ati8514_accel_inb, ati8514_accel_inw, ati8514_accel_inl, ati8514_accel_outb, ati8514_accel_outw, ati8514_accel_outl, svga);
    io_sethandler(0xb2e8, 0x0002, ati8514_accel_inb, ati8514_accel_inw, ati8514_accel_inl, ati8514_accel_outb, ati8514_accel_outw, ati8514_accel_outl, svga);
    io_sethandler(0xb6e8, 0x0002, ati8514_accel_inb, ati8514_accel_inw, ati8514_accel_inl, ati8514_accel_outb, ati8514_accel_outw, ati8514_accel_outl, svga);
    io_sethandler(0xbae8, 0x0002, ati8514_accel_inb, ati8514_accel_inw, ati8514_accel_inl, ati8514_accel_outb, ati8514_accel_outw, ati8514_accel_outl, svga);
    io_sethandler(0xbee8, 0x0002, ati8514_accel_inb, ati8514_accel_inw, ati8514_accel_inl, ati8514_accel_outb, ati8514_accel_outw, ati8514_accel_outl, svga);
    io_sethandler(0xe2e8, 0x0002, ati8514_accel_inb, ati8514_accel_inw, ati8514_accel_inl, ati8514_accel_outb, ati8514_accel_outw, ati8514_accel_outl, svga);

    io_sethandler(0xc2e8, 0x0002, ati8514_accel_inb, ati8514_accel_inw, ati8514_accel_inl, ati8514_accel_outb, ati8514_accel_outw, ati8514_accel_outl, svga);
    io_sethandler(0xc6e8, 0x0002, ati8514_accel_inb, ati8514_accel_inw, ati8514_accel_inl, ati8514_accel_outb, ati8514_accel_outw, ati8514_accel_outl, svga);
    io_sethandler(0xcae8, 0x0002, ati8514_accel_inb, ati8514_accel_inw, ati8514_accel_inl, ati8514_accel_outb, ati8514_accel_outw, ati8514_accel_outl, svga);
    io_sethandler(0xcee8, 0x0002, ati8514_accel_inb, ati8514_accel_inw, ati8514_accel_inl, ati8514_accel_outb, ati8514_accel_outw, ati8514_accel_outl, svga);
    io_sethandler(0xd2e8, 0x0002, ati8514_accel_inb, ati8514_accel_inw, ati8514_accel_inl, ati8514_accel_outb, ati8514_accel_outw, ati8514_accel_outl, svga);
    io_sethandler(0xd6e8, 0x0002, ati8514_accel_inb, ati8514_accel_inw, ati8514_accel_inl, ati8514_accel_outb, ati8514_accel_outw, ati8514_accel_outl, svga);
    io_sethandler(0xdae8, 0x0002, ati8514_accel_inb, ati8514_accel_inw, ati8514_accel_inl, ati8514_accel_outb, ati8514_accel_outw, ati8514_accel_outl, svga);
    io_sethandler(0xdee8, 0x0002, ati8514_accel_inb, ati8514_accel_inw, ati8514_accel_inl, ati8514_accel_outb, ati8514_accel_outw, ati8514_accel_outl, svga);
    io_sethandler(0xe6e8, 0x0002, ati8514_accel_inb, ati8514_accel_inw, ati8514_accel_inl, ati8514_accel_outb, ati8514_accel_outw, ati8514_accel_outl, svga);
    io_sethandler(0xeae8, 0x0002, ati8514_accel_inb, ati8514_accel_inw, ati8514_accel_inl, ati8514_accel_outb, ati8514_accel_outw, ati8514_accel_outl, svga);
    io_sethandler(0xeee8, 0x0002, ati8514_accel_inb, ati8514_accel_inw, ati8514_accel_inl, ati8514_accel_outb, ati8514_accel_outw, ati8514_accel_outl, svga);
    io_sethandler(0xf2e8, 0x0002, ati8514_accel_inb, ati8514_accel_inw, ati8514_accel_inl, ati8514_accel_outb, ati8514_accel_outw, ati8514_accel_outl, svga);
    io_sethandler(0xf6e8, 0x0002, ati8514_accel_inb, ati8514_accel_inw, ati8514_accel_inl, ati8514_accel_outb, ati8514_accel_outw, ati8514_accel_outl, svga);
    io_sethandler(0xfae8, 0x0002, ati8514_accel_inb, ati8514_accel_inw, ati8514_accel_inl, ati8514_accel_outb, ati8514_accel_outw, ati8514_accel_outl, svga);
    io_sethandler(0xfee8, 0x0002, ati8514_accel_inb, ati8514_accel_inw, ati8514_accel_inl, ati8514_accel_outb, ati8514_accel_outw, ati8514_accel_outl, svga);

    io_sethandler(0x02ee, 0x0002, ati8514_accel_inb, ati8514_accel_inw, ati8514_accel_inl, ati8514_accel_outb, ati8514_accel_outw, ati8514_accel_outl, svga);
    io_sethandler(0x06ee, 0x0002, ati8514_accel_inb, ati8514_accel_inw, ati8514_accel_inl, ati8514_accel_outb, ati8514_accel_outw, ati8514_accel_outl, svga);
    io_sethandler(0x0aee, 0x0002, ati8514_accel_inb, ati8514_accel_inw, ati8514_accel_inl, ati8514_accel_outb, ati8514_accel_outw, ati8514_accel_outl, svga);
    io_sethandler(0x0eee, 0x0002, ati8514_accel_inb, ati8514_accel_inw, ati8514_accel_inl, ati8514_accel_outb, ati8514_accel_outw, ati8514_accel_outl, svga);
    io_sethandler(0x12ee, 0x0002, ati8514_accel_inb, ati8514_accel_inw, ati8514_accel_inl, ati8514_accel_outb, ati8514_accel_outw, ati8514_accel_outl, svga);
    io_sethandler(0x16ee, 0x0002, ati8514_accel_inb, ati8514_accel_inw, ati8514_accel_inl, ati8514_accel_outb, ati8514_accel_outw, ati8514_accel_outl, svga);
    io_sethandler(0x1aee, 0x0002, ati8514_accel_inb, ati8514_accel_inw, ati8514_accel_inl, ati8514_accel_outb, ati8514_accel_outw, ati8514_accel_outl, svga);
    io_sethandler(0x1eee, 0x0002, ati8514_accel_inb, ati8514_accel_inw, ati8514_accel_inl, ati8514_accel_outb, ati8514_accel_outw, ati8514_accel_outl, svga);
    io_sethandler(0x22ee, 0x0002, ati8514_accel_inb, ati8514_accel_inw, ati8514_accel_inl, ati8514_accel_outb, ati8514_accel_outw, ati8514_accel_outl, svga);
    io_sethandler(0x26ee, 0x0002, ati8514_accel_inb, ati8514_accel_inw, ati8514_accel_inl, ati8514_accel_outb, ati8514_accel_outw, ati8514_accel_outl, svga);
    io_sethandler(0x2aee, 0x0002, ati8514_accel_inb, ati8514_accel_inw, ati8514_accel_inl, ati8514_accel_outb, ati8514_accel_outw, ati8514_accel_outl, svga);
    io_sethandler(0x2eee, 0x0002, ati8514_accel_inb, ati8514_accel_inw, ati8514_accel_inl, ati8514_accel_outb, ati8514_accel_outw, ati8514_accel_outl, svga);
    io_sethandler(0x32ee, 0x0002, ati8514_accel_inb, ati8514_accel_inw, ati8514_accel_inl, ati8514_accel_outb, ati8514_accel_outw, ati8514_accel_outl, svga);
    io_sethandler(0x36ee, 0x0002, ati8514_accel_inb, ati8514_accel_inw, ati8514_accel_inl, ati8514_accel_outb, ati8514_accel_outw, ati8514_accel_outl, svga);
    io_sethandler(0x3aee, 0x0002, ati8514_accel_inb, ati8514_accel_inw, ati8514_accel_inl, ati8514_accel_outb, ati8514_accel_outw, ati8514_accel_outl, svga);
    io_sethandler(0x3eee, 0x0002, ati8514_accel_inb, ati8514_accel_inw, ati8514_accel_inl, ati8514_accel_outb, ati8514_accel_outw, ati8514_accel_outl, svga);
    io_sethandler(0x42ee, 0x0002, ati8514_accel_inb, ati8514_accel_inw, ati8514_accel_inl, ati8514_accel_outb, ati8514_accel_outw, ati8514_accel_outl, svga);
    io_sethandler(0x46ee, 0x0002, ati8514_accel_inb, ati8514_accel_inw, ati8514_accel_inl, ati8514_accel_outb, ati8514_accel_outw, ati8514_accel_outl, svga);
    io_sethandler(0x4aee, 0x0002, ati8514_accel_inb, ati8514_accel_inw, ati8514_accel_inl, ati8514_accel_outb, ati8514_accel_outw, ati8514_accel_outl, svga);
    io_sethandler(0x52ee, 0x0002, ati8514_accel_inb, ati8514_accel_inw, ati8514_accel_inl, ati8514_accel_outb, ati8514_accel_outw, ati8514_accel_outl, svga);
    io_sethandler(0x56ee, 0x0002, ati8514_accel_inb, ati8514_accel_inw, ati8514_accel_inl, ati8514_accel_outb, ati8514_accel_outw, ati8514_accel_outl, svga);
    io_sethandler(0x5aee, 0x0002, ati8514_accel_inb, ati8514_accel_inw, ati8514_accel_inl, ati8514_accel_outb, ati8514_accel_outw, ati8514_accel_outl, svga);
    io_sethandler(0x5eee, 0x0002, ati8514_accel_inb, ati8514_accel_inw, ati8514_accel_inl, ati8514_accel_outb, ati8514_accel_outw, ati8514_accel_outl, svga);
    io_sethandler(0x62ee, 0x0002, ati8514_accel_inb, ati8514_accel_inw, ati8514_accel_inl, ati8514_accel_outb, ati8514_accel_outw, ati8514_accel_outl, svga);
    io_sethandler(0x66ee, 0x0002, ati8514_accel_inb, ati8514_accel_inw, ati8514_accel_inl, ati8514_accel_outb, ati8514_accel_outw, ati8514_accel_outl, svga);
    io_sethandler(0x6aee, 0x0002, ati8514_accel_inb, ati8514_accel_inw, ati8514_accel_inl, ati8514_accel_outb, ati8514_accel_outw, ati8514_accel_outl, svga);
    io_sethandler(0x6eee, 0x0002, ati8514_accel_inb, ati8514_accel_inw, ati8514_accel_inl, ati8514_accel_outb, ati8514_accel_outw, ati8514_accel_outl, svga);
    io_sethandler(0x72ee, 0x0002, ati8514_accel_inb, ati8514_accel_inw, ati8514_accel_inl, ati8514_accel_outb, ati8514_accel_outw, ati8514_accel_outl, svga);
    io_sethandler(0x76ee, 0x0002, ati8514_accel_inb, ati8514_accel_inw, ati8514_accel_inl, ati8514_accel_outb, ati8514_accel_outw, ati8514_accel_outl, svga);
    io_sethandler(0x7aee, 0x0002, ati8514_accel_inb, ati8514_accel_inw, ati8514_accel_inl, ati8514_accel_outb, ati8514_accel_outw, ati8514_accel_outl, svga);
    io_sethandler(0x7eee, 0x0002, ati8514_accel_inb, ati8514_accel_inw, ati8514_accel_inl, ati8514_accel_outb, ati8514_accel_outw, ati8514_accel_outl, svga);
    io_sethandler(0x82ee, 0x0002, ati8514_accel_inb, ati8514_accel_inw, ati8514_accel_inl, ati8514_accel_outb, ati8514_accel_outw, ati8514_accel_outl, svga);
    io_sethandler(0x86ee, 0x0002, ati8514_accel_inb, ati8514_accel_inw, ati8514_accel_inl, ati8514_accel_outb, ati8514_accel_outw, ati8514_accel_outl, svga);
    io_sethandler(0x8aee, 0x0002, ati8514_accel_inb, ati8514_accel_inw, ati8514_accel_inl, ati8514_accel_outb, ati8514_accel_outw, ati8514_accel_outl, svga);
    io_sethandler(0x8eee, 0x0002, ati8514_accel_inb, ati8514_accel_inw, ati8514_accel_inl, ati8514_accel_outb, ati8514_accel_outw, ati8514_accel_outl, svga);
    io_sethandler(0x92ee, 0x0002, ati8514_accel_inb, ati8514_accel_inw, ati8514_accel_inl, ati8514_accel_outb, ati8514_accel_outw, ati8514_accel_outl, svga);
    io_sethandler(0x96ee, 0x0002, ati8514_accel_inb, ati8514_accel_inw, ati8514_accel_inl, ati8514_accel_outb, ati8514_accel_outw, ati8514_accel_outl, svga);
    io_sethandler(0x9aee, 0x0002, ati8514_accel_inb, ati8514_accel_inw, ati8514_accel_inl, ati8514_accel_outb, ati8514_accel_outw, ati8514_accel_outl, svga);
    io_sethandler(0xa2ee, 0x0002, ati8514_accel_inb, ati8514_accel_inw, ati8514_accel_inl, ati8514_accel_outb, ati8514_accel_outw, ati8514_accel_outl, svga);
    io_sethandler(0xa6ee, 0x0002, ati8514_accel_inb, ati8514_accel_inw, ati8514_accel_inl, ati8514_accel_outb, ati8514_accel_outw, ati8514_accel_outl, svga);
    io_sethandler(0xaaee, 0x0002, ati8514_accel_inb, ati8514_accel_inw, ati8514_accel_inl, ati8514_accel_outb, ati8514_accel_outw, ati8514_accel_outl, svga);
    io_sethandler(0xaeee, 0x0002, ati8514_accel_inb, ati8514_accel_inw, ati8514_accel_inl, ati8514_accel_outb, ati8514_accel_outw, ati8514_accel_outl, svga);
    io_sethandler(0xb2ee, 0x0002, ati8514_accel_inb, ati8514_accel_inw, ati8514_accel_inl, ati8514_accel_outb, ati8514_accel_outw, ati8514_accel_outl, svga);
    io_sethandler(0xb6ee, 0x0002, ati8514_accel_inb, ati8514_accel_inw, ati8514_accel_inl, ati8514_accel_outb, ati8514_accel_outw, ati8514_accel_outl, svga);
    io_sethandler(0xbaee, 0x0002, ati8514_accel_inb, ati8514_accel_inw, ati8514_accel_inl, ati8514_accel_outb, ati8514_accel_outw, ati8514_accel_outl, svga);
    io_sethandler(0xbeee, 0x0002, ati8514_accel_inb, ati8514_accel_inw, ati8514_accel_inl, ati8514_accel_outb, ati8514_accel_outw, ati8514_accel_outl, svga);
    io_sethandler(0xc2ee, 0x0002, ati8514_accel_inb, ati8514_accel_inw, ati8514_accel_inl, ati8514_accel_outb, ati8514_accel_outw, ati8514_accel_outl, svga);
    io_sethandler(0xc6ee, 0x0002, ati8514_accel_inb, ati8514_accel_inw, ati8514_accel_inl, ati8514_accel_outb, ati8514_accel_outw, ati8514_accel_outl, svga);
    io_sethandler(0xcaee, 0x0002, ati8514_accel_inb, ati8514_accel_inw, ati8514_accel_inl, ati8514_accel_outb, ati8514_accel_outw, ati8514_accel_outl, svga);
    io_sethandler(0xceee, 0x0002, ati8514_accel_inb, ati8514_accel_inw, ati8514_accel_inl, ati8514_accel_outb, ati8514_accel_outw, ati8514_accel_outl, svga);
    io_sethandler(0xd2ee, 0x0002, ati8514_accel_inb, ati8514_accel_inw, ati8514_accel_inl, ati8514_accel_outb, ati8514_accel_outw, ati8514_accel_outl, svga);
    io_sethandler(0xd6ee, 0x0002, ati8514_accel_inb, ati8514_accel_inw, ati8514_accel_inl, ati8514_accel_outb, ati8514_accel_outw, ati8514_accel_outl, svga);
    io_sethandler(0xdaee, 0x0002, ati8514_accel_inb, ati8514_accel_inw, ati8514_accel_inl, ati8514_accel_outb, ati8514_accel_outw, ati8514_accel_outl, svga);
    io_sethandler(0xdeee, 0x0002, ati8514_accel_inb, ati8514_accel_inw, ati8514_accel_inl, ati8514_accel_outb, ati8514_accel_outw, ati8514_accel_outl, svga);
    io_sethandler(0xe2ee, 0x0002, ati8514_accel_inb, ati8514_accel_inw, ati8514_accel_inl, ati8514_accel_outb, ati8514_accel_outw, ati8514_accel_outl, svga);
    io_sethandler(0xe6ee, 0x0002, ati8514_accel_inb, ati8514_accel_inw, ati8514_accel_inl, ati8514_accel_outb, ati8514_accel_outw, ati8514_accel_outl, svga);
    io_sethandler(0xeaee, 0x0002, ati8514_accel_inb, ati8514_accel_inw, ati8514_accel_inl, ati8514_accel_outb, ati8514_accel_outw, ati8514_accel_outl, svga);
    io_sethandler(0xeeee, 0x0002, ati8514_accel_inb, ati8514_accel_inw, ati8514_accel_inl, ati8514_accel_outb, ati8514_accel_outw, ati8514_accel_outl, svga);
    io_sethandler(0xf2ee, 0x0002, ati8514_accel_inb, ati8514_accel_inw, ati8514_accel_inl, ati8514_accel_outb, ati8514_accel_outw, ati8514_accel_outl, svga);
    io_sethandler(0xf6ee, 0x0002, ati8514_accel_inb, ati8514_accel_inw, ati8514_accel_inl, ati8514_accel_outb, ati8514_accel_outw, ati8514_accel_outl, svga);
    io_sethandler(0xfaee, 0x0002, ati8514_accel_inb, ati8514_accel_inw, ati8514_accel_inl, ati8514_accel_outb, ati8514_accel_outw, ati8514_accel_outl, svga);
    io_sethandler(0xfeee, 0x0002, ati8514_accel_inb, ati8514_accel_inw, ati8514_accel_inl, ati8514_accel_outb, ati8514_accel_outw, ati8514_accel_outl, svga);
}

static void
mach_io_remove(mach_t *mach)
{
    io_removehandler(0x2e8, 0x0002, mach_accel_inb, mach_accel_inw, mach_accel_inl, mach_accel_outb, mach_accel_outw, mach_accel_outl, mach);
    io_removehandler(0x6e8, 0x0002, mach_accel_inb, mach_accel_inw, mach_accel_inl, mach_accel_outb, mach_accel_outw, mach_accel_outl, mach);
    io_removehandler(0xae8, 0x0002, mach_accel_inb, mach_accel_inw, mach_accel_inl, mach_accel_outb, mach_accel_outw, mach_accel_outl, mach);
    io_removehandler(0xee8, 0x0002, mach_accel_inb, mach_accel_inw, mach_accel_inl, mach_accel_outb, mach_accel_outw, mach_accel_outl, mach);
    io_removehandler(0x12e8, 0x0002, mach_accel_inb, mach_accel_inw, mach_accel_inl, mach_accel_outb, mach_accel_outw, mach_accel_outl, mach);
    io_removehandler(0x16e8, 0x0002, mach_accel_inb, mach_accel_inw, mach_accel_inl, mach_accel_outb, mach_accel_outw, mach_accel_outl, mach);
    io_removehandler(0x1ae8, 0x0002, mach_accel_inb, mach_accel_inw, mach_accel_inl, mach_accel_outb, mach_accel_outw, mach_accel_outl, mach);
    io_removehandler(0x1ee8, 0x0002, mach_accel_inb, mach_accel_inw, mach_accel_inl, mach_accel_outb, mach_accel_outw, mach_accel_outl, mach);
    io_removehandler(0x22e8, 0x0002, mach_accel_inb, mach_accel_inw, mach_accel_inl, mach_accel_outb, mach_accel_outw, mach_accel_outl, mach);
    io_removehandler(0x26e8, 0x0002, mach_accel_inb, mach_accel_inw, mach_accel_inl, mach_accel_outb, mach_accel_outw, mach_accel_outl, mach);
    io_removehandler(0x2ee8, 0x0002, mach_accel_inb, mach_accel_inw, mach_accel_inl, mach_accel_outb, mach_accel_outw, mach_accel_outl, mach);
    io_removehandler(0x42e8, 0x0002, mach_accel_inb, mach_accel_inw, mach_accel_inl, mach_accel_outb, mach_accel_outw, mach_accel_outl, mach);
    io_removehandler(0x4ae8, 0x0002, mach_accel_inb, mach_accel_inw, mach_accel_inl, mach_accel_outb, mach_accel_outw, mach_accel_outl, mach);
    io_removehandler(0x52e8, 0x0002, mach_accel_inb, mach_accel_inw, mach_accel_inl, mach_accel_outb, mach_accel_outw, mach_accel_outl, mach);
    io_removehandler(0x56e8, 0x0002, mach_accel_inb, mach_accel_inw, mach_accel_inl, mach_accel_outb, mach_accel_outw, mach_accel_outl, mach);
    io_removehandler(0x5ae8, 0x0002, mach_accel_inb, mach_accel_inw, mach_accel_inl, mach_accel_outb, mach_accel_outw, mach_accel_outl, mach);
    io_removehandler(0x5ee8, 0x0002, mach_accel_inb, mach_accel_inw, mach_accel_inl, mach_accel_outb, mach_accel_outw, mach_accel_outl, mach);
    io_removehandler(0x82e8, 0x0002, mach_accel_inb, mach_accel_inw, mach_accel_inl, mach_accel_outb, mach_accel_outw, mach_accel_outl, mach);
    io_removehandler(0x86e8, 0x0002, mach_accel_inb, mach_accel_inw, mach_accel_inl, mach_accel_outb, mach_accel_outw, mach_accel_outl, mach);
    io_removehandler(0x8ae8, 0x0002, mach_accel_inb, mach_accel_inw, mach_accel_inl, mach_accel_outb, mach_accel_outw, mach_accel_outl, mach);
    io_removehandler(0x8ee8, 0x0002, mach_accel_inb, mach_accel_inw, mach_accel_inl, mach_accel_outb, mach_accel_outw, mach_accel_outl, mach);
    io_removehandler(0x92e8, 0x0002, mach_accel_inb, mach_accel_inw, mach_accel_inl, mach_accel_outb, mach_accel_outw, mach_accel_outl, mach);
    io_removehandler(0x96e8, 0x0002, mach_accel_inb, mach_accel_inw, mach_accel_inl, mach_accel_outb, mach_accel_outw, mach_accel_outl, mach);
    io_removehandler(0x9ae8, 0x0002, mach_accel_inb, mach_accel_inw, mach_accel_inl, mach_accel_outb, mach_accel_outw, mach_accel_outl, mach);
    io_removehandler(0x9ee8, 0x0002, mach_accel_inb, mach_accel_inw, mach_accel_inl, mach_accel_outb, mach_accel_outw, mach_accel_outl, mach);
    io_removehandler(0xa2e8, 0x0002, mach_accel_inb, mach_accel_inw, mach_accel_inl, mach_accel_outb, mach_accel_outw, mach_accel_outl, mach);
    io_removehandler(0xa6e8, 0x0002, mach_accel_inb, mach_accel_inw, mach_accel_inl, mach_accel_outb, mach_accel_outw, mach_accel_outl, mach);
    io_removehandler(0xaae8, 0x0002, mach_accel_inb, mach_accel_inw, mach_accel_inl, mach_accel_outb, mach_accel_outw, mach_accel_outl, mach);
    io_removehandler(0xaee8, 0x0002, mach_accel_inb, mach_accel_inw, mach_accel_inl, mach_accel_outb, mach_accel_outw, mach_accel_outl, mach);
    io_removehandler(0xb2e8, 0x0002, mach_accel_inb, mach_accel_inw, mach_accel_inl, mach_accel_outb, mach_accel_outw, mach_accel_outl, mach);
    io_removehandler(0xb6e8, 0x0002, mach_accel_inb, mach_accel_inw, mach_accel_inl, mach_accel_outb, mach_accel_outw, mach_accel_outl, mach);
    io_removehandler(0xbae8, 0x0002, mach_accel_inb, mach_accel_inw, mach_accel_inl, mach_accel_outb, mach_accel_outw, mach_accel_outl, mach);
    io_removehandler(0xbee8, 0x0002, mach_accel_inb, mach_accel_inw, mach_accel_inl, mach_accel_outb, mach_accel_outw, mach_accel_outl, mach);
    io_removehandler(0xe2e8, 0x0002, mach_accel_inb, mach_accel_inw, mach_accel_inl, mach_accel_outb, mach_accel_outw, mach_accel_outl, mach);

    io_removehandler(0xc2e8, 0x0002, mach_accel_inb, mach_accel_inw, mach_accel_inl, mach_accel_outb, mach_accel_outw, mach_accel_outl, mach);
    io_removehandler(0xc6e8, 0x0002, mach_accel_inb, mach_accel_inw, mach_accel_inl, mach_accel_outb, mach_accel_outw, mach_accel_outl, mach);
    io_removehandler(0xcae8, 0x0002, mach_accel_inb, mach_accel_inw, mach_accel_inl, mach_accel_outb, mach_accel_outw, mach_accel_outl, mach);
    io_removehandler(0xcee8, 0x0002, mach_accel_inb, mach_accel_inw, mach_accel_inl, mach_accel_outb, mach_accel_outw, mach_accel_outl, mach);
    io_removehandler(0xd2e8, 0x0002, mach_accel_inb, mach_accel_inw, mach_accel_inl, mach_accel_outb, mach_accel_outw, mach_accel_outl, mach);
    io_removehandler(0xd6e8, 0x0002, mach_accel_inb, mach_accel_inw, mach_accel_inl, mach_accel_outb, mach_accel_outw, mach_accel_outl, mach);
    io_removehandler(0xdae8, 0x0002, mach_accel_inb, mach_accel_inw, mach_accel_inl, mach_accel_outb, mach_accel_outw, mach_accel_outl, mach);
    io_removehandler(0xdee8, 0x0002, mach_accel_inb, mach_accel_inw, mach_accel_inl, mach_accel_outb, mach_accel_outw, mach_accel_outl, mach);
    io_removehandler(0xe6e8, 0x0002, mach_accel_inb, mach_accel_inw, mach_accel_inl, mach_accel_outb, mach_accel_outw, mach_accel_outl, mach);
    io_removehandler(0xeae8, 0x0002, mach_accel_inb, mach_accel_inw, mach_accel_inl, mach_accel_outb, mach_accel_outw, mach_accel_outl, mach);
    io_removehandler(0xeee8, 0x0002, mach_accel_inb, mach_accel_inw, mach_accel_inl, mach_accel_outb, mach_accel_outw, mach_accel_outl, mach);
    io_removehandler(0xf2e8, 0x0002, mach_accel_inb, mach_accel_inw, mach_accel_inl, mach_accel_outb, mach_accel_outw, mach_accel_outl, mach);
    io_removehandler(0xf6e8, 0x0002, mach_accel_inb, mach_accel_inw, mach_accel_inl, mach_accel_outb, mach_accel_outw, mach_accel_outl, mach);
    io_removehandler(0xfae8, 0x0002, mach_accel_inb, mach_accel_inw, mach_accel_inl, mach_accel_outb, mach_accel_outw, mach_accel_outl, mach);
    io_removehandler(0xfee8, 0x0002, mach_accel_inb, mach_accel_inw, mach_accel_inl, mach_accel_outb, mach_accel_outw, mach_accel_outl, mach);

    io_removehandler(0x02ee, 0x0002, mach_accel_inb, mach_accel_inw, mach_accel_inl, mach_accel_outb, mach_accel_outw, mach_accel_outl, mach);
    io_removehandler(0x06ee, 0x0002, mach_accel_inb, mach_accel_inw, mach_accel_inl, mach_accel_outb, mach_accel_outw, mach_accel_outl, mach);
    io_removehandler(0x0aee, 0x0002, mach_accel_inb, mach_accel_inw, mach_accel_inl, mach_accel_outb, mach_accel_outw, mach_accel_outl, mach);
    io_removehandler(0x0eee, 0x0002, mach_accel_inb, mach_accel_inw, mach_accel_inl, mach_accel_outb, mach_accel_outw, mach_accel_outl, mach);
    io_removehandler(0x12ee, 0x0002, mach_accel_inb, mach_accel_inw, mach_accel_inl, mach_accel_outb, mach_accel_outw, mach_accel_outl, mach);
    io_removehandler(0x16ee, 0x0002, mach_accel_inb, mach_accel_inw, mach_accel_inl, mach_accel_outb, mach_accel_outw, mach_accel_outl, mach);
    io_removehandler(0x1aee, 0x0002, mach_accel_inb, mach_accel_inw, mach_accel_inl, mach_accel_outb, mach_accel_outw, mach_accel_outl, mach);
    io_removehandler(0x1eee, 0x0002, mach_accel_inb, mach_accel_inw, mach_accel_inl, mach_accel_outb, mach_accel_outw, mach_accel_outl, mach);
    io_removehandler(0x22ee, 0x0002, mach_accel_inb, mach_accel_inw, mach_accel_inl, mach_accel_outb, mach_accel_outw, mach_accel_outl, mach);
    io_removehandler(0x26ee, 0x0002, mach_accel_inb, mach_accel_inw, mach_accel_inl, mach_accel_outb, mach_accel_outw, mach_accel_outl, mach);
    io_removehandler(0x2aee, 0x0002, mach_accel_inb, mach_accel_inw, mach_accel_inl, mach_accel_outb, mach_accel_outw, mach_accel_outl, mach);
    io_removehandler(0x2eee, 0x0002, mach_accel_inb, mach_accel_inw, mach_accel_inl, mach_accel_outb, mach_accel_outw, mach_accel_outl, mach);
    io_removehandler(0x32ee, 0x0002, mach_accel_inb, mach_accel_inw, mach_accel_inl, mach_accel_outb, mach_accel_outw, mach_accel_outl, mach);
    io_removehandler(0x36ee, 0x0002, mach_accel_inb, mach_accel_inw, mach_accel_inl, mach_accel_outb, mach_accel_outw, mach_accel_outl, mach);
    io_removehandler(0x3aee, 0x0002, mach_accel_inb, mach_accel_inw, mach_accel_inl, mach_accel_outb, mach_accel_outw, mach_accel_outl, mach);
    io_removehandler(0x3eee, 0x0002, mach_accel_inb, mach_accel_inw, mach_accel_inl, mach_accel_outb, mach_accel_outw, mach_accel_outl, mach);
    io_removehandler(0x42ee, 0x0002, mach_accel_inb, mach_accel_inw, mach_accel_inl, mach_accel_outb, mach_accel_outw, mach_accel_outl, mach);
    io_removehandler(0x46ee, 0x0002, mach_accel_inb, mach_accel_inw, mach_accel_inl, mach_accel_outb, mach_accel_outw, mach_accel_outl, mach);
    io_removehandler(0x4aee, 0x0002, mach_accel_inb, mach_accel_inw, mach_accel_inl, mach_accel_outb, mach_accel_outw, mach_accel_outl, mach);
    io_removehandler(0x52ee, 0x0002, mach_accel_inb, mach_accel_inw, mach_accel_inl, mach_accel_outb, mach_accel_outw, mach_accel_outl, mach);
    io_removehandler(0x56ee, 0x0002, mach_accel_inb, mach_accel_inw, mach_accel_inl, mach_accel_outb, mach_accel_outw, mach_accel_outl, mach);
    io_removehandler(0x5aee, 0x0002, mach_accel_inb, mach_accel_inw, mach_accel_inl, mach_accel_outb, mach_accel_outw, mach_accel_outl, mach);
    io_removehandler(0x5eee, 0x0002, mach_accel_inb, mach_accel_inw, mach_accel_inl, mach_accel_outb, mach_accel_outw, mach_accel_outl, mach);
    io_removehandler(0x62ee, 0x0002, mach_accel_inb, mach_accel_inw, mach_accel_inl, mach_accel_outb, mach_accel_outw, mach_accel_outl, mach);
    io_removehandler(0x66ee, 0x0002, mach_accel_inb, mach_accel_inw, mach_accel_inl, mach_accel_outb, mach_accel_outw, mach_accel_outl, mach);
    io_removehandler(0x6aee, 0x0002, mach_accel_inb, mach_accel_inw, mach_accel_inl, mach_accel_outb, mach_accel_outw, mach_accel_outl, mach);
    io_removehandler(0x6eee, 0x0002, mach_accel_inb, mach_accel_inw, mach_accel_inl, mach_accel_outb, mach_accel_outw, mach_accel_outl, mach);
    io_removehandler(0x72ee, 0x0002, mach_accel_inb, mach_accel_inw, mach_accel_inl, mach_accel_outb, mach_accel_outw, mach_accel_outl, mach);
    io_removehandler(0x76ee, 0x0002, mach_accel_inb, mach_accel_inw, mach_accel_inl, mach_accel_outb, mach_accel_outw, mach_accel_outl, mach);
    io_removehandler(0x7aee, 0x0002, mach_accel_inb, mach_accel_inw, mach_accel_inl, mach_accel_outb, mach_accel_outw, mach_accel_outl, mach);
    io_removehandler(0x7eee, 0x0002, mach_accel_inb, mach_accel_inw, mach_accel_inl, mach_accel_outb, mach_accel_outw, mach_accel_outl, mach);
    io_removehandler(0x82ee, 0x0002, mach_accel_inb, mach_accel_inw, mach_accel_inl, mach_accel_outb, mach_accel_outw, mach_accel_outl, mach);
    io_removehandler(0x86ee, 0x0002, mach_accel_inb, mach_accel_inw, mach_accel_inl, mach_accel_outb, mach_accel_outw, mach_accel_outl, mach);
    io_removehandler(0x8aee, 0x0002, mach_accel_inb, mach_accel_inw, mach_accel_inl, mach_accel_outb, mach_accel_outw, mach_accel_outl, mach);
    io_removehandler(0x8eee, 0x0002, mach_accel_inb, mach_accel_inw, mach_accel_inl, mach_accel_outb, mach_accel_outw, mach_accel_outl, mach);
    io_removehandler(0x92ee, 0x0002, mach_accel_inb, mach_accel_inw, mach_accel_inl, mach_accel_outb, mach_accel_outw, mach_accel_outl, mach);
    io_removehandler(0x96ee, 0x0002, mach_accel_inb, mach_accel_inw, mach_accel_inl, mach_accel_outb, mach_accel_outw, mach_accel_outl, mach);
    io_removehandler(0x9aee, 0x0002, mach_accel_inb, mach_accel_inw, mach_accel_inl, mach_accel_outb, mach_accel_outw, mach_accel_outl, mach);
    io_removehandler(0xa2ee, 0x0002, mach_accel_inb, mach_accel_inw, mach_accel_inl, mach_accel_outb, mach_accel_outw, mach_accel_outl, mach);
    io_removehandler(0xa6ee, 0x0002, mach_accel_inb, mach_accel_inw, mach_accel_inl, mach_accel_outb, mach_accel_outw, mach_accel_outl, mach);
    io_removehandler(0xaaee, 0x0002, mach_accel_inb, mach_accel_inw, mach_accel_inl, mach_accel_outb, mach_accel_outw, mach_accel_outl, mach);
    io_removehandler(0xaeee, 0x0002, mach_accel_inb, mach_accel_inw, mach_accel_inl, mach_accel_outb, mach_accel_outw, mach_accel_outl, mach);
    io_removehandler(0xb2ee, 0x0002, mach_accel_inb, mach_accel_inw, mach_accel_inl, mach_accel_outb, mach_accel_outw, mach_accel_outl, mach);
    io_removehandler(0xb6ee, 0x0002, mach_accel_inb, mach_accel_inw, mach_accel_inl, mach_accel_outb, mach_accel_outw, mach_accel_outl, mach);
    io_removehandler(0xbaee, 0x0002, mach_accel_inb, mach_accel_inw, mach_accel_inl, mach_accel_outb, mach_accel_outw, mach_accel_outl, mach);
    io_removehandler(0xbeee, 0x0002, mach_accel_inb, mach_accel_inw, mach_accel_inl, mach_accel_outb, mach_accel_outw, mach_accel_outl, mach);
    io_removehandler(0xc2ee, 0x0002, mach_accel_inb, mach_accel_inw, mach_accel_inl, mach_accel_outb, mach_accel_outw, mach_accel_outl, mach);
    io_removehandler(0xc6ee, 0x0002, mach_accel_inb, mach_accel_inw, mach_accel_inl, mach_accel_outb, mach_accel_outw, mach_accel_outl, mach);
    io_removehandler(0xcaee, 0x0002, mach_accel_inb, mach_accel_inw, mach_accel_inl, mach_accel_outb, mach_accel_outw, mach_accel_outl, mach);
    io_removehandler(0xceee, 0x0002, mach_accel_inb, mach_accel_inw, mach_accel_inl, mach_accel_outb, mach_accel_outw, mach_accel_outl, mach);
    io_removehandler(0xd2ee, 0x0002, mach_accel_inb, mach_accel_inw, mach_accel_inl, mach_accel_outb, mach_accel_outw, mach_accel_outl, mach);
    io_removehandler(0xd6ee, 0x0002, mach_accel_inb, mach_accel_inw, mach_accel_inl, mach_accel_outb, mach_accel_outw, mach_accel_outl, mach);
    io_removehandler(0xdaee, 0x0002, mach_accel_inb, mach_accel_inw, mach_accel_inl, mach_accel_outb, mach_accel_outw, mach_accel_outl, mach);
    io_removehandler(0xdeee, 0x0002, mach_accel_inb, mach_accel_inw, mach_accel_inl, mach_accel_outb, mach_accel_outw, mach_accel_outl, mach);
    io_removehandler(0xe2ee, 0x0002, mach_accel_inb, mach_accel_inw, mach_accel_inl, mach_accel_outb, mach_accel_outw, mach_accel_outl, mach);
    io_removehandler(0xe6ee, 0x0002, mach_accel_inb, mach_accel_inw, mach_accel_inl, mach_accel_outb, mach_accel_outw, mach_accel_outl, mach);
    io_removehandler(0xeaee, 0x0002, mach_accel_inb, mach_accel_inw, mach_accel_inl, mach_accel_outb, mach_accel_outw, mach_accel_outl, mach);
    io_removehandler(0xeeee, 0x0002, mach_accel_inb, mach_accel_inw, mach_accel_inl, mach_accel_outb, mach_accel_outw, mach_accel_outl, mach);
    io_removehandler(0xf2ee, 0x0002, mach_accel_inb, mach_accel_inw, mach_accel_inl, mach_accel_outb, mach_accel_outw, mach_accel_outl, mach);
    io_removehandler(0xf6ee, 0x0002, mach_accel_inb, mach_accel_inw, mach_accel_inl, mach_accel_outb, mach_accel_outw, mach_accel_outl, mach);
    io_removehandler(0xfaee, 0x0002, mach_accel_inb, mach_accel_inw, mach_accel_inl, mach_accel_outb, mach_accel_outw, mach_accel_outl, mach);
    io_removehandler(0xfeee, 0x0002, mach_accel_inb, mach_accel_inw, mach_accel_inl, mach_accel_outb, mach_accel_outw, mach_accel_outl, mach);
}

static void
mach_io_set(mach_t *mach)
{
    io_sethandler(0x2e8, 0x0002, mach_accel_inb, mach_accel_inw, mach_accel_inl, mach_accel_outb, mach_accel_outw, mach_accel_outl, mach);
    io_sethandler(0x6e8, 0x0002, mach_accel_inb, mach_accel_inw, mach_accel_inl, mach_accel_outb, mach_accel_outw, mach_accel_outl, mach);
    io_sethandler(0xae8, 0x0002, mach_accel_inb, mach_accel_inw, mach_accel_inl, mach_accel_outb, mach_accel_outw, mach_accel_outl, mach);
    io_sethandler(0xee8, 0x0002, mach_accel_inb, mach_accel_inw, mach_accel_inl, mach_accel_outb, mach_accel_outw, mach_accel_outl, mach);
    io_sethandler(0x12e8, 0x0002, mach_accel_inb, mach_accel_inw, mach_accel_inl, mach_accel_outb, mach_accel_outw, mach_accel_outl, mach);
    io_sethandler(0x16e8, 0x0002, mach_accel_inb, mach_accel_inw, mach_accel_inl, mach_accel_outb, mach_accel_outw, mach_accel_outl, mach);
    io_sethandler(0x1ae8, 0x0002, mach_accel_inb, mach_accel_inw, mach_accel_inl, mach_accel_outb, mach_accel_outw, mach_accel_outl, mach);
    io_sethandler(0x1ee8, 0x0002, mach_accel_inb, mach_accel_inw, mach_accel_inl, mach_accel_outb, mach_accel_outw, mach_accel_outl, mach);
    io_sethandler(0x22e8, 0x0002, mach_accel_inb, mach_accel_inw, mach_accel_inl, mach_accel_outb, mach_accel_outw, mach_accel_outl, mach);
    io_sethandler(0x26e8, 0x0002, mach_accel_inb, mach_accel_inw, mach_accel_inl, mach_accel_outb, mach_accel_outw, mach_accel_outl, mach);
    io_sethandler(0x2ee8, 0x0002, mach_accel_inb, mach_accel_inw, mach_accel_inl, mach_accel_outb, mach_accel_outw, mach_accel_outl, mach);
    io_sethandler(0x42e8, 0x0002, mach_accel_inb, mach_accel_inw, mach_accel_inl, mach_accel_outb, mach_accel_outw, mach_accel_outl, mach);
    io_sethandler(0x4ae8, 0x0002, mach_accel_inb, mach_accel_inw, mach_accel_inl, mach_accel_outb, mach_accel_outw, mach_accel_outl, mach);
    io_sethandler(0x52e8, 0x0002, mach_accel_inb, mach_accel_inw, mach_accel_inl, mach_accel_outb, mach_accel_outw, mach_accel_outl, mach);
    io_sethandler(0x56e8, 0x0002, mach_accel_inb, mach_accel_inw, mach_accel_inl, mach_accel_outb, mach_accel_outw, mach_accel_outl, mach);
    io_sethandler(0x5ae8, 0x0002, mach_accel_inb, mach_accel_inw, mach_accel_inl, mach_accel_outb, mach_accel_outw, mach_accel_outl, mach);
    io_sethandler(0x5ee8, 0x0002, mach_accel_inb, mach_accel_inw, mach_accel_inl, mach_accel_outb, mach_accel_outw, mach_accel_outl, mach);
    io_sethandler(0x82e8, 0x0002, mach_accel_inb, mach_accel_inw, mach_accel_inl, mach_accel_outb, mach_accel_outw, mach_accel_outl, mach);
    io_sethandler(0x86e8, 0x0002, mach_accel_inb, mach_accel_inw, mach_accel_inl, mach_accel_outb, mach_accel_outw, mach_accel_outl, mach);
    io_sethandler(0x8ae8, 0x0002, mach_accel_inb, mach_accel_inw, mach_accel_inl, mach_accel_outb, mach_accel_outw, mach_accel_outl, mach);
    io_sethandler(0x8ee8, 0x0002, mach_accel_inb, mach_accel_inw, mach_accel_inl, mach_accel_outb, mach_accel_outw, mach_accel_outl, mach);
    io_sethandler(0x92e8, 0x0002, mach_accel_inb, mach_accel_inw, mach_accel_inl, mach_accel_outb, mach_accel_outw, mach_accel_outl, mach);
    io_sethandler(0x96e8, 0x0002, mach_accel_inb, mach_accel_inw, mach_accel_inl, mach_accel_outb, mach_accel_outw, mach_accel_outl, mach);
    io_sethandler(0x9ae8, 0x0002, mach_accel_inb, mach_accel_inw, mach_accel_inl, mach_accel_outb, mach_accel_outw, mach_accel_outl, mach);
    io_sethandler(0x9ee8, 0x0002, mach_accel_inb, mach_accel_inw, mach_accel_inl, mach_accel_outb, mach_accel_outw, mach_accel_outl, mach);
    io_sethandler(0xa2e8, 0x0002, mach_accel_inb, mach_accel_inw, mach_accel_inl, mach_accel_outb, mach_accel_outw, mach_accel_outl, mach);
    io_sethandler(0xa6e8, 0x0002, mach_accel_inb, mach_accel_inw, mach_accel_inl, mach_accel_outb, mach_accel_outw, mach_accel_outl, mach);
    io_sethandler(0xaae8, 0x0002, mach_accel_inb, mach_accel_inw, mach_accel_inl, mach_accel_outb, mach_accel_outw, mach_accel_outl, mach);
    io_sethandler(0xaee8, 0x0002, mach_accel_inb, mach_accel_inw, mach_accel_inl, mach_accel_outb, mach_accel_outw, mach_accel_outl, mach);
    io_sethandler(0xb2e8, 0x0002, mach_accel_inb, mach_accel_inw, mach_accel_inl, mach_accel_outb, mach_accel_outw, mach_accel_outl, mach);
    io_sethandler(0xb6e8, 0x0002, mach_accel_inb, mach_accel_inw, mach_accel_inl, mach_accel_outb, mach_accel_outw, mach_accel_outl, mach);
    io_sethandler(0xbae8, 0x0002, mach_accel_inb, mach_accel_inw, mach_accel_inl, mach_accel_outb, mach_accel_outw, mach_accel_outl, mach);
    io_sethandler(0xbee8, 0x0002, mach_accel_inb, mach_accel_inw, mach_accel_inl, mach_accel_outb, mach_accel_outw, mach_accel_outl, mach);
    io_sethandler(0xe2e8, 0x0002, mach_accel_inb, mach_accel_inw, mach_accel_inl, mach_accel_outb, mach_accel_outw, mach_accel_outl, mach);

    io_sethandler(0xc2e8, 0x0002, mach_accel_inb, mach_accel_inw, mach_accel_inl, mach_accel_outb, mach_accel_outw, mach_accel_outl, mach);
    io_sethandler(0xc6e8, 0x0002, mach_accel_inb, mach_accel_inw, mach_accel_inl, mach_accel_outb, mach_accel_outw, mach_accel_outl, mach);
    io_sethandler(0xcae8, 0x0002, mach_accel_inb, mach_accel_inw, mach_accel_inl, mach_accel_outb, mach_accel_outw, mach_accel_outl, mach);
    io_sethandler(0xcee8, 0x0002, mach_accel_inb, mach_accel_inw, mach_accel_inl, mach_accel_outb, mach_accel_outw, mach_accel_outl, mach);
    io_sethandler(0xd2e8, 0x0002, mach_accel_inb, mach_accel_inw, mach_accel_inl, mach_accel_outb, mach_accel_outw, mach_accel_outl, mach);
    io_sethandler(0xd6e8, 0x0002, mach_accel_inb, mach_accel_inw, mach_accel_inl, mach_accel_outb, mach_accel_outw, mach_accel_outl, mach);
    io_sethandler(0xdae8, 0x0002, mach_accel_inb, mach_accel_inw, mach_accel_inl, mach_accel_outb, mach_accel_outw, mach_accel_outl, mach);
    io_sethandler(0xdee8, 0x0002, mach_accel_inb, mach_accel_inw, mach_accel_inl, mach_accel_outb, mach_accel_outw, mach_accel_outl, mach);
    io_sethandler(0xe6e8, 0x0002, mach_accel_inb, mach_accel_inw, mach_accel_inl, mach_accel_outb, mach_accel_outw, mach_accel_outl, mach);
    io_sethandler(0xeae8, 0x0002, mach_accel_inb, mach_accel_inw, mach_accel_inl, mach_accel_outb, mach_accel_outw, mach_accel_outl, mach);
    io_sethandler(0xeee8, 0x0002, mach_accel_inb, mach_accel_inw, mach_accel_inl, mach_accel_outb, mach_accel_outw, mach_accel_outl, mach);
    io_sethandler(0xf2e8, 0x0002, mach_accel_inb, mach_accel_inw, mach_accel_inl, mach_accel_outb, mach_accel_outw, mach_accel_outl, mach);
    io_sethandler(0xf6e8, 0x0002, mach_accel_inb, mach_accel_inw, mach_accel_inl, mach_accel_outb, mach_accel_outw, mach_accel_outl, mach);
    io_sethandler(0xfae8, 0x0002, mach_accel_inb, mach_accel_inw, mach_accel_inl, mach_accel_outb, mach_accel_outw, mach_accel_outl, mach);
    io_sethandler(0xfee8, 0x0002, mach_accel_inb, mach_accel_inw, mach_accel_inl, mach_accel_outb, mach_accel_outw, mach_accel_outl, mach);

    io_sethandler(0x02ee, 0x0002, mach_accel_inb, mach_accel_inw, mach_accel_inl, mach_accel_outb, mach_accel_outw, mach_accel_outl, mach);
    io_sethandler(0x06ee, 0x0002, mach_accel_inb, mach_accel_inw, mach_accel_inl, mach_accel_outb, mach_accel_outw, mach_accel_outl, mach);
    io_sethandler(0x0aee, 0x0002, mach_accel_inb, mach_accel_inw, mach_accel_inl, mach_accel_outb, mach_accel_outw, mach_accel_outl, mach);
    io_sethandler(0x0eee, 0x0002, mach_accel_inb, mach_accel_inw, mach_accel_inl, mach_accel_outb, mach_accel_outw, mach_accel_outl, mach);
    io_sethandler(0x12ee, 0x0002, mach_accel_inb, mach_accel_inw, mach_accel_inl, mach_accel_outb, mach_accel_outw, mach_accel_outl, mach);
    io_sethandler(0x16ee, 0x0002, mach_accel_inb, mach_accel_inw, mach_accel_inl, mach_accel_outb, mach_accel_outw, mach_accel_outl, mach);
    io_sethandler(0x1aee, 0x0002, mach_accel_inb, mach_accel_inw, mach_accel_inl, mach_accel_outb, mach_accel_outw, mach_accel_outl, mach);
    io_sethandler(0x1eee, 0x0002, mach_accel_inb, mach_accel_inw, mach_accel_inl, mach_accel_outb, mach_accel_outw, mach_accel_outl, mach);
    io_sethandler(0x22ee, 0x0002, mach_accel_inb, mach_accel_inw, mach_accel_inl, mach_accel_outb, mach_accel_outw, mach_accel_outl, mach);
    io_sethandler(0x26ee, 0x0002, mach_accel_inb, mach_accel_inw, mach_accel_inl, mach_accel_outb, mach_accel_outw, mach_accel_outl, mach);
    io_sethandler(0x2aee, 0x0002, mach_accel_inb, mach_accel_inw, mach_accel_inl, mach_accel_outb, mach_accel_outw, mach_accel_outl, mach);
    io_sethandler(0x2eee, 0x0002, mach_accel_inb, mach_accel_inw, mach_accel_inl, mach_accel_outb, mach_accel_outw, mach_accel_outl, mach);
    io_sethandler(0x32ee, 0x0002, mach_accel_inb, mach_accel_inw, mach_accel_inl, mach_accel_outb, mach_accel_outw, mach_accel_outl, mach);
    io_sethandler(0x36ee, 0x0002, mach_accel_inb, mach_accel_inw, mach_accel_inl, mach_accel_outb, mach_accel_outw, mach_accel_outl, mach);
    io_sethandler(0x3aee, 0x0002, mach_accel_inb, mach_accel_inw, mach_accel_inl, mach_accel_outb, mach_accel_outw, mach_accel_outl, mach);
    io_sethandler(0x3eee, 0x0002, mach_accel_inb, mach_accel_inw, mach_accel_inl, mach_accel_outb, mach_accel_outw, mach_accel_outl, mach);
    io_sethandler(0x42ee, 0x0002, mach_accel_inb, mach_accel_inw, mach_accel_inl, mach_accel_outb, mach_accel_outw, mach_accel_outl, mach);
    io_sethandler(0x46ee, 0x0002, mach_accel_inb, mach_accel_inw, mach_accel_inl, mach_accel_outb, mach_accel_outw, mach_accel_outl, mach);
    io_sethandler(0x4aee, 0x0002, mach_accel_inb, mach_accel_inw, mach_accel_inl, mach_accel_outb, mach_accel_outw, mach_accel_outl, mach);
    io_sethandler(0x52ee, 0x0002, mach_accel_inb, mach_accel_inw, mach_accel_inl, mach_accel_outb, mach_accel_outw, mach_accel_outl, mach);
    io_sethandler(0x56ee, 0x0002, mach_accel_inb, mach_accel_inw, mach_accel_inl, mach_accel_outb, mach_accel_outw, mach_accel_outl, mach);
    io_sethandler(0x5aee, 0x0002, mach_accel_inb, mach_accel_inw, mach_accel_inl, mach_accel_outb, mach_accel_outw, mach_accel_outl, mach);
    io_sethandler(0x5eee, 0x0002, mach_accel_inb, mach_accel_inw, mach_accel_inl, mach_accel_outb, mach_accel_outw, mach_accel_outl, mach);
    io_sethandler(0x62ee, 0x0002, mach_accel_inb, mach_accel_inw, mach_accel_inl, mach_accel_outb, mach_accel_outw, mach_accel_outl, mach);
    io_sethandler(0x66ee, 0x0002, mach_accel_inb, mach_accel_inw, mach_accel_inl, mach_accel_outb, mach_accel_outw, mach_accel_outl, mach);
    io_sethandler(0x6aee, 0x0002, mach_accel_inb, mach_accel_inw, mach_accel_inl, mach_accel_outb, mach_accel_outw, mach_accel_outl, mach);
    io_sethandler(0x6eee, 0x0002, mach_accel_inb, mach_accel_inw, mach_accel_inl, mach_accel_outb, mach_accel_outw, mach_accel_outl, mach);
    io_sethandler(0x72ee, 0x0002, mach_accel_inb, mach_accel_inw, mach_accel_inl, mach_accel_outb, mach_accel_outw, mach_accel_outl, mach);
    io_sethandler(0x76ee, 0x0002, mach_accel_inb, mach_accel_inw, mach_accel_inl, mach_accel_outb, mach_accel_outw, mach_accel_outl, mach);
    io_sethandler(0x7aee, 0x0002, mach_accel_inb, mach_accel_inw, mach_accel_inl, mach_accel_outb, mach_accel_outw, mach_accel_outl, mach);
    io_sethandler(0x7eee, 0x0002, mach_accel_inb, mach_accel_inw, mach_accel_inl, mach_accel_outb, mach_accel_outw, mach_accel_outl, mach);
    io_sethandler(0x82ee, 0x0002, mach_accel_inb, mach_accel_inw, mach_accel_inl, mach_accel_outb, mach_accel_outw, mach_accel_outl, mach);
    io_sethandler(0x86ee, 0x0002, mach_accel_inb, mach_accel_inw, mach_accel_inl, mach_accel_outb, mach_accel_outw, mach_accel_outl, mach);
    io_sethandler(0x8aee, 0x0002, mach_accel_inb, mach_accel_inw, mach_accel_inl, mach_accel_outb, mach_accel_outw, mach_accel_outl, mach);
    io_sethandler(0x8eee, 0x0002, mach_accel_inb, mach_accel_inw, mach_accel_inl, mach_accel_outb, mach_accel_outw, mach_accel_outl, mach);
    io_sethandler(0x92ee, 0x0002, mach_accel_inb, mach_accel_inw, mach_accel_inl, mach_accel_outb, mach_accel_outw, mach_accel_outl, mach);
    io_sethandler(0x96ee, 0x0002, mach_accel_inb, mach_accel_inw, mach_accel_inl, mach_accel_outb, mach_accel_outw, mach_accel_outl, mach);
    io_sethandler(0x9aee, 0x0002, mach_accel_inb, mach_accel_inw, mach_accel_inl, mach_accel_outb, mach_accel_outw, mach_accel_outl, mach);
    io_sethandler(0xa2ee, 0x0002, mach_accel_inb, mach_accel_inw, mach_accel_inl, mach_accel_outb, mach_accel_outw, mach_accel_outl, mach);
    io_sethandler(0xa6ee, 0x0002, mach_accel_inb, mach_accel_inw, mach_accel_inl, mach_accel_outb, mach_accel_outw, mach_accel_outl, mach);
    io_sethandler(0xaaee, 0x0002, mach_accel_inb, mach_accel_inw, mach_accel_inl, mach_accel_outb, mach_accel_outw, mach_accel_outl, mach);
    io_sethandler(0xaeee, 0x0002, mach_accel_inb, mach_accel_inw, mach_accel_inl, mach_accel_outb, mach_accel_outw, mach_accel_outl, mach);
    io_sethandler(0xb2ee, 0x0002, mach_accel_inb, mach_accel_inw, mach_accel_inl, mach_accel_outb, mach_accel_outw, mach_accel_outl, mach);
    io_sethandler(0xb6ee, 0x0002, mach_accel_inb, mach_accel_inw, mach_accel_inl, mach_accel_outb, mach_accel_outw, mach_accel_outl, mach);
    io_sethandler(0xbaee, 0x0002, mach_accel_inb, mach_accel_inw, mach_accel_inl, mach_accel_outb, mach_accel_outw, mach_accel_outl, mach);
    io_sethandler(0xbeee, 0x0002, mach_accel_inb, mach_accel_inw, mach_accel_inl, mach_accel_outb, mach_accel_outw, mach_accel_outl, mach);
    io_sethandler(0xc2ee, 0x0002, mach_accel_inb, mach_accel_inw, mach_accel_inl, mach_accel_outb, mach_accel_outw, mach_accel_outl, mach);
    io_sethandler(0xc6ee, 0x0002, mach_accel_inb, mach_accel_inw, mach_accel_inl, mach_accel_outb, mach_accel_outw, mach_accel_outl, mach);
    io_sethandler(0xcaee, 0x0002, mach_accel_inb, mach_accel_inw, mach_accel_inl, mach_accel_outb, mach_accel_outw, mach_accel_outl, mach);
    io_sethandler(0xceee, 0x0002, mach_accel_inb, mach_accel_inw, mach_accel_inl, mach_accel_outb, mach_accel_outw, mach_accel_outl, mach);
    io_sethandler(0xd2ee, 0x0002, mach_accel_inb, mach_accel_inw, mach_accel_inl, mach_accel_outb, mach_accel_outw, mach_accel_outl, mach);
    io_sethandler(0xd6ee, 0x0002, mach_accel_inb, mach_accel_inw, mach_accel_inl, mach_accel_outb, mach_accel_outw, mach_accel_outl, mach);
    io_sethandler(0xdaee, 0x0002, mach_accel_inb, mach_accel_inw, mach_accel_inl, mach_accel_outb, mach_accel_outw, mach_accel_outl, mach);
    io_sethandler(0xdeee, 0x0002, mach_accel_inb, mach_accel_inw, mach_accel_inl, mach_accel_outb, mach_accel_outw, mach_accel_outl, mach);
    io_sethandler(0xe2ee, 0x0002, mach_accel_inb, mach_accel_inw, mach_accel_inl, mach_accel_outb, mach_accel_outw, mach_accel_outl, mach);
    io_sethandler(0xe6ee, 0x0002, mach_accel_inb, mach_accel_inw, mach_accel_inl, mach_accel_outb, mach_accel_outw, mach_accel_outl, mach);
    io_sethandler(0xeaee, 0x0002, mach_accel_inb, mach_accel_inw, mach_accel_inl, mach_accel_outb, mach_accel_outw, mach_accel_outl, mach);
    io_sethandler(0xeeee, 0x0002, mach_accel_inb, mach_accel_inw, mach_accel_inl, mach_accel_outb, mach_accel_outw, mach_accel_outl, mach);
    io_sethandler(0xf2ee, 0x0002, mach_accel_inb, mach_accel_inw, mach_accel_inl, mach_accel_outb, mach_accel_outw, mach_accel_outl, mach);
    io_sethandler(0xf6ee, 0x0002, mach_accel_inb, mach_accel_inw, mach_accel_inl, mach_accel_outb, mach_accel_outw, mach_accel_outl, mach);
    io_sethandler(0xfaee, 0x0002, mach_accel_inb, mach_accel_inw, mach_accel_inl, mach_accel_outb, mach_accel_outw, mach_accel_outl, mach);
    io_sethandler(0xfeee, 0x0002, mach_accel_inb, mach_accel_inw, mach_accel_inl, mach_accel_outb, mach_accel_outw, mach_accel_outl, mach);
}

static uint8_t
mach_mca_read(int port, void *priv)
{
    const mach_t *mach = (mach_t *) priv;

    mach_log("[%04X]: MCA read port = %x, val = %02x.\n", CS, port & 7, mach->pos_regs[port & 7]);
    return mach->pos_regs[port & 7];
}

static void
mach_mca_write(int port, uint8_t val, void *priv)
{
    mach_t       *mach = (mach_t *) priv;

    if (port < 0x102)
        return;

    mach->pos_regs[port & 7] = val;
    mach_log("[%04X]: MCA write port = %x, val = %02x, biosaddr = %05x.\n",
             CS, port & 7, mach->pos_regs[port & 7], (((mach->pos_regs[3] & 0x3e) << 0x0c) >> 1) + 0xc0000);
    mem_mapping_disable(&mach->bios_rom.mapping);
    mem_mapping_disable(&mach->bios_rom2.mapping);
    if (mach->pos_regs[2] & 0x01) {
        mem_mapping_enable(&mach->bios_rom.mapping);
        mem_mapping_enable(&mach->bios_rom2.mapping);
    }
}

static uint8_t
mach_mca_feedb(void *priv)
{
    const mach_t *mach = (mach_t *) priv;

    mach_log("FeedB = %x.\n", mach->pos_regs[2] & 0x01);
    return mach->pos_regs[2] & 0x01;
}

static void
mach_mca_reset(void *priv)
{
    mach_t *mach = (mach_t *) priv;
    svga_t    *svga = &mach->svga;
    ibm8514_t *dev  = (ibm8514_t *) svga->dev8514;

    mach_log("MCA reset.\n");
    dev->on = 0;
    mach_mca_write(0x102, 0, mach);
    svga_set_poll(svga);
}

uint8_t
ati8514_mca_read(int port, void *priv)
{
    const svga_t    *svga = (svga_t *) priv;
    const ibm8514_t *dev  = (ibm8514_t *) svga->dev8514;

    return (dev->pos_regs[port & 7]);
}

void
ati8514_mca_write(int port, uint8_t val, void *priv)
{
    svga_t    *svga = (svga_t *) priv;
    ibm8514_t *dev  = (ibm8514_t *) svga->dev8514;

    if (port < 0x102)
        return;

    dev->pos_regs[port & 7] = val;
    mach_log("[%04X]: MCA write port = %x, val = %02x, biosaddr = %05x.\n",
             CS, port & 7, dev->pos_regs[port & 7], (((dev->pos_regs[3] & 0x3e) << 0x0c) >> 1) + 0xc0000);
    mem_mapping_disable(&dev->bios_rom.mapping);

    if (dev->pos_regs[2] & 0x01)
        mem_mapping_enable(&dev->bios_rom.mapping);
}

void
ati8514_pos_write(uint16_t port, uint8_t val, void *priv)
{
    ati8514_mca_write(port, val, priv);
}

static uint8_t
mach32_pci_read(UNUSED(int func), int addr, void *priv)
{
    const mach_t *mach = (mach_t *) priv;
    uint8_t       ret  = 0x00;

    if ((addr >= 0x30) && (addr <= 0x33) && !mach->has_bios)
        return ret;

    switch (addr) {
        case 0x00:
            ret = 0x02; /*ATI*/
            break;
        case 0x01:
            ret = 0x10;
            break;

        case 0x02:
            ret = 0x58;
            break;
        case 0x03:
            ret = 0x41;
            break;

        case PCI_REG_COMMAND:
            ret = mach->pci_regs[PCI_REG_COMMAND] | 0x80; /*Respond to IO and memory accesses*/
            break;

        case 0x07:
            ret = 0x01; /*Medium DEVSEL timing*/
            break;

        case 0x0a:
            ret = 0x00; /*Supports VGA interface*/
            break;
        case 0x0b:
            ret = 0x03;
            break;

        case 0x10:
            ret = 0x00; /*Linear frame buffer address*/
            break;
        case 0x11:
            ret = 0x00;
            break;
        case 0x12:
            ret = mach->linear_base >> 16;
            break;
        case 0x13:
            ret = mach->linear_base >> 24;
            break;

        case 0x30:
            ret = (mach->pci_regs[0x30] & 0x01); /*BIOS ROM address*/
            break;
        case 0x31:
            ret = 0x00;
            break;
        case 0x32:
            ret = mach->pci_regs[0x32];
            break;
        case 0x33:
            ret = mach->pci_regs[0x33];
            break;

        case 0x3c:
            ret = mach->int_line;
            break;
        case 0x3d:
            ret = PCI_INTA;
            break;

        default:
            break;
    }

    return ret;
}

static void
mach32_pci_write(UNUSED(int func), int addr, uint8_t val, void *priv)
{
    mach_t *mach = (mach_t *) priv;
    if ((addr >= 0x30) && (addr <= 0x33) && !mach->has_bios)
        return;

    switch (addr) {
        case PCI_REG_COMMAND:
            mach->pci_regs[PCI_REG_COMMAND] = val & 0x27;
            if (val & PCI_COMMAND_IO) {
                mach_log("Remove and set handlers.\n");
                io_removehandler(0x01ce, 2,  mach_in, NULL, NULL, mach_out, NULL, NULL, mach);
                io_removehandler(0x02ea, 4,  mach_in, NULL, NULL, mach_out, NULL, NULL, mach);
                io_removehandler(0x03c0, 32, mach_in, NULL, NULL, mach_out, NULL, NULL, mach);
                mach_io_remove(mach);
                io_sethandler(0x01ce, 2,  mach_in, NULL, NULL, mach_out, NULL, NULL, mach);
                io_sethandler(0x02ea, 4,  mach_in, NULL, NULL, mach_out, NULL, NULL, mach);
                io_sethandler(0x03c0, 32, mach_in, NULL, NULL, mach_out, NULL, NULL, mach);
                mach_io_set(mach);
            } else {
                mach_log("Remove handlers.\n");
                io_removehandler(0x01ce, 2,  mach_in, NULL, NULL, mach_out, NULL, NULL, mach);
                io_removehandler(0x02ea, 4,  mach_in, NULL, NULL, mach_out, NULL, NULL, mach);
                io_removehandler(0x03c0, 32, mach_in, NULL, NULL, mach_out, NULL, NULL, mach);
                mach_io_remove(mach);
            }
            mach32_updatemapping(mach, &mach->svga);
            break;

        case 0x12:
            mach->linear_base = (mach->linear_base & 0xff000000) | ((val & 0xc0) << 16);
            mach32_updatemapping(mach, &mach->svga);
            break;
        case 0x13:
            mach->linear_base = (mach->linear_base & 0xc00000) | (val << 24);
            mach32_updatemapping(mach, &mach->svga);
            break;

        case 0x30:
        case 0x32:
        case 0x33:
            mach->pci_regs[addr] = val;
            if (mach->pci_regs[0x30] & 0x01) {
                uint32_t bios_addr = (mach->pci_regs[0x32] << 16) | (mach->pci_regs[0x33] << 24);
                mach_log("Mach32 bios_rom enabled at %08x\n", bios_addr);
                mem_mapping_set_addr(&mach->bios_rom.mapping, bios_addr, 0x8000);
            } else {
                mach_log("Mach32 bios_rom disabled\n");
                mem_mapping_disable(&mach->bios_rom.mapping);
            }
            return;

        case 0x3c:
            mach->int_line = val;
            break;

        default:
            break;
    }
}

static void
mach_vblank_start(mach_t *mach, svga_t *svga)
{
    ibm8514_t *dev = (ibm8514_t *) svga->dev8514;

    dev->subsys_stat |= INT_VSY;
}

static void
mach_combo_vblank_start(void *priv)
{
    svga_t *svga = (svga_t *) priv;
    mach_t *mach = (mach_t *) svga->priv;

    mach_vblank_start(mach, svga);
}

static void
ati8514_vblank_start(void *priv)
{
    svga_t *svga = (svga_t *) priv;
    mach_t *mach = (mach_t *) svga->ext8514;

    mach_vblank_start(mach, svga);
}

static void
mach_combo_accel_out_fifo(void *priv, uint16_t port, uint16_t val, int len)
{
    mach_t *mach = (mach_t *) priv;
    svga_t *svga = &mach->svga;
    ibm8514_t *dev = (ibm8514_t *) svga->dev8514;

    mach_log("Accel OUT Combo=%04x, val=%04x, len=%d.\n", port, val, len);
    mach_accel_out_fifo(mach, svga, dev, port, val, len);
}

static void
ati8514_accel_out_fifo(void *priv, uint16_t port, uint16_t val, int len)
{
    svga_t *svga = (svga_t *) priv;
    mach_t *mach = (mach_t *) svga->ext8514;
    ibm8514_t *dev = (ibm8514_t *) svga->dev8514;

    mach_accel_out_fifo(mach, svga, dev, port, val, len);
}

static void
mach_disable_handlers(mach_t *mach)
{
    if (mach->pci_bus) {
        io_removehandler(0x01ce, 2,  mach_in, NULL, NULL, mach_out, NULL, NULL, mach);
        io_removehandler(0x02ea, 4,  mach_in, NULL, NULL, mach_out, NULL, NULL, mach);
        io_removehandler(0x03c0, 32, mach_in, NULL, NULL, mach_out, NULL, NULL, mach);
        mach_io_remove(mach);
    }

    mem_mapping_disable(&mach->mmio_linear_mapping);
    mem_mapping_disable(&mach->svga.mapping);
    if (mach->pci_bus && mach->has_bios)
        mem_mapping_disable(&mach->bios_rom.mapping);

    /* Save all the mappings and the timers because they are part of linked lists. */
    reset_state->mmio_linear_mapping = mach->mmio_linear_mapping;
    reset_state->svga.mapping        = mach->svga.mapping;
    reset_state->bios_rom.mapping    = mach->bios_rom.mapping;

    reset_state->svga.timer          = mach->svga.timer;
}

static void
mach_reset(void *priv)
{
    mach_t *mach = (mach_t *) priv;
    svga_t *svga = &mach->svga;
    ibm8514_t *dev = (ibm8514_t *) svga->dev8514;

    if (reset_state != NULL) {
        dev->on = 0;
        dev->vendor_mode = 0;
        dev->_8514on = 0;
        dev->_8514crt = 0;
        mach_disable_handlers(mach);
        mach->force_busy      = 0;
        dev->force_busy       = 0;
        if (mach->pci_bus)
            reset_state->pci_slot = mach->pci_slot;

        *mach = *reset_state;
    }
}

static void *
mach8_init(const device_t *info)
{
    mach_t    *mach;
    svga_t    *svga;
    ibm8514_t *dev;

    mach             = calloc(1, sizeof(mach_t));
    reset_state      = calloc(1, sizeof(mach_t));

    svga             = &mach->svga;
    dev              = (ibm8514_t *) calloc(1, sizeof(ibm8514_t));

    svga->dev8514    = dev;

    mach->pci_bus    = !!(info->flags & DEVICE_PCI);
    mach->vlb_bus    = !!(info->flags & DEVICE_VLB);
    mach->mca_bus    = !!(info->flags & DEVICE_MCA);
    dev->type        = info->flags;
    dev->local       = info->local & 0xff;
    mach->has_bios   = !(info->local & 0xff00);
    mach->ramdac_type = mach->pci_bus ? device_get_config_int("ramdac") : ATI_68875;
    dev->vram_amount = device_get_config_int("memory");
    dev->vram_is_512k = dev->vram_amount == 512;

    if (ATI_MACH32) {
        if (mach->pci_bus) {
            if (mach->has_bios) {
                rom_init(&mach->bios_rom,
                         BIOS_MACH32_PCI_ROM_PATH,
                         0xc0000, 0x8000, 0x7fff,
                         0, MEM_MAPPING_EXTERNAL);
            }
        }
        else if (mach->vlb_bus)
            rom_init(&mach->bios_rom,
                     BIOS_MACH32_VLB_ROM_PATH,
                     0xc0000, 0x8000, 0x7fff,
                     0, MEM_MAPPING_EXTERNAL);
        else if (mach->mca_bus) {
            rom_init(&mach->bios_rom,
                     BIOS_MACH32_MCA_ROM_PATH,
                     0xc0000, 0x8000, 0x7fff,
                     0, MEM_MAPPING_EXTERNAL);
            rom_init(&mach->bios_rom2,
                     BIOS_MACH32_MCA_ROM_PATH,
                     0xc8000, 0x1000, 0x0fff,
                     0x8000, MEM_MAPPING_EXTERNAL);
        } else {
            rom_init(&mach->bios_rom,
                     BIOS_MACH32_ISA_ROM_PATH,
                     0xc0000, 0x8000, 0x7fff,
                     0, MEM_MAPPING_EXTERNAL);
        }
    } else
        rom_init(&mach->bios_rom,
                 BIOS_MACH8_VGA_ROM_PATH,
                 0xc0000, 0x8000, 0x7fff,
                 0, MEM_MAPPING_EXTERNAL);

    if (ATI_MACH32) {
        svga_init(info, svga, mach, dev->vram_amount << 10, /*default: 2MB for Mach32*/
                      mach_recalctimings,
                      mach_in, mach_out,
                      mach32_hwcursor_draw,
                      NULL);
        dev->vram_size   = dev->vram_amount << 10;
        dev->vram        = calloc(dev->vram_size, 1);
        dev->changedvram = calloc((dev->vram_size >> 12) + 1, 1);
        dev->vram_mask   = dev->vram_size - 1;
        dev->hwcursor.cur_ysize = 64;
        mach->config1 = 0x20;
        if (mach->pci_bus && (mach->ramdac_type == ATI_68860))
            svga->ramdac = device_add(&ati68860_ramdac_device);
        else
            svga->ramdac = device_add(&ati68875_ramdac_device);
        if (mach->vlb_bus) {
            video_inform(VIDEO_FLAG_TYPE_8514, &timing_mach32_vlb);
            if (!is486)
                mach->config1 |= 0x0a;
            else
                mach->config1 |= 0x0c;
            mach->config1 |= 0x0400;
            svga->clock_gen = device_add(&ati18811_1_device);
        } else if (mach->mca_bus) {
            video_inform(VIDEO_FLAG_TYPE_8514, &timing_mach32_mca);
            if (is286 && !is386)
                mach->config1 |= 0x04;
            else
                mach->config1 |= 0x06;
            mach->config1 |= 0x0400;
            svga->clock_gen = device_add(&ati18811_1_device);
        } else if (mach->pci_bus) {
            video_inform(VIDEO_FLAG_TYPE_8514, &timing_mach32_pci);
            mach->config1 |= 0x0e;
            if (mach->ramdac_type == ATI_68860)
                mach->config1 |= 0x0a00;
            else
                mach->config1 |= 0x0400;
            mach->config2 |= 0x2000;
            svga->clock_gen = device_add(&ati18811_1_device);
        } else {
            video_inform(VIDEO_FLAG_TYPE_8514, &timing_gfxultra_isa);
            mach->config1 |= 0x0400;
            svga->clock_gen = device_add(&ati18811_1_device);
        }
        mem_mapping_add(&mach->mmio_linear_mapping, 0, 0, mach32_ap_readb, mach32_ap_readw, mach32_ap_readl, mach32_ap_writeb, mach32_ap_writew, mach32_ap_writel, NULL, MEM_MAPPING_EXTERNAL, mach);
        mem_mapping_disable(&mach->mmio_linear_mapping);

        mem_mapping_set_handler(&svga->mapping, svga_read, svga_readw, svga_readl, mach32_svga_write, mach32_svga_writew, mach32_svga_writel);
    } else {
        svga_init(info, svga, mach, (512 << 10), /*default: 512kB VGA for 28800-6 + 1MB for Mach8*/
                      mach_recalctimings,
                      mach_in, mach_out,
                      NULL,
                      NULL);
        dev->vram_size   = (dev->vram_amount << 10);
        dev->vram        = calloc(dev->vram_size, 1);
        dev->changedvram = calloc((dev->vram_size >> 12) + 1, 1);
        dev->vram_mask   = dev->vram_size - 1;
        video_inform(VIDEO_FLAG_TYPE_8514, &timing_gfxultra_isa);
        mach->config1 = 0x01 | 0x08 | 0x80;
        if (dev->vram_amount >= 1024)
            mach->config1 |= 0x20;

        mach->config2 = 0x02;
        svga->clock_gen = device_add(&ati18811_0_device);
    }
    dev->bpp            = 0;
    svga->getclock      = ics2494_getclock;

    dev->on = 0;
    dev->pitch = 1024;
    dev->ext_pitch = 1024;
    dev->ext_crt_pitch = 0x80;
    dev->accel_bpp = 8;
    svga->force_old_addr = 1;
    svga->miscout = 1;
    svga->bpp = 8;
    svga->packed_chain4 = 1;
    dev->rowoffset = 0x80;
    io_sethandler(0x01ce, 2,  mach_in, NULL, NULL, mach_out, NULL, NULL, mach);
    io_sethandler(0x03c0, 32, mach_in, NULL, NULL, mach_out, NULL, NULL, mach);
    io_sethandler(0x02ea, 4,  mach_in, NULL, NULL, mach_out, NULL, NULL, mach);
    mach_io_set(mach);
    mach->accel.cmd_type = -2;
    dev->accel.cmd_back = 1;
    dev->mode = IBM_MODE;

    if (ATI_MACH32) {
        svga->decode_mask     = (4 << 20) - 1;
        mach->cursor_col_1    = 0xff;
        mach->ext_cur_col_1_r = 0xff;
        mach->ext_cur_col_1_g = 0xff;
        if (mach->vlb_bus)
            ati_eeprom_load(&mach->eeprom, "mach32_vlb.nvr", 1);
        else if (mach->mca_bus) {
            ati_eeprom_load(&mach->eeprom, "mach32_mca.nvr", 1);
            mem_mapping_disable(&mach->bios_rom.mapping);
            mem_mapping_disable(&mach->bios_rom2.mapping);
            mach->pos_regs[0] = 0x89;
            mach->pos_regs[1] = 0x80;
            mca_add(mach_mca_read, mach_mca_write, mach_mca_feedb, mach_mca_reset, mach);
        } else if (mach->pci_bus) {
            ati_eeprom_load(&mach->eeprom, "mach32_pci.nvr", 1);
            if (mach->has_bios) {
                mem_mapping_disable(&mach->bios_rom.mapping);
                pci_add_card(PCI_ADD_NORMAL, mach32_pci_read, mach32_pci_write, mach, &mach->pci_slot);
            } else
                pci_add_card(PCI_ADD_VIDEO, mach32_pci_read, mach32_pci_write, mach, &mach->pci_slot);

            mach->pci_regs[PCI_REG_COMMAND] = 0x87;
            mach->pci_regs[0x30]            = 0x00;
            mach->pci_regs[0x32]            = 0x0c;
            mach->pci_regs[0x33]            = 0x00;
        } else
            ati_eeprom_load(&mach->eeprom, "mach32.nvr", 1);
    } else
        ati_eeprom_load_mach8_vga(&mach->eeprom, "mach8.nvr");

    dev->accel_out_fifo       = mach_combo_accel_out_fifo;
    dev->vblank_start         = mach_combo_vblank_start;

    *reset_state = *mach;

    return mach;
}

void
ati8514_init(svga_t *svga, void *ext8514, void *dev8514)
{
    mach_t *mach = (mach_t *) ext8514;
    ibm8514_t *dev = (ibm8514_t *) dev8514;

    /*Init as 1024x768 87hz interlaced first, per 8514/A.*/
    dev->on = 0;
    dev->pitch = 1024;
    dev->ext_pitch = 1024;
    dev->ext_crt_pitch = 0x80;
    dev->accel_bpp = 8;
    dev->rowoffset = 0x80;
    dev->hdisped = 0x7f;
    dev->vdisp_8514 = 0x05ff;
    dev->htotal = 0x9d;
    dev->vtotal_reg = 0x0668;
    dev->vsyncstart = 0x0600;
    dev->disp_cntl = 0x33;
    mach->accel.clock_sel = 0x1c;
    dev->accel.cmd_back = 1;
    dev->mode = IBM_MODE;

    io_sethandler(0x02ea, 4, ati8514_in, NULL, NULL, ati8514_out, NULL, NULL, svga);
    ati8514_io_set(svga);
    mach->accel.cmd_type = -2;
    mach->mca_bus = !!(dev->type & DEVICE_MCA);

    mach->config1 = 0x08 | 0x80;

    if (mach->mca_bus)
        mach->config1 |= 0x04;

    if (dev->vram_amount >= 1024)
        mach->config1 |= 0x20;

    mach->config2 = 0x01 | 0x02;

    dev->accel_out_fifo       = ati8514_accel_out_fifo;
    dev->vblank_start         = ati8514_vblank_start;
}

static int
mach8_vga_available(void)
{
    return rom_present(BIOS_MACH8_VGA_ROM_PATH);
}

static int
mach32_isa_available(void)
{
    return rom_present(BIOS_MACH32_ISA_ROM_PATH);
}

static int
mach32_vlb_available(void)
{
    return rom_present(BIOS_MACH32_VLB_ROM_PATH);
}

static int
mach32_mca_available(void)
{
    return rom_present(BIOS_MACH32_MCA_ROM_PATH);
}

static int
mach32_pci_available(void)
{
    return rom_present(BIOS_MACH32_PCI_ROM_PATH);
}

static void
mach_close(void *priv)
{
    mach_t    *mach = (mach_t *) priv;
    svga_t    *svga = &mach->svga;
    ibm8514_t *dev  = (ibm8514_t *) svga->dev8514;

    if (dev) {
        free(dev->vram);
        free(dev->changedvram);

        free(dev);
    }

    svga_close(svga);

    free(reset_state);
    reset_state = NULL;

    free(mach);
}

static void
mach_speed_changed(void *priv)
{
    mach_t *mach = (mach_t *) priv;
    svga_t *svga = &mach->svga;

    svga_recalctimings(svga);
}

static void
mach_force_redraw(void *priv)
{
    mach_t *mach = (mach_t *) priv;
    svga_t *svga = &mach->svga;

    svga->fullchange = svga->monitor->mon_changeframecount;
}

// clang-format off
static const device_config_t mach8_config[] = {
    {
        .name           = "memory",
        .description    = "Memory size",
        .type           = CONFIG_SELECTION,
        .default_string = NULL,
        .default_int    = 1024,
        .file_filter    = NULL,
        .spinner        = { 0 },
        .selection      = {
            { .description = "512 KB", .value =  512 },
            { .description = "1 MB",   .value = 1024 },
            { .description = ""                      }
        },
        .bios           = { { 0 } }
    },
    { .name = "", .description = "", .type = CONFIG_END }
};

static const device_config_t mach32_config[] = {
    {
        .name           = "memory",
        .description    = "Memory size",
        .type           = CONFIG_SELECTION,
        .default_string = NULL,
        .default_int    = 2048,
        .file_filter    = NULL,
        .spinner        = { 0 },
        .selection      = {
            { .description = "512 KB", .value =  512 },
            { .description = "1 MB",   .value = 1024 },
            { .description = "2 MB",   .value = 2048 },
            { .description = "4 MB",   .value = 4096 },
            { .description = ""                      }
        },
        .bios           = { { 0 } }
    },
    { .name = "", .description = "", .type = CONFIG_END }
};

static const device_config_t mach32_pci_config[] = {
    {
        .name           = "ramdac",
        .description    = "RAMDAC type",
        .type           = CONFIG_SELECTION,
        .default_string = NULL,
        .default_int    = ATI_68860,
        .file_filter    = NULL,
        .spinner        = { 0 },
        .selection      = {
            { .description = "ATI 68860", .value = ATI_68860 },
            { .description = "ATI 68875", .value = ATI_68875 },
            { .description = ""                      }
        },
        .bios           = { { 0 } }
    },
    {
        .name           = "memory",
        .description    = "Memory size",
        .type           = CONFIG_SELECTION,
        .default_string = NULL,
        .default_int    = 2048,
        .file_filter    = NULL,
        .spinner        = { 0 },
        .selection      = {
            { .description = "512 KB", .value =  512 },
            { .description = "1 MB",   .value = 1024 },
            { .description = "2 MB",   .value = 2048 },
            { .description = "4 MB",   .value = 4096 },
            { .description = ""                      }
        },
        .bios           = { { 0 } }
    },
    { .name = "", .description = "", .type = CONFIG_END }
};
// clang-format on

const device_t mach8_vga_isa_device = {
    .name          = "ATI Mach8 (ATI Graphics Ultra) (ISA)",
    .internal_name = "mach8_vga_isa",
    .flags         = DEVICE_ISA,
    .local         = ATI_38800_TYPE,
    .init          = mach8_init,
    .close         = mach_close,
    .reset         = mach_reset,
    .available     = mach8_vga_available,
    .speed_changed = mach_speed_changed,
    .force_redraw  = mach_force_redraw,
    .config        = mach8_config
};

const device_t mach32_isa_device = {
    .name          = "ATI Mach32 (ISA)",
    .internal_name = "mach32_isa",
    .flags         = DEVICE_ISA,
    .local         = ATI_68800_TYPE,
    .init          = mach8_init,
    .close         = mach_close,
    .reset         = mach_reset,
    .available     = mach32_isa_available,
    .speed_changed = mach_speed_changed,
    .force_redraw  = mach_force_redraw,
    .config        = mach32_config
};

const device_t mach32_vlb_device = {
    .name          = "ATI Mach32 (VLB)",
    .internal_name = "mach32_vlb",
    .flags         = DEVICE_VLB,
    .local         = ATI_68800_TYPE,
    .init          = mach8_init,
    .close         = mach_close,
    .reset         = mach_reset,
    .available     = mach32_vlb_available,
    .speed_changed = mach_speed_changed,
    .force_redraw  = mach_force_redraw,
    .config        = mach32_config
};

const device_t mach32_mca_device = {
    .name          = "ATI Mach32 (MCA)",
    .internal_name = "mach32_mca",
    .flags         = DEVICE_MCA,
    .local         = ATI_68800_TYPE,
    .init          = mach8_init,
    .close         = mach_close,
    .reset         = mach_reset,
    .available     = mach32_mca_available,
    .speed_changed = mach_speed_changed,
    .force_redraw  = mach_force_redraw,
    .config        = mach32_config
};

const device_t mach32_pci_device = {
    .name          = "ATI Mach32 (PCI)",
    .internal_name = "mach32_pci",
    .flags         = DEVICE_PCI,
    .local         = ATI_68800_TYPE,
    .init          = mach8_init,
    .close         = mach_close,
    .reset         = mach_reset,
    .available     = mach32_pci_available,
    .speed_changed = mach_speed_changed,
    .force_redraw  = mach_force_redraw,
    .config        = mach32_pci_config
};

const device_t mach32_onboard_pci_device = {
    .name          = "ATI Mach32 (PCI) On-Board",
    .internal_name = "mach32_pci_onboard",
    .flags         = DEVICE_PCI,
    .local         = ATI_68800_TYPE | 0x100,
    .init          = mach8_init,
    .close         = mach_close,
    .reset         = mach_reset,
    .available     = NULL,
    .speed_changed = mach_speed_changed,
    .force_redraw  = mach_force_redraw,
    .config        = mach32_pci_config
};<|MERGE_RESOLUTION|>--- conflicted
+++ resolved
@@ -2677,77 +2677,13 @@
 {
     ibm8514_t    *dev = (ibm8514_t *) svga->dev8514;
 
-<<<<<<< HEAD
-    dev->h_total = (dev->htotal + 1);
-    if (dev->h_total == 8) /*Default to 1024x768 87hz 8514/A htotal timings if it goes to 0.*/
-        dev->h_total = 0x9e;
-=======
     dev->htotal_8514 = dev->htotal + 1;
 
-    if (dev->htotal_8514 == 1) /*Default to 1024x768 87hz 8514/A htotal timings if it goes to 0.*/
+    if (dev->htotal_8514 == 8) /*Default to 1024x768 87hz 8514/A htotal timings if it goes to 0.*/
         dev->htotal_8514 = 0x9e;
->>>>>>> 282ba139
-
     dev->hdisp_vga = (dev->hdisped + 1) << 3;
 
-<<<<<<< HEAD
-    dev->vdisp = (dev->v_disp + 1) >> 1;
-    if ((dev->vdisp == 478) || (dev->vdisp == 598) || (dev->vdisp == 766) || (dev->vdisp == 898) || (dev->vdisp == 1022))
-        dev->vdisp += 2;
-
-    dev->v_total = dev->v_total_reg + 1;
-    if (dev->v_total == 1)
-        dev->v_total = 0x0669;
-
-    dev->v_syncstart = dev->v_sync_start + 1;
-    if (dev->v_syncstart == 1)
-        dev->v_syncstart = 0x0601;
-
-    mach_log("ATI Mode: set=%02x, dispcntl=%02x, h_total=%d, hdisp=%d, vdisp=%d, v_total=%04x, v_syncstart=%04x, hsync_start=%d, hsync_width=%d, clocksel=%02x, advancedcntl=%02x.\n", mach->shadow_set & 0x03, dev->disp_cntl, dev->h_total, dev->hdisp, dev->vdisp, dev->v_total, dev->v_syncstart, dev->hsync_start, dev->hsync_width, mach->accel.clock_sel & 0xff, dev->accel.advfunc_cntl & 0x05);
-    if ((dev->disp_cntl >> 5) == 1) { /*Enable the 8514/A subsystem and set modes according to the shadow sets if needed.*/
-        switch (mach->shadow_set & 0x03) {
-            case 0x01:
-                if (!(dev->accel.advfunc_cntl & 0x04)) {
-                    dev->h_total = 0x64;
-                    dev->hdisp = 640;
-                    dev->vdisp = 480;
-                    dev->v_total = 0x0419;
-                    dev->v_syncstart = 0x03d7;
-                }
-                break;
-            case 0x02:
-                if (dev->accel.advfunc_cntl & 0x04) {
-                    dev->h_total = 0x9e;
-                    dev->hdisp = 1024;
-                    dev->vdisp = 768;
-                    dev->v_total = 0x0669;
-                    dev->v_syncstart = 0x0601;
-                }
-                break;
-
-            default:
-                break;
-        }
-        svga_recalctimings(svga);
-    } else if ((dev->disp_cntl >> 5) == 2) { /*Reset 8514/A to defaults if needed.*/
-        if (dev->accel.advfunc_cntl & 0x04) {
-            if (dev->hdisp == 640) {
-                dev->h_total = 0x9e;
-                dev->hdisp = 1024;
-                dev->vdisp = 768;
-                dev->v_total = 0x0669;
-                dev->v_syncstart = 0x0601;
-                svga_recalctimings(svga);
-            }
-        } else {
-            if (dev->hdisp == 1024) {
-                dev->h_total = 0x64;
-                dev->hdisp = 640;
-                dev->vdisp = 480;
-                dev->v_total = 0x0419;
-                dev->v_syncstart = 0x03d7;
-                svga_recalctimings(svga);
-=======
+
     dev->vdisp_vga = (dev->vdisp_8514 + 1) >> 1;
     if ((dev->vdisp_vga == 478) || (dev->vdisp_vga == 598) || (dev->vdisp_vga == 766) || (dev->vdisp_vga == 1022))
         dev->vdisp_vga += 2;
@@ -2813,16 +2749,12 @@
                     break;
                 default:
                     break;
->>>>>>> 282ba139
             }
         }
     } else /*No change (type 0) or reset type 3.*/
         svga_recalctimings(svga);
-<<<<<<< HEAD
-=======
 
     mach_log("Shadow set ATI=%x, shadow set 8514/A and on1=%x, on2=%x, resolution h=%d, v=%d, vtotal=%d, vsyncstart=%d, crtres=%d, ret=%d, actual passthrough=%x.\n", mach->shadow_set & 0x03, dev->accel.advfunc_cntl & 0x05, mach->accel.clock_sel & 0x01, dev->hdisp_vga, dev->vdisp_vga, dev->vtotal_8514, dev->v_syncstart, mach->crt_resolution, ret, dev->on);
->>>>>>> 282ba139
 }
 
 void
