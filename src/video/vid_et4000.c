/*
 * 86Box    A hypervisor and IBM PC system emulator that specializes in
 *          running old operating systems and software designed for IBM
 *          PC systems and compatibles from 1981 through fairly recent
 *          system designs based on the PCI bus.
 *
 *          This file is part of the 86Box distribution.
 *
 *          Emulation of the Tseng Labs ET4000.
 *
 *
 *
 * Authors: Fred N. van Kempen, <decwiz@yahoo.com>
 *          Miran Grca, <mgrca8@gmail.com>
 *          GreatPsycho, <greatpsycho@yahoo.com>
 *          Sarah Walker, <https://pcem-emulator.co.uk/>
 *
 *          Copyright 2017-2018 Fred N. van Kempen.
 *          Copyright 2016-2018 Miran Grca.
 *          Copyright 2008-2018 Sarah Walker.
 *
 * This program is free software; you can redistribute it and/or modify
 * it under the terms of the GNU General Public License as published by
 * the Free  Software  Foundation; either  version 2 of the License, or
 * (at your option) any later version.
 *
 * This program is  distributed in the hope that it will be useful, but
 * WITHOUT   ANY  WARRANTY;  without  even   the  implied  warranty  of
 * MERCHANTABILITY  or FITNESS  FOR A PARTICULAR  PURPOSE. See  the GNU
 * General Public License for more details.
 *
 * You should have received a copy of the GNU General Public License
 * along with this program; if not, write to the:
 *
 *   Free Software Foundation, Inc.
 *   59 Temple Place - Suite 330
 *   Boston, MA 02111-1307
 *   USA.
 */
#include <stdio.h>
#include <stdint.h>
#include <string.h>
#include <stdlib.h>
#include <wchar.h>
#include <86box/86box.h>
#include <86box/io.h>
#include <86box/mca.h>
#include <86box/mem.h>
#include <86box/rom.h>
#include <86box/device.h>
#include <86box/timer.h>
#include <86box/video.h>
#include <86box/vid_svga.h>
#include <86box/vid_svga_render.h>
#include <86box/plat_fallthrough.h>
#include <86box/plat_unused.h>

#define ET4000_TYPE_TC6058AF 0 /* ISA ET4000AX (TC6058AF) */
#define ET4000_TYPE_ISA      1 /* ISA ET4000AX */
#define ET4000_TYPE_MCA      2 /* MCA ET4000AX */
#define ET4000_TYPE_KOREAN   3 /* Korean ET4000 */
#define ET4000_TYPE_TRIGEM   4 /* Trigem 286M ET4000 */
#define ET4000_TYPE_KASAN    5 /* Kasan ET4000 */

#define BIOS_ROM_PATH           "roms/video/et4000/ET4000.BIN"
#define TC6058AF_BIOS_ROM_PATH  "roms/video/et4000/Tseng_Labs_VGA-4000_BIOS_V1.1.bin"
#define KOREAN_BIOS_ROM_PATH    "roms/video/et4000/tgkorvga.bin"
#define KOREAN_FONT_ROM_PATH    "roms/video/et4000/tg_ksc5601.rom"
#define KASAN_BIOS_ROM_PATH     "roms/video/et4000/et4000_kasan16.bin"
#define KASAN_FONT_ROM_PATH     "roms/video/et4000/kasan_ksc5601.rom"

typedef struct {
    const char *name;
    int         type;

    svga_t svga;

    uint8_t pos_regs[8];

    rom_t bios_rom;

    uint8_t  banking;
    uint32_t vram_size,
        vram_mask;

    uint8_t  port_22cb_val;
    uint8_t  port_32cb_val;
    int      get_korean_font_enabled;
    int      get_korean_font_index;
    uint16_t get_korean_font_base;

    uint8_t  kasan_cfg_index;
    uint8_t  kasan_cfg_regs[16];
    uint16_t kasan_access_addr;
    uint8_t  kasan_font_data[4];
} et4000_t;

static const uint8_t crtc_mask[0x40] = {
    0xff, 0xff, 0xff, 0xff, 0xff, 0xff, 0xff, 0xff,
    0xff, 0xff, 0xff, 0xff, 0xff, 0xff, 0xff, 0xff,
    0xff, 0xff, 0xff, 0xff, 0xff, 0xff, 0xff, 0xff,
    0xff, 0x00, 0x00, 0x00, 0x00, 0x00, 0x00, 0x00,
    0x00, 0x00, 0x00, 0x00, 0x00, 0x00, 0x00, 0x00,
    0x00, 0x00, 0x00, 0x00, 0x00, 0x00, 0x00, 0x00,
    0xff, 0xff, 0xff, 0x0f, 0xff, 0xff, 0xff, 0xff,
    0x00, 0x00, 0x00, 0x00, 0x00, 0x00, 0x00, 0x00
};

static video_timings_t timing_et4000_isa = { .type = VIDEO_ISA, .write_b = 3, .write_w = 3, .write_l = 6, .read_b = 5, .read_w = 5, .read_l = 10 };
static video_timings_t timing_et4000_mca = { .type = VIDEO_MCA, .write_b = 4, .write_w = 5, .write_l = 10, .read_b = 5, .read_w = 5, .read_l = 10 };

static void    et4000_kasan_out(uint16_t addr, uint8_t val, void *priv);
static uint8_t et4000_kasan_in(uint16_t addr, void *priv);

static uint8_t
et4000_in(uint16_t addr, void *priv)
{
    et4000_t *dev  = (et4000_t *) priv;
    svga_t   *svga = &dev->svga;
    uint8_t   ret;

    if (((addr & 0xfff0) == 0x3d0 || (addr & 0xfff0) == 0x3b0) && !(svga->miscout & 1))
        addr ^= 0x60;

    switch (addr) {
        case 0x3c2:
            if (dev->type == ET4000_TYPE_MCA) {
                if ((svga->vgapal[0].r + svga->vgapal[0].g + svga->vgapal[0].b) >= 0x4e)
                    return 0;
                else
                    return 0x10;
            }
            break;

        case 0x3c5:
            if ((svga->seqaddr & 0xf) == 7)
                return svga->seqregs[svga->seqaddr & 0xf] | 4;
            break;

        case 0x3c6:
        case 0x3c7:
        case 0x3c8:
        case 0x3c9:
            if (dev->type >= ET4000_TYPE_ISA)
                return sc1502x_ramdac_in(addr, svga->ramdac, svga);

        case 0x3cd: /*Banking*/
            return dev->banking;

        case 0x3d4:
            return svga->crtcreg;

        case 0x3d5:
            return svga->crtc[svga->crtcreg];

<<<<<<< HEAD
        case 0x3da:
            svga->attrff = 0;

            if (svga->cgastat & 0x01)
                svga->cgastat &= ~0x30;
            else
                svga->cgastat ^= 0x30;

            ret = svga->cgastat;

            if ((svga->fcr & 0x08) && svga->dispon)
                ret |= 0x08;

            if (ret & 0x08)
                ret &= 0x7f;
            else
                ret |= 0x80;

            return ret;
=======
        default:
            break;
>>>>>>> cb24ee27
    }

    return svga_in(addr, svga);
}

static uint8_t
et4000k_in(uint16_t addr, void *priv)
{
    et4000_t *dev = (et4000_t *) priv;
    uint8_t   val = 0xff;

    switch (addr) {
        case 0x22cb:
            return dev->port_22cb_val;

        case 0x22cf:
            val = 0;
            switch (dev->get_korean_font_enabled) {
                case 3:
                    if ((dev->port_32cb_val & 0x30) == 0x30) {
                        val = fontdatksc5601[dev->get_korean_font_base].chr[dev->get_korean_font_index++];
                        dev->get_korean_font_index &= 0x1f;
                    } else if ((dev->port_32cb_val & 0x30) == 0x20 && (dev->get_korean_font_base & 0x7f) > 0x20 && (dev->get_korean_font_base & 0x7f) < 0x7f) {
                        switch (dev->get_korean_font_base & 0x3f80) {
                            case 0x2480:
                                if (dev->get_korean_font_index < 16)
                                    val = fontdatksc5601_user[(dev->get_korean_font_base & 0x7f) - 0x20].chr[dev->get_korean_font_index];
                                else if (dev->get_korean_font_index >= 24 && dev->get_korean_font_index < 40)
                                    val = fontdatksc5601_user[(dev->get_korean_font_base & 0x7f) - 0x20].chr[dev->get_korean_font_index - 8];
                                break;

                            case 0x3f00:
                                if (dev->get_korean_font_index < 16)
                                    val = fontdatksc5601_user[96 + (dev->get_korean_font_base & 0x7f) - 0x20].chr[dev->get_korean_font_index];
                                else if (dev->get_korean_font_index >= 24 && dev->get_korean_font_index < 40)
                                    val = fontdatksc5601_user[96 + (dev->get_korean_font_base & 0x7f) - 0x20].chr[dev->get_korean_font_index - 8];
                                break;

                            default:
                                break;
                        }
                        dev->get_korean_font_index++;
                        dev->get_korean_font_index %= 72;
                    }
                    break;

                case 4:
                    val = 0x0f;
                    break;

                default:
                    break;
            }
            return val;

        case 0x32cb:
            return dev->port_32cb_val;

        default:
            return et4000_in(addr, priv);
    }
}

static void
et4000_out(uint16_t addr, uint8_t val, void *priv)
{
    et4000_t *dev  = (et4000_t *) priv;
    svga_t   *svga = &dev->svga;
    uint8_t   old;

    if (((addr & 0xfff0) == 0x3d0 || (addr & 0xfff0) == 0x3b0) && !(svga->miscout & 1))
        addr ^= 0x60;

    switch (addr) {
        case 0x3c5:
            if (svga->seqaddr == 4) {
                svga->seqregs[4] = val;

                svga->chain2_write = !(val & 4);
                svga->chain4       = (svga->chain4 & ~8) | (val & 8);
                svga->fast         = (svga->gdcreg[8] == 0xff && !(svga->gdcreg[3] & 0x18) && !svga->gdcreg[1]) && svga->chain4 && !(svga->adv_flags & FLAG_ADDR_BY8);
                return;
            } else if (svga->seqaddr == 0x0e) {
                svga->seqregs[0x0e] = val;
                svga->chain4 &= ~0x02;
                if (svga->gdcreg[5] & 0x40)
                    svga->chain4 |= (svga->seqregs[0x0e] & 0x02);
                svga_recalctimings(svga);
                return;
            }
            break;

        case 0x3c6:
        case 0x3c7:
        case 0x3c8:
        case 0x3c9:
            if (dev->type >= ET4000_TYPE_ISA) {
                sc1502x_ramdac_out(addr, val, svga->ramdac, svga);
                return;
            }
            break;

        case 0x3cd: /*Banking*/
            if (!(svga->crtc[0x36] & 0x10) && !(svga->gdcreg[6] & 0x08)) {
                svga->write_bank = (val & 0xf) * 0x10000;
                svga->read_bank  = ((val >> 4) & 0xf) * 0x10000;
            }
            dev->banking = val;
            return;

        case 0x3cf:
            if ((svga->gdcaddr & 15) == 5) {
                svga->chain4 &= ~0x02;
                if (val & 0x40)
                    svga->chain4 |= (svga->seqregs[0x0e] & 0x02);
            } else if ((svga->gdcaddr & 15) == 6) {
                if (!(svga->crtc[0x36] & 0x10) && !(val & 0x08)) {
                    svga->write_bank = (dev->banking & 0x0f) * 0x10000;
                    svga->read_bank  = ((dev->banking >> 4) & 0x0f) * 0x10000;
                } else
                    svga->write_bank = svga->read_bank = 0;

                old = svga->gdcreg[6];
                svga_out(addr, val, svga);
                if ((old & 0xc) != 0 && (val & 0xc) == 0) {
                    /*override mask - ET4000 supports linear 128k at A0000*/
                    svga->banked_mask = 0x1ffff;
                }
                return;
            }
            break;

        case 0x3d4:
            svga->crtcreg = val & 0x3f;
            return;

        case 0x3d5:
            if ((svga->crtcreg < 7) && (svga->crtc[0x11] & 0x80))
                return;
            if ((svga->crtcreg == 0x35) && (svga->crtc[0x11] & 0x80))
                return;
            if ((svga->crtcreg == 7) && (svga->crtc[0x11] & 0x80))
                val = (svga->crtc[7] & ~0x10) | (val & 0x10);
            old = svga->crtc[svga->crtcreg];
            val &= crtc_mask[svga->crtcreg];
            svga->crtc[svga->crtcreg] = val;

            if (svga->crtcreg == 0x36) {
                if (!(val & 0x10) && !(svga->gdcreg[6] & 0x08)) {
                    svga->write_bank = (dev->banking & 0x0f) * 0x10000;
                    svga->read_bank  = ((dev->banking >> 4) & 0x0f) * 0x10000;
                } else
                    svga->write_bank = svga->read_bank = 0;
            }

            if (old != val) {
                if (svga->crtcreg < 0xe || svga->crtcreg > 0x10) {
                    if ((svga->crtcreg == 0xc) || (svga->crtcreg == 0xd)) {
                        svga->fullchange = 3;
                        svga->ma_latch   = ((svga->crtc[0xc] << 8) | svga->crtc[0xd]) + ((svga->crtc[8] & 0x60) >> 5);
                    } else {
                        svga->fullchange = changeframecount;
                        svga_recalctimings(svga);
                    }
                }
            }
            break;

        default:
            break;
    }

    svga_out(addr, val, svga);
}

static void
et4000k_out(uint16_t addr, uint8_t val, void *priv)
{
    et4000_t *dev = (et4000_t *) priv;

    switch (addr) {
        case 0x22cb:
            dev->port_22cb_val           = (dev->port_22cb_val & 0xf0) | (val & 0x0f);
            dev->get_korean_font_enabled = val & 7;
            if (dev->get_korean_font_enabled == 3)
                dev->get_korean_font_index = 0;
            break;

        case 0x22cf:
            switch (dev->get_korean_font_enabled) {
                case 1:
                    dev->get_korean_font_base = ((val & 0x7f) << 7) | (dev->get_korean_font_base & 0x7f);
                    break;

                case 2:
                    dev->get_korean_font_base = (dev->get_korean_font_base & 0x3f80) | (val & 0x7f) | (((val ^ 0x80) & 0x80) << 8);
                    break;

                case 3:
                    if ((dev->port_32cb_val & 0x30) == 0x20 && (dev->get_korean_font_base & 0x7f) > 0x20 && (dev->get_korean_font_base & 0x7f) < 0x7f) {
                        switch (dev->get_korean_font_base & 0x3f80) {
                            case 0x2480:
                                if (dev->get_korean_font_index < 16)
                                    fontdatksc5601_user[(dev->get_korean_font_base & 0x7f) - 0x20].chr[dev->get_korean_font_index] = val;
                                else if (dev->get_korean_font_index >= 24 && dev->get_korean_font_index < 40)
                                    fontdatksc5601_user[(dev->get_korean_font_base & 0x7f) - 0x20].chr[dev->get_korean_font_index - 8] = val;
                                break;

                            case 0x3f00:
                                if (dev->get_korean_font_index < 16)
                                    fontdatksc5601_user[96 + (dev->get_korean_font_base & 0x7f) - 0x20].chr[dev->get_korean_font_index] = val;
                                else if (dev->get_korean_font_index >= 24 && dev->get_korean_font_index < 40)
                                    fontdatksc5601_user[96 + (dev->get_korean_font_base & 0x7f) - 0x20].chr[dev->get_korean_font_index - 8] = val;
                                break;

                            default:
                                break;
                        }
                        dev->get_korean_font_index++;
                    }
                    break;

                default:
                    break;
            }
            break;

        case 0x32cb:
            dev->port_32cb_val = val;
            svga_recalctimings(&dev->svga);
            break;

        default:
            et4000_out(addr, val, priv);
            break;
    }
}

static uint8_t
et4000_kasan_in(uint16_t addr, void *priv)
{
    et4000_t *et4000 = (et4000_t *) priv;
    uint8_t   val    = 0xFF;

    if (addr == 0x258) {
        val = et4000->kasan_cfg_index;
    } else if (addr == 0x259) {
        if (et4000->kasan_cfg_index >= 0xF0) {
            val = et4000->kasan_cfg_regs[et4000->kasan_cfg_index - 0xF0];
            if (et4000->kasan_cfg_index == 0xF4 && et4000->kasan_cfg_regs[0] & 0x20)
                val |= 0x80;
        }
    } else if (addr >= et4000->kasan_access_addr && addr < et4000->kasan_access_addr + 8) {
        switch (addr - ((et4000->kasan_cfg_regs[2] << 8) | (et4000->kasan_cfg_regs[1]))) {
            case 2:
                val = 0;
                break;
            case 5:
                if (((et4000->get_korean_font_base >> 7) & 0x7F) == (et4000->svga.ksc5601_udc_area_msb[0] & 0x7F) && (et4000->svga.ksc5601_udc_area_msb[0] & 0x80))
                    val = fontdatksc5601_user[(et4000->get_korean_font_base & 0x7F) - 0x20].chr[et4000->get_korean_font_index];
                else if (((et4000->get_korean_font_base >> 7) & 0x7F) == (et4000->svga.ksc5601_udc_area_msb[1] & 0x7F) && (et4000->svga.ksc5601_udc_area_msb[1] & 0x80))
                    val = fontdatksc5601_user[96 + (et4000->get_korean_font_base & 0x7F) - 0x20].chr[et4000->get_korean_font_index];
                else
                    val = fontdatksc5601[et4000->get_korean_font_base].chr[et4000->get_korean_font_index];
                break;
            default:
                break;
        }
    } else
        val = et4000_in(addr, priv);

    return val;
}

static void
et4000_kasan_out(uint16_t addr, uint8_t val, void *priv)
{
    et4000_t *et4000 = (et4000_t *) priv;

    if (addr == 0x258) {
        et4000->kasan_cfg_index = val;
    } else if (addr == 0x259) {
        if (et4000->kasan_cfg_index >= 0xF0) {
            switch (et4000->kasan_cfg_index - 0xF0) {
                case 0:
                    if (et4000->kasan_cfg_regs[4] & 8)
                        val = (val & 0xFC) | (et4000->kasan_cfg_regs[0] & 3);
                    et4000->kasan_cfg_regs[0] = val;
                    svga_recalctimings(&et4000->svga);
                    break;
                case 1:
                case 2:
                    if ((et4000->kasan_cfg_index - 0xF0) <= 16)
                        et4000->kasan_cfg_regs[et4000->kasan_cfg_index - 0xF0] = val;
                    io_removehandler(et4000->kasan_access_addr, 0x0008, et4000_kasan_in, NULL, NULL, et4000_kasan_out, NULL, NULL, et4000);
                    et4000->kasan_access_addr = (et4000->kasan_cfg_regs[2] << 8) | et4000->kasan_cfg_regs[1];
                    io_sethandler(et4000->kasan_access_addr, 0x0008, et4000_kasan_in, NULL, NULL, et4000_kasan_out, NULL, NULL, et4000);
                    break;
                case 4:
                    if (et4000->kasan_cfg_regs[0] & 0x20)
                        val |= 0x80;
                    et4000->svga.ksc5601_swap_mode = (val & 4) >> 2;
                    et4000->kasan_cfg_regs[4]      = val;
                    svga_recalctimings(&et4000->svga);
                    break;
                case 5:
                    et4000->kasan_cfg_regs[5]              = val;
                    et4000->svga.ksc5601_english_font_type = 0x100 | val;
#ifdef FALLTHROUGH_ANNOTATION
                    [[fallthrough]];
#endif
                case 6:
                case 7:
                    et4000->svga.ksc5601_udc_area_msb[et4000->kasan_cfg_index - 0xF6] = val;
                default:
                    et4000->kasan_cfg_regs[et4000->kasan_cfg_index - 0xF0] = val;
                    svga_recalctimings(&et4000->svga);
                    break;
            }
        }
    } else if (addr >= et4000->kasan_access_addr && addr < et4000->kasan_access_addr + 8) {
        switch (addr - ((et4000->kasan_cfg_regs[2] << 8) | (et4000->kasan_cfg_regs[1]))) {
            case 0:
                if (et4000->kasan_cfg_regs[0] & 2) {
                    et4000->get_korean_font_index = ((val & 1) << 4) | ((val & 0x1E) >> 1);
                    et4000->get_korean_font_base  = (et4000->get_korean_font_base & ~7) | (val >> 5);
                }
                break;
            case 1:
                if (et4000->kasan_cfg_regs[0] & 2)
                    et4000->get_korean_font_base = (et4000->get_korean_font_base & ~0x7F8) | (val << 3);
                break;
            case 2:
                if (et4000->kasan_cfg_regs[0] & 2)
                    et4000->get_korean_font_base = (et4000->get_korean_font_base & ~0x7F800) | ((val & 7) << 11);
                break;
            case 3:
            case 4:
            case 5:
                if (et4000->kasan_cfg_regs[0] & 1) {
                    if ((addr - (((et4000->kasan_cfg_regs[2] << 8) | (et4000->kasan_cfg_regs[1])) + 3)) <= 4)
                        et4000->kasan_font_data[addr - (((et4000->kasan_cfg_regs[2] << 8) | (et4000->kasan_cfg_regs[1])) + 3)] = val;
                }
                break;
            case 6:
                if ((et4000->kasan_cfg_regs[0] & 1) && (et4000->kasan_font_data[3] & !(val & 0x80)) && (et4000->get_korean_font_base & 0x7F) >= 0x20 && (et4000->get_korean_font_base & 0x7F) < 0x7F) {
                    if (((et4000->get_korean_font_base >> 7) & 0x7F) == (et4000->svga.ksc5601_udc_area_msb[0] & 0x7F) && (et4000->svga.ksc5601_udc_area_msb[0] & 0x80))
                        fontdatksc5601_user[(et4000->get_korean_font_base & 0x7F) - 0x20].chr[et4000->get_korean_font_index] = et4000->kasan_font_data[2];
                    else if (((et4000->get_korean_font_base >> 7) & 0x7F) == (et4000->svga.ksc5601_udc_area_msb[1] & 0x7F) && (et4000->svga.ksc5601_udc_area_msb[1] & 0x80))
                        fontdatksc5601_user[96 + (et4000->get_korean_font_base & 0x7F) - 0x20].chr[et4000->get_korean_font_index] = et4000->kasan_font_data[2];
                }
                et4000->kasan_font_data[3] = val;
                break;
            default:
                break;
        }
    } else
        et4000_out(addr, val, priv);
}

uint32_t
get_et4000_addr(uint32_t addr, void *priv)
{
    svga_t  *svga = (svga_t *) priv;
    uint32_t nbank;

    switch (svga->crtc[0x37] & 0x0B) {
        case 0x00:
        case 0x01:
            nbank = 0;
            addr &= 0xFFFF;
            break;
        case 0x02:
            nbank = (addr & 1) << 1;
            addr  = (addr >> 1) & 0xFFFF;
            break;
        case 0x03:
            nbank = addr & 3;
            addr  = (addr >> 2) & 0xFFFF;
            break;
        case 0x08:
        case 0x09:
            nbank = 0;
            addr &= 0x3FFFF;
            break;
        case 0x0A:
            nbank = (addr & 1) << 1;
            addr  = (addr >> 1) & 0x3FFFF;
            break;
        case 0x0B:
            nbank = addr & 3;
            addr  = (addr >> 2) & 0x3FFFF;
            break;
        default:
            nbank = 0;
            break;
    }

    if (svga->vram_max >= 1024 * 1024) {
        addr = (addr << 2) | (nbank & 3);
        if ((svga->crtc[0x37] & 3) == 2)
            addr >>= 1;
        else if ((svga->crtc[0x37] & 3) < 2)
            addr >>= 2;
    } else if (svga->vram_max >= 512 * 1024) {
        addr = (addr << 1) | ((nbank & 2) >> 1) | ((nbank & 1) << 19);
        if ((svga->crtc[0x37] & 3) < 2)
            addr >>= 1;
    } else if (svga->vram_max >= 256 * 1024)
        addr = addr | (nbank << 18);
    else if (svga->vram_max > 128 * 1024) {
        addr = (addr << 1) | ((nbank & 2) >> 1) | ((nbank & 1) << 17);
        if ((svga->crtc[0x37] & 3) < 2)
            addr >>= 1;
    } else
        addr = addr | (nbank << 16);

    return addr;
}

static void
et4000_recalctimings(svga_t *svga)
{
    et4000_t *dev = (et4000_t *) svga->priv;

    svga->ma_latch |= (svga->crtc[0x33] & 3) << 16;
    if (svga->crtc[0x35] & 1)
        svga->vblankstart += 0x400;
    if (svga->crtc[0x35] & 2)
        svga->vtotal += 0x400;
    if (svga->crtc[0x35] & 4)
        svga->dispend += 0x400;
    if (svga->crtc[0x35] & 8)
        svga->vsyncstart += 0x400;
    if (svga->crtc[0x35] & 0x10)
        svga->split += 0x400;
    if (!svga->rowoffset)
        svga->rowoffset = 0x100;
    if (svga->crtc[0x3f] & 1)
        svga->htotal += 256;
    if (svga->attrregs[0x16] & 0x20)
        svga->hdisp <<= 1;

    switch (((svga->miscout >> 2) & 3) | ((svga->crtc[0x34] << 1) & 4)) {
        case 0:
        case 1:
            break;
        case 3:
            svga->clock = (cpuclock * (double) (1ULL << 32)) / 40000000.0;
            break;
        case 5:
            svga->clock = (cpuclock * (double) (1ULL << 32)) / 65000000.0;
            break;
        default:
            svga->clock = (cpuclock * (double) (1ULL << 32)) / 36000000.0;
            break;
    }

    switch (svga->bpp) {
        case 15:
        case 16:
            svga->hdisp /= 2;
            break;

        case 24:
            svga->hdisp /= 3;
            break;

        default:
            break;
    }

    if (dev->type == ET4000_TYPE_KOREAN || dev->type == ET4000_TYPE_TRIGEM || dev->type == ET4000_TYPE_KASAN) {
        if ((svga->render == svga_render_text_80) && ((svga->crtc[0x37] & 0x0A) == 0x0A)) {
            if (dev->port_32cb_val & 0x80) {
                svga->ma_latch -= 2;
                svga->ca_adj = -2;
            }
            if ((dev->port_32cb_val & 0xB4) == ((svga->crtc[0x37] & 3) == 2 ? 0xB4 : 0xB0)) {
                svga->render = svga_render_text_80_ksc5601;
            }
        }
    }

    if ((svga->seqregs[0x0e] & 0x02) && ((svga->gdcreg[5] & 0x60) >= 0x40)) {
        svga->ma_latch <<= (1 << 0);
        svga->rowoffset <<= (1 << 0);
        svga->render = svga_render_8bpp_highres;
    }

    if (dev->type == ET4000_TYPE_TC6058AF) {
        if (svga->render == svga_render_8bpp_lowres)
            svga->render = svga_render_8bpp_tseng_lowres;
        else if (svga->render == svga_render_8bpp_highres)
            svga->render = svga_render_8bpp_tseng_highres;
    }
}

static void
et4000_kasan_recalctimings(svga_t *svga)
{
    et4000_t *et4000 = (et4000_t *) svga->priv;

    et4000_recalctimings(svga);

    if (svga->render == svga_render_text_80 && (et4000->kasan_cfg_regs[0] & 8)) {
        svga->ma_latch -= 3;
        svga->ca_adj             = (et4000->kasan_cfg_regs[0] >> 6) - 3;
        svga->ksc5601_sbyte_mask = (et4000->kasan_cfg_regs[0] & 4) << 5;
        if ((et4000->kasan_cfg_regs[0] & 0x23) == 0x20 && (et4000->kasan_cfg_regs[4] & 0x80) && ((svga->crtc[0x37] & 0x0B) == 0x0A))
            svga->render = svga_render_text_80_ksc5601;
    }
}

static uint8_t
et4000_mca_read(int port, void *priv)
{
    et4000_t *et4000 = (et4000_t *) priv;

    return (et4000->pos_regs[port & 7]);
}

static void
et4000_mca_write(int port, uint8_t val, void *priv)
{
    et4000_t *et4000 = (et4000_t *) priv;

    /* MCA does not write registers below 0x0100. */
    if (port < 0x0102)
        return;

    /* Save the MCA register value. */
    et4000->pos_regs[port & 7] = val;
}

static uint8_t
et4000_mca_feedb(UNUSED(void *priv))
{
    return 1;
}

static void *
et4000_init(const device_t *info)
{
    const char *fn;
    et4000_t   *dev;
    int         i;

    dev = (et4000_t *) malloc(sizeof(et4000_t));
    memset(dev, 0x00, sizeof(et4000_t));
    dev->name = info->name;
    dev->type = info->local;
    fn        = BIOS_ROM_PATH;

    switch (dev->type) {
        case ET4000_TYPE_TC6058AF: /* ISA ET4000AX (TC6058AF) */
        case ET4000_TYPE_ISA: /* ISA ET4000AX */
            dev->vram_size = device_get_config_int("memory") << 10;
            video_inform(VIDEO_FLAG_TYPE_SPECIAL, &timing_et4000_isa);
            svga_init(info, &dev->svga, dev, dev->vram_size,
                      et4000_recalctimings, et4000_in, et4000_out,
                      NULL, NULL);
            io_sethandler(0x03c0, 32,
                          et4000_in, NULL, NULL, et4000_out, NULL, NULL, dev);
            if (dev->type == ET4000_TYPE_TC6058AF)
                fn = TC6058AF_BIOS_ROM_PATH;
            break;

        case ET4000_TYPE_MCA: /* MCA ET4000AX */
            dev->vram_size = 1024 << 10;
            video_inform(VIDEO_FLAG_TYPE_SPECIAL, &timing_et4000_mca);
            svga_init(info, &dev->svga, dev, dev->vram_size,
                      et4000_recalctimings, et4000_in, et4000_out,
                      NULL, NULL);
            io_sethandler(0x03c0, 32,
                          et4000_in, NULL, NULL, et4000_out, NULL, NULL, dev);
            dev->pos_regs[0] = 0xf2; /* ET4000 MCA board ID */
            dev->pos_regs[1] = 0x80;
            mca_add(et4000_mca_read, et4000_mca_write, et4000_mca_feedb, NULL, dev);
            break;

        case ET4000_TYPE_KOREAN: /* Korean ET4000 */
        case ET4000_TYPE_TRIGEM: /* Trigem 286M ET4000 */
            dev->vram_size                      = device_get_config_int("memory") << 10;
            dev->port_22cb_val                  = 0x60;
            dev->port_32cb_val                  = 0;
            dev->svga.ksc5601_sbyte_mask        = 0x80;
            dev->svga.ksc5601_udc_area_msb[0]   = 0xC9;
            dev->svga.ksc5601_udc_area_msb[1]   = 0xFE;
            dev->svga.ksc5601_swap_mode         = 0;
            dev->svga.ksc5601_english_font_type = 0;
            video_inform(VIDEO_FLAG_TYPE_SPECIAL, &timing_et4000_isa);
            svga_init(info, &dev->svga, dev, dev->vram_size,
                      et4000_recalctimings, et4000k_in, et4000k_out,
                      NULL, NULL);
            io_sethandler(0x03c0, 32,
                          et4000k_in, NULL, NULL, et4000k_out, NULL, NULL, dev);
            io_sethandler(0x22cb, 1,
                          et4000k_in, NULL, NULL, et4000k_out, NULL, NULL, dev);
            io_sethandler(0x22cf, 1,
                          et4000k_in, NULL, NULL, et4000k_out, NULL, NULL, dev);
            io_sethandler(0x32cb, 1,
                          et4000k_in, NULL, NULL, et4000k_out, NULL, NULL, dev);
            loadfont(KOREAN_FONT_ROM_PATH, 6);
            fn = KOREAN_BIOS_ROM_PATH;
            break;

        case ET4000_TYPE_KASAN: /* Kasan ET4000 */
            dev->vram_size                      = device_get_config_int("memory") << 10;
            dev->svga.ksc5601_sbyte_mask        = 0;
            dev->svga.ksc5601_udc_area_msb[0]   = 0xC9;
            dev->svga.ksc5601_udc_area_msb[1]   = 0xFE;
            dev->svga.ksc5601_swap_mode         = 0;
            dev->svga.ksc5601_english_font_type = 0x1FF;
            dev->kasan_cfg_index                = 0;
            for (i = 0; i < 16; i++)
                dev->kasan_cfg_regs[i] = 0;
            for (i = 0; i < 4; i++)
                dev->kasan_font_data[i] = 0;
            dev->kasan_cfg_regs[1] = 0x50;
            dev->kasan_cfg_regs[2] = 2;
            dev->kasan_cfg_regs[3] = 6;
            dev->kasan_cfg_regs[4] = 0x78;
            dev->kasan_cfg_regs[5] = 0xFF;
            dev->kasan_cfg_regs[6] = 0xC9;
            dev->kasan_cfg_regs[7] = 0xFE;
            dev->kasan_access_addr = 0x250;
            video_inform(VIDEO_FLAG_TYPE_SPECIAL, &timing_et4000_isa);
            svga_init(info, &dev->svga, dev, dev->vram_size,
                      et4000_kasan_recalctimings, et4000_in, et4000_out,
                      NULL, NULL);
            io_sethandler(0x03c0, 32,
                          et4000k_in, NULL, NULL, et4000k_out, NULL, NULL, dev);
            io_sethandler(0x0250, 8,
                          et4000_kasan_in, NULL, NULL, et4000_kasan_out, NULL, NULL, dev);
            io_sethandler(0x0258, 2,
                          et4000_kasan_in, NULL, NULL, et4000_kasan_out, NULL, NULL, dev);
            loadfont(KASAN_FONT_ROM_PATH, 6);
            fn = KASAN_BIOS_ROM_PATH;
            break;
    }

    if (dev->type >= ET4000_TYPE_ISA)
        dev->svga.ramdac = device_add(&sc1502x_ramdac_device);

    dev->vram_mask = dev->vram_size - 1;

    rom_init(&dev->bios_rom, (char *) fn,
             0xc0000, 0x8000, 0x7fff, 0, MEM_MAPPING_EXTERNAL);

    dev->svga.translate_address = get_et4000_addr;

    dev->svga.packed_chain4 = 1;

    return dev;
}

static void
et4000_close(void *priv)
{
    et4000_t *dev = (et4000_t *) priv;

    svga_close(&dev->svga);

    free(dev);
}

static void
et4000_speed_changed(void *priv)
{
    et4000_t *dev = (et4000_t *) priv;

    svga_recalctimings(&dev->svga);
}

static void
et4000_force_redraw(void *priv)
{
    et4000_t *dev = (et4000_t *) priv;

    dev->svga.fullchange = changeframecount;
}

static int
et4000_tc6058af_available(void)
{
    return rom_present(TC6058AF_BIOS_ROM_PATH);
}

static int
et4000_available(void)
{
    return rom_present(BIOS_ROM_PATH);
}

static int
et4000k_available(void)
{
    return rom_present(KOREAN_BIOS_ROM_PATH) && rom_present(KOREAN_FONT_ROM_PATH);
}

static int
et4000_kasan_available(void)
{
    return rom_present(KASAN_BIOS_ROM_PATH) && rom_present(KASAN_FONT_ROM_PATH);
}

static const device_config_t et4000_tc6058af_config[] = {
  // clang-format off
    {
        .name = "memory",
        .description = "Memory size",
        .type = CONFIG_SELECTION,
        .default_int = 512,
        .selection = {
            {
                .description = "256 KB",
                .value = 256
            },
            {
                .description = "512 KB",
                .value = 512
            },
            {
                .description = ""
            }
        }
    },
    {
        .type = CONFIG_END
    }
// clang-format on
};

static const device_config_t et4000_config[] = {
  // clang-format off
    {
        .name = "memory",
        .description = "Memory size",
        .type = CONFIG_SELECTION,
        .default_int = 1024,
        .selection = {
            {
                .description = "256 KB",
                .value = 256
            },
            {
                .description = "512 KB",
                .value = 512
            },
            {
                .description = "1 MB",
                .value = 1024
            },
            {
                .description = ""
            }
        }
    },
    {
        .type = CONFIG_END
    }
  // clang-format on
};

const device_t et4000_tc6058af_isa_device = {
    .name          = "Tseng Labs ET4000AX (TC6058AF) (ISA)",
    .internal_name = "et4000ax_tc6058af",
    .flags         = DEVICE_ISA,
    .local         = 0,
    .init          = et4000_init,
    .close         = et4000_close,
    .reset         = NULL,
    { .available = et4000_tc6058af_available },
    .speed_changed = et4000_speed_changed,
    .force_redraw  = et4000_force_redraw,
    .config        = et4000_tc6058af_config
};

const device_t et4000_isa_device = {
    .name          = "Tseng Labs ET4000AX (ISA)",
    .internal_name = "et4000ax",
    .flags         = DEVICE_ISA,
    .local         = ET4000_TYPE_ISA,
    .init          = et4000_init,
    .close         = et4000_close,
    .reset         = NULL,
    { .available = et4000_available },
    .speed_changed = et4000_speed_changed,
    .force_redraw  = et4000_force_redraw,
    .config        = et4000_config
};

const device_t et4000_mca_device = {
    .name          = "Tseng Labs ET4000AX (MCA)",
    .internal_name = "et4000mca",
    .flags         = DEVICE_MCA,
    .local         = ET4000_TYPE_MCA,
    .init          = et4000_init,
    .close         = et4000_close,
    .reset         = NULL,
    { .available = et4000_available },
    .speed_changed = et4000_speed_changed,
    .force_redraw  = et4000_force_redraw,
    .config        = et4000_config
};

const device_t et4000k_isa_device = {
    .name          = "Trigem Korean VGA (Tseng Labs ET4000AX Korean)",
    .internal_name = "tgkorvga",
    .flags         = DEVICE_ISA,
    .local         = ET4000_TYPE_KOREAN,
    .init          = et4000_init,
    .close         = et4000_close,
    .reset         = NULL,
    { .available = et4000k_available },
    .speed_changed = et4000_speed_changed,
    .force_redraw  = et4000_force_redraw,
    .config        = et4000_config
};

const device_t et4000k_tg286_isa_device = {
    .name          = "Trigem Korean VGA (Trigem 286M)",
    .internal_name = "et4000k_tg286_isa",
    .flags         = DEVICE_ISA,
    .local         = ET4000_TYPE_TRIGEM,
    .init          = et4000_init,
    .close         = et4000_close,
    .reset         = NULL,
    { .available = et4000k_available },
    .speed_changed = et4000_speed_changed,
    .force_redraw  = et4000_force_redraw,
    .config        = et4000_config
};

const device_t et4000_kasan_isa_device = {
    .name          = "Kasan Hangulmadang-16 VGA (Tseng Labs ET4000AX Korean)",
    .internal_name = "kasan16vga",
    .flags         = DEVICE_ISA,
    .local         = ET4000_TYPE_KASAN,
    .init          = et4000_init,
    .close         = et4000_close,
    .reset         = NULL,
    { .available = et4000_kasan_available },
    .speed_changed = et4000_speed_changed,
    .force_redraw  = et4000_force_redraw,
    .config        = et4000_config
};<|MERGE_RESOLUTION|>--- conflicted
+++ resolved
@@ -62,12 +62,12 @@
 #define ET4000_TYPE_TRIGEM   4 /* Trigem 286M ET4000 */
 #define ET4000_TYPE_KASAN    5 /* Kasan ET4000 */
 
-#define BIOS_ROM_PATH           "roms/video/et4000/ET4000.BIN"
-#define TC6058AF_BIOS_ROM_PATH  "roms/video/et4000/Tseng_Labs_VGA-4000_BIOS_V1.1.bin"
-#define KOREAN_BIOS_ROM_PATH    "roms/video/et4000/tgkorvga.bin"
-#define KOREAN_FONT_ROM_PATH    "roms/video/et4000/tg_ksc5601.rom"
-#define KASAN_BIOS_ROM_PATH     "roms/video/et4000/et4000_kasan16.bin"
-#define KASAN_FONT_ROM_PATH     "roms/video/et4000/kasan_ksc5601.rom"
+#define BIOS_ROM_PATH          "roms/video/et4000/ET4000.BIN"
+#define TC6058AF_BIOS_ROM_PATH "roms/video/et4000/Tseng_Labs_VGA-4000_BIOS_V1.1.bin"
+#define KOREAN_BIOS_ROM_PATH   "roms/video/et4000/tgkorvga.bin"
+#define KOREAN_FONT_ROM_PATH   "roms/video/et4000/tg_ksc5601.rom"
+#define KASAN_BIOS_ROM_PATH    "roms/video/et4000/et4000_kasan16.bin"
+#define KASAN_FONT_ROM_PATH    "roms/video/et4000/kasan_ksc5601.rom"
 
 typedef struct {
     const char *name;
@@ -153,7 +153,6 @@
         case 0x3d5:
             return svga->crtc[svga->crtcreg];
 
-<<<<<<< HEAD
         case 0x3da:
             svga->attrff = 0;
 
@@ -173,10 +172,9 @@
                 ret |= 0x80;
 
             return ret;
-=======
+
         default:
             break;
->>>>>>> cb24ee27
     }
 
     return svga_in(addr, svga);
