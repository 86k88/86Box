/*
 * 86Box    A hypervisor and IBM PC system emulator that specializes in
 *          running old operating systems and software designed for IBM
 *          PC systems and compatibles from 1981 through fairly recent
 *          system designs based on the PCI bus.
 *
 *          This file is part of the 86Box distribution.
 *
 *          Configuration file handler.
 *
 * Authors: Sarah Walker, <https://pcem-emulator.co.uk/>
 *          Miran Grca, <mgrca8@gmail.com>
 *          Fred N. van Kempen, <decwiz@yahoo.com>
 *          Overdoze,
 *          David Hrdlička, <hrdlickadavid@outlook.com>
 *          Jasmine Iwanek, <jriwanek@gmail.com>
 *
 *          Copyright 2008-2019 Sarah Walker.
 *          Copyright 2016-2019 Miran Grca.
 *          Copyright 2017-2019 Fred N. van Kempen.
 *          Copyright 2018-2019 David Hrdlička.
 *          Copyright 2021      Andreas J. Reichel.
 *          Copyright 2021-2025 Jasmine Iwanek.
 *
 * NOTE:    Forcing config files to be in Unicode encoding breaks
 *          it on Windows XP, and possibly also Vista. Use the
 *          -DANSI_CFG for use on these systems.
 */

#include <inttypes.h>
#ifdef ENABLE_CONFIG_LOG
#include <stdarg.h>
#endif
#include <stdio.h>
#include <stdint.h>
#include <string.h>
#include <stdlib.h>
#define HAVE_STDARG_H
#include <86box/86box.h>
#include "cpu.h"
#include <86box/device.h>
#include <86box/timer.h>
#include <86box/cassette.h>
#include <86box/cartridge.h>
#include <86box/nvr.h>
#include <86box/ini.h>
#include <86box/config.h>
#include <86box/isamem.h>
#include <86box/isarom.h>
#include <86box/isartc.h>
#include <86box/lpt.h>
#include <86box/serial.h>
#include <86box/hdd.h>
#include <86box/hdc.h>
#include <86box/hdc_ide.h>
#include <86box/fdd.h>
#include <86box/fdc_ext.h>
#include <86box/gameport.h>
#include <86box/keyboard.h>
#include <86box/serial_passthrough.h>
#include <86box/machine.h>
#include <86box/mouse.h>
#include <86box/thread.h>
#include <86box/network.h>
#include <86box/scsi.h>
#include <86box/scsi_device.h>
#include <86box/cdrom.h>
#include <86box/cdrom_interface.h>
#include <86box/rdisk.h>
#include <86box/mo.h>
#include <86box/sound.h>
#include <86box/midi.h>
#include <86box/snd_mpu401.h>
#include <86box/video.h>
#include <86box/path.h>
#include <86box/plat.h>
#include <86box/plat_dir.h>
#include <86box/ui.h>
#include <86box/snd_opl.h>
#include <86box/version.h>

#ifndef USE_SDL_UI
/* Deliberate to not make the 86box.h header kitchen-sink. */
#include <86box/qt-glsl.h>
extern char gl3_shader_file[MAX_USER_SHADERS][512];
#endif

static int   cx;
static int   cy;
static int   cw;
static int   ch;
static ini_t config;
static ini_t global;

#ifdef ENABLE_CONFIG_LOG
int config_do_log = ENABLE_CONFIG_LOG;

static void
config_log(const char *fmt, ...)
{
    va_list ap;

    if (config_do_log) {
        va_start(ap, fmt);
        pclog_ex(fmt, ap);
        va_end(ap);
    }
}
#else
#    define config_log(fmt, ...)
#endif

/* Load global configuration */
static void
load_global(void)
{
    ini_section_t cat = ini_find_section(global, "");
    char         *p;

    p = ini_section_get_string(cat, "language", NULL);
    if (p != NULL)
        lang_id = plat_language_code(p);
    else
        lang_id = plat_language_code(DEFAULT_LANGUAGE);

    open_dir_usr_path = ini_section_get_int(cat, "open_dir_usr_path", 0);

    confirm_reset = ini_section_get_int(cat, "confirm_reset", 1);
    confirm_exit  = ini_section_get_int(cat, "confirm_exit", 1);
    confirm_save  = ini_section_get_int(cat, "confirm_save", 1);

    video_fullscreen_first = ini_section_get_int(cat, "video_fullscreen_first", 1);

    inhibit_multimedia_keys = ini_section_get_int(cat, "inhibit_multimedia_keys", 0);

    mouse_sensitivity = ini_section_get_double(cat, "mouse_sensitivity", 1.0);
    if (mouse_sensitivity < 0.1)
        mouse_sensitivity = 0.1;
    else if (mouse_sensitivity > 2.0)
        mouse_sensitivity = 2.0;
}

/* Load "General" section. */
static void
load_general(void)
{
    ini_section_t cat = ini_find_section(config, "General");
    char          temp[512];
    char         *p;

    vid_resize = ini_section_get_int(cat, "vid_resize", 0);
    if (vid_resize & ~3)
        vid_resize &= 3;

    memset(temp, '\0', sizeof(temp));
    p       = ini_section_get_string(cat, "vid_renderer", "default");
    vid_api = plat_vidapi(p);
    if (!strcmp(p, "default"))
        ini_section_delete_var(cat, "vid_api");

    video_fullscreen_scale = ini_section_get_int(cat, "video_fullscreen_scale", 1);

    video_filter_method = ini_section_get_int(cat, "video_filter_method", 1);

    force_43 = !!ini_section_get_int(cat, "force_43", 0);
    scale    = ini_section_get_int(cat, "scale", 1);
    if (scale > 9)
        scale = 9;
    dpi_scale = ini_section_get_int(cat, "dpi_scale", 1);

    enable_overscan  = !!ini_section_get_int(cat, "enable_overscan", 0);
    vid_cga_contrast = !!ini_section_get_int(cat, "vid_cga_contrast", 0);
    video_grayscale  = ini_section_get_int(cat, "video_grayscale", 0);
    video_graytype   = ini_section_get_int(cat, "video_graytype", 0);

    force_10ms = !!ini_section_get_int(cat, "force_10ms", 0);

    rctrl_is_lalt = ini_section_get_int(cat, "rctrl_is_lalt", 0);
    update_icons  = ini_section_get_int(cat, "update_icons", 1);

    window_remember = ini_section_get_int(cat, "window_remember", 0);

    if (!window_remember && !(vid_resize & 2))
        window_w = window_h = window_x = window_y = 0;

    if (vid_resize & 2) {
        p = ini_section_get_string(cat, "window_fixed_res", NULL);
        if (p == NULL)
            p = "120x120";
        sscanf(p, "%ix%i", &fixed_size_x, &fixed_size_y);
        if (fixed_size_x < 120)
            fixed_size_x = 120;
        if (fixed_size_x > 2048)
            fixed_size_x = 2048;
        if (fixed_size_y < 120)
            fixed_size_y = 120;
        if (fixed_size_y > 2048)
            fixed_size_y = 2048;
    } else {
        ini_section_delete_var(cat, "window_fixed_res");

        fixed_size_x = fixed_size_y = 120;
    }

    sound_gain = ini_section_get_int(cat, "sound_gain", 0);

    kbd_req_capture = ini_section_get_int(cat, "kbd_req_capture", 0);
    hide_status_bar = ini_section_get_int(cat, "hide_status_bar", 0);
    hide_tool_bar   = ini_section_get_int(cat, "hide_tool_bar", 0);
    sound_muted     = ini_section_get_int(cat, "sound_muted", 0);

    enable_discord = !!ini_section_get_int(cat, "enable_discord", 0);

    video_framerate = ini_section_get_int(cat, "video_gl_framerate", -1);
    video_vsync     = ini_section_get_int(cat, "video_gl_vsync", 0);

    window_remember = ini_section_get_int(cat, "window_remember", 0);
    if (window_remember) {
        p = ini_section_get_string(cat, "window_coordinates", NULL);
        if (p == NULL)
            p = "640, 480, 0, 0";
        sscanf(p, "%i, %i, %i, %i", &cw, &ch, &cx, &cy);
    } else {
        cw = ch = cx = cy = 0;
        ini_section_delete_var(cat, "window_coordinates");
    }

    do_auto_pause = ini_section_get_int(cat, "do_auto_pause", 0);

    p = ini_section_get_string(cat, "uuid", NULL);
    if (p != NULL)
        strncpy(uuid, p, sizeof(uuid) - 1);
    else
        strncpy(uuid, "", sizeof(uuid) - 1);
}

/* Load monitor section. */
static void
load_monitor(int monitor_index)
{
    ini_section_t       cat;
    char                name[512];
    char                temp[512];
    const char   *      p         = NULL;
    monitor_settings_t *ms        = &monitor_settings[monitor_index];

    sprintf(name, "Monitor #%i", monitor_index + 1);
    sprintf(temp, "%i, %i, %i, %i", cx, cy, cw, ch);

    cat = ini_find_section(config, name);

    p = ini_section_get_string(cat, "window_coordinates", temp);

    if (window_remember) {
        sscanf(p, "%i, %i, %i, %i", &ms->mon_window_x, &ms->mon_window_y,
               &ms->mon_window_w, &ms->mon_window_h);
        ms->mon_window_maximized = !!ini_section_get_int(cat, "window_maximized", 0);
    } else
        ms->mon_window_maximized = 0;
}

/* Load "Machine" section. */
static void
load_machine(void)
{
    ini_section_t cat = ini_find_section(config, "Machine");
    const char   *p;
    const char   *migrate_from = NULL;
    int           c;
    int           i;
    int           j;
    int           speed;
    double        multi;

    p = ini_section_get_string(cat, "machine", NULL);
    if (p != NULL) {
        migrate_from = p;
        /* Migrate renamed machines. */
        if (!strcmp(p, "tandy"))
            machine = machine_get_machine_from_internal_name("tandy1000sx");
        else if (!strcmp(p, "430nx"))
            machine = machine_get_machine_from_internal_name("586ip");
        else if (!strcmp(p, "586mc1"))
            machine = machine_get_machine_from_internal_name("586is");
        else {
            machine      = machine_get_machine_from_internal_name(p);
            migrate_from = NULL;
        }
    } else
        machine = 0;

    if (machine >= machine_count())
        machine = machine_count() - 1;

    /* Copy NVR files when migrating a machine to a new internal name. */
    if (migrate_from) {
        char old_fn[256];
        strcpy(old_fn, migrate_from);
        strcat(old_fn, ".");
        c = strlen(old_fn);
        char new_fn[256];
        strcpy(new_fn, machines[machine].internal_name);
        strcat(new_fn, ".");
        i = strlen(new_fn);

        /* Iterate through NVR files. */
        DIR *dirp = opendir(nvr_path("."));
        if (dirp) {
            struct dirent *entry;
            while ((entry = readdir(dirp))) {
                /* Check if this file corresponds to the old name. */
                if (strncmp(entry->d_name, old_fn, c))
                    continue;

                /* Add extension to the new name. */
                strcpy(&new_fn[i], &entry->d_name[c]);

                /* Only copy if a file with the new name doesn't already exist. */
                FILE *g = nvr_fopen(new_fn, "rb");
                if (g == NULL) {
                    FILE *f = nvr_fopen(entry->d_name, "rb");
                    g       = nvr_fopen(new_fn, "wb");

                    uint8_t buf[4096];
                    while ((j = fread(buf, 1, sizeof(buf), f)))
                        fwrite(buf, 1, j, g);

                    fclose(f);
                }
                fclose(g);
            }
        }
    }

    cpu_override             = ini_section_get_int(cat, "cpu_override", 0);
    cpu_override_interpreter = ini_section_get_int(cat, "cpu_override_interpreter", 0);
    cpu_f                    = NULL;
    p                        = ini_section_get_string(cat, "cpu_family", NULL);
    if (p) {
        /* Migrate CPU family changes. */
        if ((!strcmp(machines[machine].internal_name, "deskpro386") ||
            !strcmp(machines[machine].internal_name, "deskpro386_05_1988")))
            cpu_f = cpu_get_family("i386dx_deskpro386");
        else
            cpu_f = cpu_get_family(p);

        if (cpu_f && !cpu_family_is_eligible(cpu_f, machine)) /* only honor eligible families */
            cpu_f = NULL;
    }

    if (cpu_f) {
        speed = ini_section_get_int(cat, "cpu_speed", 0);
        multi = ini_section_get_double(cat, "cpu_multi", 0);

        /* Find the configured CPU. */
        cpu = 0;
        c   = 0;
        i   = 256;
        while (cpu_f->cpus[cpu].cpu_type) {
            if (cpu_is_eligible(cpu_f, cpu, machine)) {
                /* Skip ineligible CPUs. */
                if ((cpu_f->cpus[cpu].rspeed == speed) && (cpu_f->cpus[cpu].multi == multi))
                    /* Exact speed/multiplier match. */
                    break;
                else if ((cpu_f->cpus[cpu].rspeed >= speed) && (i == 256))
                    /* Closest speed match. */
                    i = cpu;
                c = cpu; /* store fastest eligible CPU */
            }
            cpu++;
        }
        if (!cpu_f->cpus[cpu].cpu_type)
            /* if no exact match was found, use closest matching faster CPU or fastest eligible CPU. */
            cpu = MIN(i, c);
    } else {
        /* Default, find first eligible family. */
        c = 0;
        while (!cpu_family_is_eligible(&cpu_families[c], machine)) {
            if (cpu_families[c++].package == 0) {
                /* End of list. */
                fatal("Configuration: No eligible CPU families for the selected machine\n");
                return;
            }
        }
        cpu_f = (cpu_family_t *) &cpu_families[c];

        /* Find first eligible CPU in that family. */
        cpu = 0;
        while (!cpu_is_eligible(cpu_f, cpu, machine)) {
            if (cpu_f->cpus[cpu++].cpu_type == 0) {
                /* End of list. */
                cpu = 0;
                break;
            }
        }
    }
    cpu_s = (CPU *) &cpu_f->cpus[cpu];

    cpu_waitstates = ini_section_get_int(cat, "cpu_waitstates", 0);

    p        = ini_section_get_string(cat, "fpu_type", "none");
    fpu_type = fpu_get_type(cpu_f, cpu, p);

    mem_size = ini_section_get_int(cat, "mem_size", 64);

    if (mem_size > machine_get_max_ram(machine))
        mem_size = machine_get_max_ram(machine);

    cpu_use_dynarec = !!ini_section_get_int(cat, "cpu_use_dynarec", 0);
    fpu_softfloat = !!ini_section_get_int(cat, "fpu_softfloat", 0);
    if ((fpu_type != FPU_NONE) && machine_has_flags(machine, MACHINE_SOFTFLOAT_ONLY))
        fpu_softfloat = 1;

    p = ini_section_get_string(cat, "time_sync", NULL);
    if (p != NULL) {
        if (!strcmp(p, "disabled"))
            time_sync = TIME_SYNC_DISABLED;
        else if (!strcmp(p, "local"))
            time_sync = TIME_SYNC_ENABLED;
        else if (!strcmp(p, "utc") || !strcmp(p, "gmt"))
            time_sync = TIME_SYNC_ENABLED | TIME_SYNC_UTC;
        else
            time_sync = TIME_SYNC_ENABLED;
    } else
        time_sync = TIME_SYNC_ENABLED;

    pit_mode = ini_section_get_int(cat, "pit_mode", -1);
}

/* Load "Video" section. */
static void
load_video(void)
{
    ini_section_t cat = ini_find_section(config, "Video");
    char         *p;
    int           free_p = 0;

    if (machine_has_flags(machine, MACHINE_VIDEO_ONLY)) {
        ini_section_delete_var(cat, "gfxcard");
        gfxcard[0] = VID_INTERNAL;
    } else {
        p = ini_section_get_string(cat, "gfxcard", NULL);
        if (p == NULL) {
            if (machine_has_flags(machine, MACHINE_VIDEO)) {
                p = (char *) malloc((strlen("internal") + 1) * sizeof(char));
                strcpy(p, "internal");
            } else {
                p = (char *) malloc((strlen("none") + 1) * sizeof(char));
                strcpy(p, "none");
            }
            free_p = 1;
        } else if (!strcmp(p, "c&t_69000")) {
            p = (char *) malloc((strlen("chips_69000") + 1) * sizeof(char));
            strcpy(p, "chips_69000");
            free_p = 1;
        }
        gfxcard[0] = video_get_video_from_internal_name(p);
        if (free_p) {
            free(p);
            p = NULL;
        }
    }

    if (((gfxcard[0] == VID_INTERNAL) && machine_has_flags(machine, MACHINE_VIDEO_8514A)) ||
        video_card_get_flags(gfxcard[0]) == VIDEO_FLAG_TYPE_8514)
        ini_section_delete_var(cat, "8514a");

    voodoo_enabled                   = !!ini_section_get_int(cat, "voodoo", 0);
    ibm8514_standalone_enabled       = !!ini_section_get_int(cat, "8514a", 0);
    ibm8514_active                   = ibm8514_standalone_enabled;
    xga_standalone_enabled           = !!ini_section_get_int(cat, "xga", 0);
    xga_active                       = xga_standalone_enabled;
    da2_standalone_enabled           = !!ini_section_get_int(cat, "da2", 0);
    show_second_monitors             = !!ini_section_get_int(cat, "show_second_monitors", 1);
    video_fullscreen_scale_maximized = !!ini_section_get_int(cat, "video_fullscreen_scale_maximized", 0);

    // TODO
    for (uint8_t i = 1; i < GFXCARD_MAX; i ++) {
        p = ini_section_get_string(cat, "gfxcard_2", NULL);
        if (!p)
            p = "none";
        gfxcard[i] = video_get_video_from_internal_name(p);
    }
}

/* Load "Input Devices" section. */
static void
load_input_devices(void)
{
    ini_section_t cat = ini_find_section(config, "Input devices");
    char          temp[512];
    char         *p;

    p = ini_section_get_string(cat, "keyboard_type", NULL);
    if (p != NULL)
        keyboard_type = keyboard_get_from_internal_name(p);
    else if (strstr(machine_get_internal_name(), "pc5086"))
        keyboard_type = KEYBOARD_TYPE_PC_XT;
    else if (machine_has_bus(machine, MACHINE_BUS_PS2_PORTS)) {
        if (machine_has_flags(machine, MACHINE_KEYBOARD_JIS))
            keyboard_type = KEYBOARD_TYPE_PS55;
        else
            keyboard_type = KEYBOARD_TYPE_PS2;
    } else if (machine_has_bus(machine, MACHINE_BUS_ISA16) ||
               machine_has_bus(machine, MACHINE_BUS_PCI)) {
        if (machine_has_flags(machine, MACHINE_KEYBOARD_JIS))
            keyboard_type = KEYBOARD_TYPE_AX;
        else
            keyboard_type = KEYBOARD_TYPE_AT;
    } else
        keyboard_type = KEYBOARD_TYPE_PC_XT;

    p = ini_section_get_string(cat, "mouse_type", NULL);
    if (p != NULL)
        mouse_type = mouse_get_from_internal_name(p);
    else
        mouse_type = 0;

    p = ini_section_get_string(cat, "joystick_type", NULL);
    if (p != NULL) {
        joystick_type = joystick_get_from_internal_name(p);

        if (!joystick_type) {
            /* Try to read an integer for backwards compatibility with old configs */
            if (!strcmp(p, "0"))
                /* Workaround for ini_section_get_int returning 0 on non-integer data */
                joystick_type = joystick_get_from_internal_name("2axis_2button");
            else {
                int js = ini_section_get_int(cat, "joystick_type", 8);
                switch (js) {
                    case JS_TYPE_2AXIS_4BUTTON:
                        joystick_type = joystick_get_from_internal_name("2axis_4button");
                        break;
                    case JS_TYPE_2AXIS_6BUTTON:
                        joystick_type = joystick_get_from_internal_name("2axis_6button");
                        break;
                    case JS_TYPE_2AXIS_8BUTTON:
                        joystick_type = joystick_get_from_internal_name("2axis_8button");
                        break;
                    case JS_TYPE_4AXIS_4BUTTON:
                        joystick_type = joystick_get_from_internal_name("4axis_4button");
                        break;
                    case JS_TYPE_CH_FLIGHTSTICK_PRO:
                        joystick_type = joystick_get_from_internal_name("ch_flightstick_pro");
                        break;
                    case JS_TYPE_SIDEWINDER_PAD:
                        joystick_type = joystick_get_from_internal_name("sidewinder_pad");
                        break;
                    case JS_TYPE_THRUSTMASTER_FCS:
                        joystick_type = joystick_get_from_internal_name("thrustmaster_fcs");
                        break;
                    default:
                        joystick_type = JS_TYPE_NONE;
                        break;
                }
            }
        }
    } else
        joystick_type = JS_TYPE_NONE;

    for (int js = 0; js < joystick_get_max_joysticks(joystick_type); js++) {
        sprintf(temp, "joystick_%i_nr", js);
        joystick_state[0][js].plat_joystick_nr = ini_section_get_int(cat, temp, 0);

        if (joystick_state[0][js].plat_joystick_nr) {
            for (int axis_nr = 0; axis_nr < joystick_get_axis_count(joystick_type); axis_nr++) {
                sprintf(temp, "joystick_%i_axis_%i", js, axis_nr);
                joystick_state[0][js].axis_mapping[axis_nr] = ini_section_get_int(cat, temp, axis_nr);
            }
            for (int button_nr = 0; button_nr < joystick_get_button_count(joystick_type); button_nr++) {
                sprintf(temp, "joystick_%i_button_%i", js, button_nr);
                joystick_state[0][js].button_mapping[button_nr] = ini_section_get_int(cat, temp, button_nr);
            }
            for (int pov_nr = 0; pov_nr < joystick_get_pov_count(joystick_type); pov_nr++) {
                sprintf(temp, "joystick_%i_pov_%i", js, pov_nr);
                p                                   = ini_section_get_string(cat, temp, "0, 0");
                joystick_state[0][js].pov_mapping[pov_nr][0] = joystick_state[0][js].pov_mapping[pov_nr][1] = 0;
                sscanf(p, "%i, %i", &joystick_state[0][js].pov_mapping[pov_nr][0],
                       &joystick_state[0][js].pov_mapping[pov_nr][1]);
            }
        }
    }

    tablet_tool_type = !!ini_section_get_int(cat, "tablet_tool_type", 1);
}

/* Load "Sound" section. */
static void
load_sound(void)
{
    ini_section_t cat = ini_find_section(config, "Sound");
    char          temp[512];
    char         *p;

    p = ini_section_get_string(cat, "sndcard", NULL);
    if (p != NULL)
        sound_card_current[0] = sound_card_get_from_internal_name(p);
    else
        sound_card_current[0] = 0;

    p = ini_section_get_string(cat, "sndcard2", NULL);
    if (p != NULL)
        sound_card_current[1] = sound_card_get_from_internal_name(p);
    else
        sound_card_current[1] = 0;

    p = ini_section_get_string(cat, "sndcard3", NULL);
    if (p != NULL)
        sound_card_current[2] = sound_card_get_from_internal_name(p);
    else
        sound_card_current[2] = 0;

    p = ini_section_get_string(cat, "sndcard4", NULL);
    if (p != NULL)
        sound_card_current[3] = sound_card_get_from_internal_name(p);
    else
        sound_card_current[3] = 0;

    p = ini_section_get_string(cat, "midi_device", NULL);
    if (p != NULL)
        midi_output_device_current = midi_out_device_get_from_internal_name(p);
    else
        midi_output_device_current = 0;

    p = ini_section_get_string(cat, "midi_in_device", NULL);
    if (p != NULL)
        midi_input_device_current = midi_in_device_get_from_internal_name(p);
    else
        midi_input_device_current = 0;

    mpu401_standalone_enable = !!ini_section_get_int(cat, "mpu401_standalone", 0);

    /* Backwards compatibility for standalone SSI-2001, CMS and GUS from v3.11 and older. */
    const char *legacy_cards[][2] = {
        {"ssi2001",      "ssi2001"},
        { "gameblaster", "cms"    },
        { "gus",         "gus"    }
    };
    for (int i = 0, j = 0; i < (sizeof(legacy_cards) / sizeof(legacy_cards[0])); i++) {
        if (ini_section_get_int(cat, legacy_cards[i][0], 0) == 1) {
            /* Migrate to the first available sound card slot. */
            for (; j < (sizeof(sound_card_current) / sizeof(sound_card_current[0])); j++) {
                if (!sound_card_current[j]) {
                    sound_card_current[j] = sound_card_get_from_internal_name(legacy_cards[i][1]);
                    break;
                }
            }
        }
    }

    memset(temp, '\0', sizeof(temp));
    p = ini_section_get_string(cat, "sound_type", "float");
    if (strlen(p) > 511)
        fatal("Configuration: Length of sound_type is more than 511\n");
    else
        strncpy(temp, p, 511);
    if (!strcmp(temp, "float") || !strcmp(temp, "1"))
        sound_is_float = 1;
    else
        sound_is_float = 0;

    p = ini_section_get_string(cat, "fm_driver", "nuked");
    if (!strcmp(p, "ymfm")) {
        fm_driver = FM_DRV_YMFM;
    } else {
        fm_driver = FM_DRV_NUKED;
    }
}

/* Load "Network" section. */
static void
load_network(void)
{
    ini_section_t   cat       = ini_find_section(config, "Network");
    char         *  p;
    char            temp[512];
    uint16_t        c         = 0;
    uint16_t        min       = 0;
    netcard_conf_t *nc        = &net_cards_conf[c];

    /* Handle legacy configuration which supported only one NIC */
    p = ini_section_get_string(cat, "net_card", NULL);
    if (p != NULL) {
        nc->device_num = network_card_get_from_internal_name(p);

        p = ini_section_get_string(cat, "net_type", NULL);
        if (p != NULL) {
            if (!strcmp(p, "pcap") || !strcmp(p, "1"))
                nc->net_type = NET_TYPE_PCAP;
            else if (!strcmp(p, "slirp") || !strcmp(p, "2"))
                nc->net_type = NET_TYPE_SLIRP;
            else if (!strcmp(p, "vde") || !strcmp(p, "3"))
                nc->net_type = NET_TYPE_VDE;
            else if (!strcmp(p, "tap") || !strcmp(p, "4"))
                nc->net_type = NET_TYPE_TAP;
            else if (!strcmp(p, "nmswitch") || !strcmp(p, "5"))
                nc->net_type = NET_TYPE_NMSWITCH;
            else if (!strcmp(p, "nrswitch") || !strcmp(p, "6"))
                nc->net_type = NET_TYPE_NRSWITCH;
            else
                nc->net_type = NET_TYPE_NONE;
        } else
            nc->net_type = NET_TYPE_NONE;

        p = ini_section_get_string(cat, "net_host_device", NULL);
        if (p != NULL) {
            if (nc->net_type == NET_TYPE_PCAP) {
                if ((network_dev_to_id(p) == -1) || (network_ndev == 1)) {
                    if (network_ndev == 1)
                        ui_msgbox_header(MBX_ERROR, plat_get_string(STRING_PCAP_ERROR_NO_DEVICES), plat_get_string(STRING_PCAP_ERROR_DESC));
                    else if (network_dev_to_id(p) == -1)
                        ui_msgbox_header(MBX_ERROR, plat_get_string(STRING_PCAP_ERROR_INVALID_DEVICE), plat_get_string(STRING_PCAP_ERROR_DESC));
                    strcpy(nc->host_dev_name, "none");
                } else
                    strncpy(nc->host_dev_name, p, sizeof(nc->host_dev_name) - 1);
            } else
                strncpy(nc->host_dev_name, p, sizeof(nc->host_dev_name) - 1);
        } else
            strcpy(nc->host_dev_name, "none");

        min++;
    }

    ini_section_delete_var(cat, "net_card");
    ini_section_delete_var(cat, "net_type");
    ini_section_delete_var(cat, "net_host_device");

    for (c = min; c < NET_CARD_MAX; c++) {
        nc = &net_cards_conf[c];
        sprintf(temp, "net_%02i_card", c + 1);
        p = ini_section_get_string(cat, temp, NULL);
        if (p != NULL)
            nc->device_num = network_card_get_from_internal_name(p);
        else
            nc->device_num = 0;

        sprintf(temp, "net_%02i_net_type", c + 1);
        p = ini_section_get_string(cat, temp, NULL);
        if (p != NULL) {
            if (!strcmp(p, "pcap") || !strcmp(p, "1"))
                nc->net_type = NET_TYPE_PCAP;
            else if (!strcmp(p, "slirp") || !strcmp(p, "2"))
                nc->net_type = NET_TYPE_SLIRP;
            else if (!strcmp(p, "vde") || !strcmp(p, "3"))
                nc->net_type = NET_TYPE_VDE;
            else if (!strcmp(p, "tap") || !strcmp(p, "4"))
                nc->net_type = NET_TYPE_TAP;
            else if (!strcmp(p, "nmswitch") || !strcmp(p, "5"))
                nc->net_type = NET_TYPE_NMSWITCH;
            else if (!strcmp(p, "nrswitch") || !strcmp(p, "6"))
                nc->net_type = NET_TYPE_NRSWITCH;
            else
                nc->net_type = NET_TYPE_NONE;
        } else
            nc->net_type = NET_TYPE_NONE;
        sprintf(temp, "net_%02i_host_device", c + 1);
        p = ini_section_get_string(cat, temp, NULL);
        if (p != NULL) {
            if (nc->net_type == NET_TYPE_PCAP) {
                if ((network_dev_to_id(p) == -1) || (network_ndev == 1)) {
                    if (network_ndev == 1)
                        ui_msgbox_header(MBX_ERROR, plat_get_string(STRING_PCAP_ERROR_NO_DEVICES), plat_get_string(STRING_PCAP_ERROR_DESC));
                    else if (network_dev_to_id(p) == -1)
                        ui_msgbox_header(MBX_ERROR, plat_get_string(STRING_PCAP_ERROR_INVALID_DEVICE), plat_get_string(STRING_PCAP_ERROR_DESC));
                    strcpy(nc->host_dev_name, "none");
                } else
                    strncpy(nc->host_dev_name, p, sizeof(nc->host_dev_name) - 1);
            } else
                strncpy(nc->host_dev_name, p, sizeof(nc->host_dev_name) - 1);
        } else
            strcpy(nc->host_dev_name, "none");

         sprintf(temp, "net_%02i_switch_group", c + 1);
         net_cards_conf[c].switch_group = ini_section_get_int(cat, temp, 0);

         sprintf(temp, "net_%02i_promisc", c + 1);
         net_cards_conf[c].promisc_mode = ini_section_get_int(cat, temp, 0);

         sprintf(temp, "net_%02i_nrs_host", c + 1);
         p = ini_section_get_string(cat, temp, NULL);
         if (p != NULL)
            strncpy(net_cards_conf[c].nrs_hostname, p, sizeof(net_cards_conf[c].nrs_hostname) - 1);
         else
            strncpy(net_cards_conf[c].nrs_hostname, "", sizeof(net_cards_conf[c].nrs_hostname) - 1);

        sprintf(temp, "net_%02i_link", c + 1);
        nc->link_state = ini_section_get_int(cat, temp,
                                             (NET_LINK_10_HD | NET_LINK_10_FD |
                                              NET_LINK_100_HD | NET_LINK_100_FD |
                                              NET_LINK_1000_HD | NET_LINK_1000_FD));
    }
}

/* Load "Ports" section. */
static void
load_ports(void)
{
    ini_section_t cat = ini_find_section(config, "Ports (COM & LPT)");
    char         *p;
    char          temp[512];
    memset(temp, 0, sizeof(temp));

    for (int c = 0; c < (SERIAL_MAX - 1); c++) {
        sprintf(temp, "serial%d_enabled", c + 1);
        com_ports[c].enabled = !!ini_section_get_int(cat, temp, (c >= 2) ? 0 : 1);

        sprintf(temp, "serial%d_passthrough_enabled", c + 1);
        serial_passthrough_enabled[c] = !!ini_section_get_int(cat, temp, 0);

        if (serial_passthrough_enabled[c])
            config_log("Serial Port %d: passthrough enabled.\n\n", c + 1);
    }

    for (int c = 0; c < PARALLEL_MAX; c++) {
        sprintf(temp, "lpt%d_enabled", c + 1);
        lpt_ports[c].enabled = !!ini_section_get_int(cat, temp, (c == 0) ? 1 : 0);

        sprintf(temp, "lpt%d_device", c + 1);
        p                    = ini_section_get_string(cat, temp, "none");
        lpt_ports[c].device  = lpt_device_get_from_internal_name(p);
    }

#if 0
// TODO: Load
    for (c = 0; c < GAMEPORT_MAX; c++) {
        sprintf(temp, "gameport%d_enabled", c + 1);
        game_ports[c].enabled = !!ini_section_get_int(cat, temp, (c == 0) ? 1 : 0);

        sprintf(temp, "gameport%d_device", c + 1);
        p                   = ini_section_get_string(cat, temp, "none");
        game_ports[c].device = gameport_get_from_internal_name(p);
    }

    for (uint8_t c = 0; c < GAMEPORT_MAX; c++) {
        sprintf(temp, "gameport%d_type", c);

        p              = ini_section_get_string(cat, temp, "none");
        gameport_type[c] = gameport_get_from_internal_name(p);

        if (!strcmp(p, "none"))
            ini_section_delete_var(cat, temp);
    }
#endif
}

static int
load_image_file(char *dest, char *p, uint8_t *ui_wp)
{
    char *prefix = "";
    int   ret    = 0;

    if (strstr(p, "wp://") == p) {
       p += 5;
       prefix = "wp://";
       if (ui_wp != NULL)
           *ui_wp = 1;
    } else if ((ui_wp != NULL) && *ui_wp)
       prefix = "wp://";

    if (path_abs(p)) {
        if ((strlen(prefix) + strlen(p)) > (MAX_IMAGE_PATH_LEN - 1))
            ret = 1;
        else
            snprintf(dest, MAX_IMAGE_PATH_LEN, "%s%s", prefix, p);
    } else {
        if ((strlen(prefix) + strlen(usr_path) + strlen(path_get_slash(usr_path)) + strlen(p)) > (MAX_IMAGE_PATH_LEN - 1))
            ret = 1;
        else
            snprintf(dest, MAX_IMAGE_PATH_LEN, "%s%s%s%s", prefix, usr_path, path_get_slash(usr_path), p);
    }

    path_normalize(dest);

    return ret;
}

/* Load "Storage Controllers" section. */
static void
load_storage_controllers(void)
{
    ini_section_t cat = ini_find_section(config, "Storage controllers");
    ini_section_t migration_cat;
    char         *p;
    char          temp[512];
    int           min = 0;

    for (int c = min; c < SCSI_CARD_MAX; c++) {
        sprintf(temp, "scsicard_%d", c + 1);

        p = ini_section_get_string(cat, temp, NULL);
        if (p != NULL)
            scsi_card_current[c] = scsi_card_get_from_internal_name(p);
        else
            scsi_card_current[c] = 0;
    }

    p = ini_section_get_string(cat, "fdc", NULL);
#if 1
    if (p != NULL)
        fdc_current[0] = fdc_card_get_from_internal_name(p);
    else
        fdc_current[0] = FDC_INTERNAL;
#else
    int free_p = 0;

    if (p == NULL) {
        if (machine_has_flags(machine, MACHINE_FDC)) {
            p = (char *) malloc((strlen("internal") + 1) * sizeof(char));
            strcpy(p, "internal");
        } else {
            p = (char *) malloc((strlen("none") + 1) * sizeof(char));
            strcpy(p, "none");
        }
        free_p = 1;
    }

    fdc_current[0] = fdc_card_get_from_internal_name(p);

    if (free_p) {
        free(p);
        p = NULL;
        free_p = 0;
    }
#endif

    for (int c = min; c < HDC_MAX; c++) {
        sprintf(temp, "hdc_%d", c + 1);

        p = ini_section_get_string(cat, temp, NULL);
        if (p != NULL)
            hdc_current[c] = hdc_get_from_internal_name(p);
        else
            hdc_current[c] = 0;
    }

    /* Backwards compatibility for single HDC and standalone tertiary/quaternary IDE from v4.2 and older. */
    const char *legacy_cards[] = { NULL, "ide_ter", "ide_qua" };
    p = ini_section_get_string(cat, "hdc", NULL);
    for (int i = !(p || machine_has_flags(machine, MACHINE_HDC)), j = 0; i < (sizeof(legacy_cards) / sizeof(legacy_cards[0])); i++) {
        if (!legacy_cards[i] || (ini_section_get_int(cat, legacy_cards[i], 0) == 1)) {
            /* Migrate to the first available HDC slot. */
            for (; j < (sizeof(hdc_current) / sizeof(hdc_current[0])); j++) {
                if (!hdc_current[j]) {
                    if (!legacy_cards[i]) {
                        if (!p) {
                            hdc_current[j] = hdc_get_from_internal_name("internal");
                        } else if (!strcmp(p, "xtide_plus")) {
                            hdc_current[j] = hdc_get_from_internal_name("xtide");
                            sprintf(temp, "PC/XT XTIDE #%i", j + 1);
                            migration_cat = ini_find_or_create_section(config, temp);
                            ini_section_set_string(migration_cat, "bios", "xt_plus");
                        } else if (!strcmp(p, "xtide_at_386")) {
                            hdc_current[j] = hdc_get_from_internal_name("xtide_at");
                            sprintf(temp, "PC/AT XTIDE #%i", j + 1);
                            migration_cat = ini_find_or_create_section(config, temp);
                            ini_section_set_string(migration_cat, "bios", "at_386");
                        } else {
                            hdc_current[j] = hdc_get_from_internal_name(p);
                        }
                    } else {
                        hdc_current[j] = hdc_get_from_internal_name(legacy_cards[i]);
                    }
                    break;
                }
            }
        }
    }
    ini_section_delete_var(cat, "hdc");

    p = ini_section_get_string(cat, "cdrom_interface", NULL);
    if (p != NULL)
        cdrom_interface_current = cdrom_interface_get_from_internal_name(p);

    if (machine_has_bus(machine, MACHINE_BUS_CASSETTE))
        cassette_enable = !!ini_section_get_int(cat, "cassette_enabled", 0);
    else
        cassette_enable = 0;

    cassette_ui_writeprot = !!ini_section_get_int(cat, "cassette_writeprot", 0);
    ini_section_delete_var(cat, "cassette_writeprot");

    p = ini_section_get_string(cat, "cassette_file", "");

    if (!strcmp(p, usr_path))
        p[0] = 0x00;

    if (p[0] != 0x00) {
        if (load_image_file(cassette_fname, p, (uint8_t *) &cassette_ui_writeprot))
            fatal("Configuration: Length of cassette_file is more than 511\n");
    }

    p = ini_section_get_string(cat, "cassette_mode", "load");
    if (strlen(p) > 511)
        fatal("Configuration: Length of cassette_mode is more than 511\n");
    else
        strncpy(cassette_mode, p, 511);

    for (int i = 0; i < MAX_PREV_IMAGES; i++) {
        cassette_image_history[i] = (char *) calloc((MAX_IMAGE_PATH_LEN + 1) << 1, sizeof(char));
        sprintf(temp, "cassette_image_history_%02i", i + 1);
        p = ini_section_get_string(cat, temp, NULL);
        if (p) {
            if (load_image_file(cassette_image_history[i], p, NULL))
                fatal("Configuration: Length of cassette_image_history_%02i is more "
                      "than %i\n", i + 1, MAX_IMAGE_PATH_LEN - 1);
        }
    }
    cassette_pos          = ini_section_get_int(cat, "cassette_position", 0);
    if (!cassette_pos)
        ini_section_delete_var(cat, "cassette_position");
    cassette_srate        = ini_section_get_int(cat, "cassette_srate", 44100);
    if (cassette_srate == 44100)
        ini_section_delete_var(cat, "cassette_srate");
    cassette_append       = !!ini_section_get_int(cat, "cassette_append", 0);
    if (!cassette_append)
        ini_section_delete_var(cat, "cassette_append");
    cassette_pcm          = ini_section_get_int(cat, "cassette_pcm", 0);
    if (!cassette_pcm)
        ini_section_delete_var(cat, "cassette_pcm");

    if (!cassette_enable) {
        ini_section_delete_var(cat, "cassette_file");
        ini_section_delete_var(cat, "cassette_mode");
        for (int i = 0; i < MAX_PREV_IMAGES; i++) {
            sprintf(temp, "cassette_image_history_%02i", i + 1);
            ini_section_delete_var(cat, temp);
        }
        ini_section_delete_var(cat, "cassette_position");
        ini_section_delete_var(cat, "cassette_srate");
        ini_section_delete_var(cat, "cassette_append");
        ini_section_delete_var(cat, "cassette_pcm");
        ini_section_delete_var(cat, "cassette_ui_writeprot");
    }

    for (int c = 0; c < 2; c++) {
        sprintf(temp, "cartridge_%02i_fn", c + 1);
        p = ini_section_get_string(cat, temp, "");

        if (!strcmp(p, usr_path))
            p[0] = 0x00;

        if (p[0] != 0x00) {
            if (path_abs(p)) {
                if (strlen(p) > 511)
                    fatal("Configuration: Length of cartridge_%02i_fn is more than 511\n",
                          c + 1);
                else
                    strncpy(cart_fns[c], p, 511);
            } else
                path_append_filename(cart_fns[c], usr_path, p);
            path_normalize(cart_fns[c]);
        }

        for (int i = 0; i < MAX_PREV_IMAGES; i++) {
            cart_image_history[c][i] = (char *) calloc((MAX_IMAGE_PATH_LEN + 1) << 1, sizeof(char));
            sprintf(temp, "cartridge_%02i_image_history_%02i", c + 1, i + 1);
            p = ini_section_get_string(cat, temp, NULL);
            if (p) {
                if (path_abs(p)) {
                    if (strlen(p) > (MAX_IMAGE_PATH_LEN - 1))
                        fatal("Configuration: Length of cartridge_%02i_image_history_%02i "
                              "is more than %i\n", c + 1, i + 1, MAX_IMAGE_PATH_LEN - 1);
                    else
                        snprintf(cart_image_history[c][i], MAX_IMAGE_PATH_LEN, "%s", p);
                } else
                    snprintf(cart_image_history[c][i], MAX_IMAGE_PATH_LEN, "%s%s%s", usr_path,
                             path_get_slash(usr_path), p);
                path_normalize(cart_image_history[c][i]);
            }
        }
    }
}

/* Load "Hard Disks" section. */
static void
load_hard_disks(void)
{
    ini_section_t cat = ini_find_section(config, "Hard disks");
    char          temp[512];
    char          tmp2[512];
    char          s[512];
    char         *p;
    uint32_t      max_spt;
    uint32_t      max_hpc;
    uint32_t      max_tracks;
    uint32_t      board = 0;
    uint32_t      dev = 0;

    memset(temp, '\0', sizeof(temp));
    for (uint8_t c = 0; c < HDD_NUM; c++) {
        sprintf(temp, "hdd_%02i_parameters", c + 1);
        p = ini_section_get_string(cat, temp, "0, 0, 0, 0, none");
        sscanf(p, "%u, %u, %u, %i, %s",
               &hdd[c].spt, &hdd[c].hpc, &hdd[c].tracks, (int *) &hdd[c].wp, s);

        hdd[c].bus_type = hdd_string_to_bus(s, 0);
        switch (hdd[c].bus_type) {
            default:
            case HDD_BUS_DISABLED:
                max_spt = max_hpc = max_tracks = 0;
                break;

            case HDD_BUS_MFM:
                max_spt    = 26; /* 26 for RLL */
                max_hpc    = 15;
                max_tracks = 2047;
                break;

            case HDD_BUS_XTA:
                max_spt    = 63;
                max_hpc    = 16;
                max_tracks = 1023;
                break;

            case HDD_BUS_ESDI:
                max_spt    = 99;
                max_hpc    = 16;
                max_tracks = 266305;
                break;

            case HDD_BUS_IDE:
                max_spt    = 255;
                max_hpc    = 255;
                max_tracks = 266305;
                break;

            case HDD_BUS_SCSI:
            case HDD_BUS_ATAPI:
                max_spt    = 255;
                max_hpc    = 255;
                max_tracks = 266305;
                break;
        }

        if (hdd[c].spt > max_spt)
            hdd[c].spt = max_spt;
        if (hdd[c].hpc > max_hpc)
            hdd[c].hpc = max_hpc;
        if (hdd[c].tracks > max_tracks)
            hdd[c].tracks = max_tracks;

        sprintf(temp, "hdd_%02i_speed", c + 1);
        switch (hdd[c].bus_type) {
            case HDD_BUS_IDE:
            case HDD_BUS_ESDI:
            case HDD_BUS_ATAPI:
            case HDD_BUS_SCSI:
                sprintf(tmp2, "1997_5400rpm");
                break;
            default:
                sprintf(tmp2, "ramdisk");
                break;
        }
        p                   = ini_section_get_string(cat, temp, tmp2);
        hdd[c].speed_preset = hdd_preset_get_from_internal_name(p);

        /* MFM/RLL */
        sprintf(temp, "hdd_%02i_mfm_channel", c + 1);
        if (hdd[c].bus_type == HDD_BUS_MFM)
            hdd[c].mfm_channel = !!ini_section_get_int(cat, temp, c & 1);
        else
            ini_section_delete_var(cat, temp);

        /* XTA */
        sprintf(temp, "hdd_%02i_xta_channel", c + 1);
        if (hdd[c].bus_type == HDD_BUS_XTA)
            hdd[c].xta_channel = !!ini_section_get_int(cat, temp, c & 1);
        else
            ini_section_delete_var(cat, temp);

        /* ESDI */
        sprintf(temp, "hdd_%02i_esdi_channel", c + 1);
        if (hdd[c].bus_type == HDD_BUS_ESDI)
            hdd[c].esdi_channel = !!ini_section_get_int(cat, temp, c & 1);
        else
            ini_section_delete_var(cat, temp);

        /* IDE */
        sprintf(temp, "hdd_%02i_ide_channel", c + 1);
        if ((hdd[c].bus_type == HDD_BUS_IDE) || (hdd[c].bus_type == HDD_BUS_ATAPI)) {
            sprintf(tmp2, "%01u:%01u", c >> 1, c & 1);
            p = ini_section_get_string(cat, temp, tmp2);
            sscanf(p, "%01u:%01u", &board, &dev);
            board &= 3;
            dev &= 1;
            hdd[c].ide_channel = (board << 1) + dev;

            if (hdd[c].ide_channel > 7)
                hdd[c].ide_channel = 7;
        } else
            ini_section_delete_var(cat, temp);

        /* SCSI */
        if (hdd[c].bus_type == HDD_BUS_SCSI) {
            sprintf(temp, "hdd_%02i_scsi_location", c + 1);
            sprintf(tmp2, "%01u:%02u", SCSI_BUS_MAX, c + 2);
            p = ini_section_get_string(cat, temp, tmp2);
            sscanf(p, "%01u:%02u", &board, &dev);
            if (board >= SCSI_BUS_MAX) {
                /* Invalid bus - check legacy ID */
                sprintf(temp, "hdd_%02i_scsi_id", c + 1);
                hdd[c].scsi_id = ini_section_get_int(cat, temp, c + 2);

                if (hdd[c].scsi_id > 15)
                    hdd[c].scsi_id = 15;
            } else {
                board %= SCSI_BUS_MAX;
                dev &= 15;
                hdd[c].scsi_id = (board << 4) + dev;
            }
        } else {
            sprintf(temp, "hdd_%02i_scsi_location", c + 1);
            ini_section_delete_var(cat, temp);
        }

        sprintf(temp, "hdd_%02i_scsi_id", c + 1);
        ini_section_delete_var(cat, temp);

        memset(hdd[c].fn, 0x00, sizeof(hdd[c].fn));
        sprintf(temp, "hdd_%02i_fn", c + 1);
        p = ini_section_get_string(cat, temp, "");

        /*
         * NOTE:
         * When loading differencing VHDs, the absolute path is required.
         * So we should not convert absolute paths to relative. -sards
         */
        if (!strcmp(p, usr_path))
            p[0] = 0x00;

        if (p[0] != 0x00) {
            if (path_abs(p)) {
                if (strlen(p) > 511)
                    fatal("Configuration: Length of hdd_%02i_fn is more "
                          "than 511\n", c + 1);
                else
                    strncpy(hdd[c].fn, p, 511);
            } else
                path_append_filename(hdd[c].fn, usr_path, p);
            path_normalize(hdd[c].fn);
        }

        sprintf(temp, "hdd_%02i_vhd_blocksize", c + 1);
        hdd[c].vhd_blocksize = ini_section_get_int(cat, temp, 0);

        sprintf(temp, "hdd_%02i_vhd_parent", c + 1);
        p = ini_section_get_string(cat, temp, "");
        strncpy(hdd[c].vhd_parent, p, sizeof(hdd[c].vhd_parent) - 1);

        /* If disk is empty or invalid, mark it for deletion. */
        if (!hdd_is_valid(c)) {
            sprintf(temp, "hdd_%02i_parameters", c + 1);
            ini_section_delete_var(cat, temp);

            sprintf(temp, "hdd_%02i_mfm_channel", c + 1);
            ini_section_delete_var(cat, temp);

            sprintf(temp, "hdd_%02i_xta_channel", c + 1);
            ini_section_delete_var(cat, temp);

            sprintf(temp, "hdd_%02i_esdi_channel", c + 1);
            ini_section_delete_var(cat, temp);

            sprintf(temp, "hdd_%02i_ide_channel", c + 1);
            ini_section_delete_var(cat, temp);

            sprintf(temp, "hdd_%02i_scsi_location", c + 1);
            ini_section_delete_var(cat, temp);

            sprintf(temp, "hdd_%02i_fn", c + 1);
            ini_section_delete_var(cat, temp);
        }
    }
}

/* Load "Floppy and CD-ROM Drives" section. */
static void
load_floppy_and_cdrom_drives(void)
{
    ini_section_t cat = ini_find_section(config, "Floppy and CD-ROM drives");
    char          temp[512];
    char          tmp2[512];
    char         *p;
    char          s[512];
    unsigned int  board = 0;
    unsigned int  dev = 0;
    int           c;
    int           d;
    int           count = cdrom_get_type_count();

    memset(temp, 0x00, sizeof(temp));
    for (c = 0; c < FDD_NUM; c++) {
        sprintf(temp, "fdd_%02i_type", c + 1);
        p = ini_section_get_string(cat, temp, (c < 2) ? "525_2dd" : "none");
        if (!strcmp(p, "525_2hd_ps2"))
            d = fdd_get_from_internal_name("525_2hd");
        else if (!strcmp(p, "35_2hd_ps2"))
            d = fdd_get_from_internal_name("35_2hd");
        else
            d = fdd_get_from_internal_name(p);
        fdd_set_type(c, d);
        if (fdd_get_type(c) > 13)
            fdd_set_type(c, 13);

        sprintf(temp, "fdd_%02i_writeprot", c + 1);
        ui_writeprot[c] = !!ini_section_get_int(cat, temp, 0);
        if (ui_writeprot[c] == 0)
            ini_section_delete_var(cat, temp);

        sprintf(temp, "fdd_%02i_fn", c + 1);
        p = ini_section_get_string(cat, temp, "");

        if (!strcmp(p, usr_path))
            p[0] = 0x00;

        if (p[0] != 0x00) {
            if (load_image_file(floppyfns[c], p, (uint8_t *) &(ui_writeprot[c])))
                fatal("Configuration: Length of fdd_%02i_fn is more than 511\n", c + 1);
        }

#if defined(ENABLE_CONFIG_LOG) && (ENABLE_CONFIG_LOG == 2)
        if (*p != '\0')
            config_log("Floppy%d: %ls\n", c, floppyfns[c]);
#endif
        sprintf(temp, "fdd_%02i_turbo", c + 1);
        fdd_set_turbo(c, !!ini_section_get_int(cat, temp, 0));
        sprintf(temp, "fdd_%02i_check_bpb", c + 1);
        fdd_set_check_bpb(c, !!ini_section_get_int(cat, temp, 1));

        /* Check whether each value is default, if yes, delete it so that only
           non-default values will later be saved. */
        if (fdd_get_type(c) == ((c < 2) ? 2 : 0)) {
            sprintf(temp, "fdd_%02i_type", c + 1);
            ini_section_delete_var(cat, temp);
        }
        if (strlen(floppyfns[c]) == 0) {
            sprintf(temp, "fdd_%02i_fn", c + 1);
            ini_section_delete_var(cat, temp);
        }
        if (fdd_get_turbo(c) == 0) {
            sprintf(temp, "fdd_%02i_turbo", c + 1);
            ini_section_delete_var(cat, temp);
        }
        if (fdd_get_check_bpb(c) == 1) {
            sprintf(temp, "fdd_%02i_check_bpb", c + 1);
            ini_section_delete_var(cat, temp);
        }
        for (int i = 0; i < MAX_PREV_IMAGES; i++) {
            fdd_image_history[c][i] = (char *) calloc((MAX_IMAGE_PATH_LEN + 1) << 1, sizeof(char));
            sprintf(temp, "fdd_%02i_image_history_%02i", c + 1, i + 1);
            p = ini_section_get_string(cat, temp, NULL);
            if (p) {
                if (load_image_file(fdd_image_history[c][i], p, NULL))
                    fatal("Configuration: Length of fdd_%02i_image_history_%02i is more "
                          "than %i\n", c + 1, i + 1, MAX_IMAGE_PATH_LEN - 1);
            }
        }
    }

    memset(temp, 0x00, sizeof(temp));
    for (c = 0; c < CDROM_NUM; c++) {
        sprintf(temp, "cdrom_%02i_host_drive", c + 1);
        ini_section_delete_var(cat, temp);

        sprintf(temp, "cdrom_%02i_parameters", c + 1);
        d = 0;
        p = ini_section_get_string(cat, temp, NULL);
        if (p != NULL)
            sscanf(p, "%01u, %s", &d, s);
        else if (c == 0)
            /* If this is the first drive, unmute the audio. */
            sscanf("1, none", "%01u, %s", &d, s);
        else
            sscanf("0, none", "%01u, %s", &d, s);
        cdrom[c].sound_on = d;
        cdrom[c].bus_type = hdd_string_to_bus(s, 1);

        sprintf(temp, "cdrom_%02i_speed", c + 1);
        cdrom[c].speed = ini_section_get_int(cat, temp, 8);

        sprintf(temp, "cdrom_%02i_type", c + 1);
        p = ini_section_get_string(cat, temp, cdrom[c].bus_type == CDROM_BUS_MKE ? "cr563" : "86cd");
        /* TODO: Configuration migration, remove when no longer needed. */
        int cdrom_type = cdrom_get_from_internal_name(p);
        if (cdrom_type == -1) {
            cdrom_type = cdrom_get_from_name(p);
            if (cdrom_type == -1)
                cdrom_set_type(c, cdrom_get_from_internal_name("86cd"));
            else
                cdrom_set_type(c, cdrom_type);
        } else
            cdrom_set_type(c, cdrom_type);
        if (cdrom_get_type(c) >= count)
            cdrom_set_type(c, count - 1);
        if (!strcmp(p, "86cd"))
            ini_section_delete_var(cat, temp);

        /* Default values, needed for proper operation of the Settings dialog. */
        cdrom[c].mke_channel = cdrom[c].ide_channel = cdrom[c].scsi_device_id = c & 3;

        if (cdrom[c].bus_type == CDROM_BUS_MKE) {
            char *type = cdrom_get_internal_name(cdrom_get_type(c));

            if (strstr(type, "cr56") == NULL)
                cdrom_set_type(c, cdrom_get_from_internal_name("cr563_075"));

            sprintf(temp, "cdrom_%02i_mke_channel", c + 1);
            cdrom[c].mke_channel = ini_section_get_int(cat, temp, c & 3);

            if (cdrom[c].mke_channel > 3)
                cdrom[c].mke_channel = 3;

        } else if (cdrom[c].bus_type == CDROM_BUS_ATAPI) {
            sprintf(temp, "cdrom_%02i_ide_channel", c + 1);
            sprintf(tmp2, "%01u:%01u", (c & 3) >> 1, (c & 3) & 1);
            p = ini_section_get_string(cat, temp, tmp2);
            sscanf(p, "%01u:%01u", &board, &dev);
            board &= 3;
            dev &= 1;
            cdrom[c].ide_channel = (board << 1) + dev;

            if (cdrom[c].ide_channel > 7)
                cdrom[c].ide_channel = 7;
        } else if (cdrom[c].bus_type == CDROM_BUS_SCSI) {
            sprintf(temp, "cdrom_%02i_scsi_location", c + 1);
            sprintf(tmp2, "%01u:%02u", SCSI_BUS_MAX, c & 3);
            p = ini_section_get_string(cat, temp, tmp2);
            sscanf(p, "%01u:%02u", &board, &dev);
            if (board >= SCSI_BUS_MAX) {
                /* Invalid bus - check legacy ID */
                sprintf(temp, "cdrom_%02i_scsi_id", c + 1);
                cdrom[c].scsi_device_id = ini_section_get_int(cat, temp, c & 3);

                if (cdrom[c].scsi_device_id > 15)
                    cdrom[c].scsi_device_id = 15;
            } else {
                board %= SCSI_BUS_MAX;
                dev &= 15;
                cdrom[c].scsi_device_id = (board << 4) + dev;
            }
        }

        if (cdrom[c].bus_type != CDROM_BUS_MKE) {
            sprintf(temp, "cdrom_%02i_mke_channel", c + 1);
            ini_section_delete_var(cat, temp);
        }

        if (cdrom[c].bus_type != CDROM_BUS_ATAPI) {
            sprintf(temp, "cdrom_%02i_ide_channel", c + 1);
            ini_section_delete_var(cat, temp);
        }

        if (cdrom[c].bus_type != CDROM_BUS_SCSI) {
            sprintf(temp, "cdrom_%02i_scsi_location", c + 1);
            ini_section_delete_var(cat, temp);
        }

        sprintf(temp, "cdrom_%02i_scsi_id", c + 1);
        ini_section_delete_var(cat, temp);

        sprintf(temp, "cdrom_%02i_image_path", c + 1);
        p = ini_section_get_string(cat, temp, "");

        if (!strcmp(p, usr_path))
            p[0] = 0x00;

        if (p[0] != 0x00) {
            if (path_abs(p)) {
                if (strlen(p) > 511)
                    fatal("Configuration: Length of cdrom_%02i_image_path is more than 511\n", c + 1);
                else
                    strncpy(cdrom[c].image_path, p, 511);
            } else
                path_append_filename(cdrom[c].image_path, usr_path, p);
            path_normalize(cdrom[c].image_path);
        }

        for (int i = 0; i < MAX_PREV_IMAGES; i++) {
            cdrom[c].image_history[i] = (char *) calloc((MAX_IMAGE_PATH_LEN + 1) << 1, sizeof(char));
            sprintf(temp, "cdrom_%02i_image_history_%02i", c + 1, i + 1);
            p = ini_section_get_string(cat, temp, NULL);
            if (p) {
                if (path_abs(p)) {
                    if (strlen(p) > (MAX_IMAGE_PATH_LEN - 1))
                        fatal("Configuration: Length of cdrom_%02i_image_history_%02i is more "
                              "than %i\n", c + 1, i + 1, MAX_IMAGE_PATH_LEN - 1);
                    else
                        snprintf(cdrom[c].image_history[i], MAX_IMAGE_PATH_LEN, "%s", p);
                } else
                    snprintf(cdrom[c].image_history[i], MAX_IMAGE_PATH_LEN, "%s%s%s", usr_path,
                             path_get_slash(usr_path), p);
                path_normalize(cdrom[c].image_history[i]);
            }
        }

        /* If the CD-ROM is disabled, delete all its variables. */
        if (cdrom[c].bus_type == CDROM_BUS_DISABLED) {
            sprintf(temp, "cdrom_%02i_parameters", c + 1);
            ini_section_delete_var(cat, temp);

            sprintf(temp, "cdrom_%02i_speed", c + 1);
            ini_section_delete_var(cat, temp);

            sprintf(temp, "cdrom_%02i_type", c + 1);
            ini_section_delete_var(cat, temp);

            sprintf(temp, "cdrom_%02i_ide_channel", c + 1);
            ini_section_delete_var(cat, temp);

            sprintf(temp, "cdrom_%02i_scsi_location", c + 1);
            ini_section_delete_var(cat, temp);

            sprintf(temp, "cdrom_%02i_image_path", c + 1);
            ini_section_delete_var(cat, temp);

            for (int i = 0; i < MAX_PREV_IMAGES; i++) {
                sprintf(temp, "cdrom_%02i_image_history_%02i", c + 1, i + 1);
                ini_section_delete_var(cat, temp);
            }
        }

        sprintf(temp, "cdrom_%02i_iso_path", c + 1);
        ini_section_delete_var(cat, temp);
    }
}

/* Load "Other Removable Devices" section. */
static void
load_other_removable_devices(void)
{
    ini_section_t cat = ini_find_section(config, "Other removable devices");
    char          temp[512];
    char          tmp2[512];
    char         *p;
    char          s[512];
    unsigned int  board = 0;
    unsigned int  dev = 0;
    int           c;
    int           legacy_zip_drives = 0;

    memset(temp, 0x00, sizeof(temp));
    for (c = 0; c < RDISK_NUM; c++) {
        sprintf(temp, "zip_%02i_parameters", c + 1);
        p = ini_section_get_string(cat, temp, NULL);
        if (p != NULL) {
            sscanf(p, "%01u, %s", &rdisk_drives[c].type, s);
            legacy_zip_drives++;
        } else
            sscanf("0, none", "%01u, %s", &rdisk_drives[c].type, s);
        rdisk_drives[c].type++;
        rdisk_drives[c].bus_type = hdd_string_to_bus(s, 1);

        /* Default values, needed for proper operation of the Settings dialog. */
        rdisk_drives[c].ide_channel = rdisk_drives[c].scsi_device_id = c + 2;

        if (rdisk_drives[c].bus_type == RDISK_BUS_ATAPI) {
            sprintf(temp, "zip_%02i_ide_channel", c + 1);
            sprintf(tmp2, "%01u:%01u", (c + 2) >> 1, (c + 2) & 1);
            p = ini_section_get_string(cat, temp, tmp2);
            sscanf(p, "%01u:%01u", &board, &dev);
            board &= 3;
            dev &= 1;
            rdisk_drives[c].ide_channel = (board << 1) + dev;

            if (rdisk_drives[c].ide_channel > 7)
                rdisk_drives[c].ide_channel = 7;
        } else if (rdisk_drives[c].bus_type == RDISK_BUS_SCSI) {
            sprintf(temp, "zip_%02i_scsi_location", c + 1);
            sprintf(tmp2, "%01u:%02u", SCSI_BUS_MAX, c + 2);
            p = ini_section_get_string(cat, temp, tmp2);
            sscanf(p, "%01u:%02u", &board, &dev);
            if (board >= SCSI_BUS_MAX) {
                /* Invalid bus - check legacy ID */
                sprintf(temp, "zip_%02i_scsi_id", c + 1);
                rdisk_drives[c].scsi_device_id = ini_section_get_int(cat, temp, c + 2);

                if (rdisk_drives[c].scsi_device_id > 15)
                    rdisk_drives[c].scsi_device_id = 15;
            } else {
                board %= SCSI_BUS_MAX;
                dev &= 15;
                rdisk_drives[c].scsi_device_id = (board << 4) + dev;
            }
        }

        if (rdisk_drives[c].bus_type != RDISK_BUS_ATAPI) {
            sprintf(temp, "zip_%02i_ide_channel", c + 1);
            ini_section_delete_var(cat, temp);
        }

        if (rdisk_drives[c].bus_type != RDISK_BUS_SCSI) {
            sprintf(temp, "zip_%02i_scsi_location", c + 1);
            ini_section_delete_var(cat, temp);
        }

        sprintf(temp, "zip_%02i_scsi_id", c + 1);
        ini_section_delete_var(cat, temp);

        sprintf(temp, "zip_%02i_image_path", c + 1);
        p = ini_section_get_string(cat, temp, "");
        
        sprintf(temp, "zip_%02i_writeprot", c + 1);
        rdisk_drives[c].read_only =  ini_section_get_int(cat, temp, 0);
        ini_section_delete_var(cat, temp);

        if (!strcmp(p, usr_path))
            p[0] = 0x00;

        if (p[0] != 0x00) {
            if (load_image_file(rdisk_drives[c].image_path, p, &(rdisk_drives[c].read_only)))
                fatal("Configuration: Length of zip_%02i_image_path is more than 511\n", c + 1);
        }

        for (int i = 0; i < MAX_PREV_IMAGES; i++) {
            rdisk_drives[c].image_history[i] = (char *) calloc((MAX_IMAGE_PATH_LEN + 1) << 1, sizeof(char));
            sprintf(temp, "zip_%02i_image_history_%02i", c + 1, i + 1);
            p = ini_section_get_string(cat, temp, NULL);
            if (p) {
                if (load_image_file(rdisk_drives[c].image_history[i], p, NULL))
                    fatal("Configuration: Length of zip_%02i_image_history_%02i is more than %i\n",
                          c + 1, i + 1, MAX_IMAGE_PATH_LEN - 1);
            }
        }

        sprintf(temp, "zip_%02i_parameters", c + 1);
        ini_section_delete_var(cat, temp);

        sprintf(temp, "zip_%02i_ide_channel", c + 1);
        ini_section_delete_var(cat, temp);

        sprintf(temp, "zip_%02i_scsi_location", c + 1);
        ini_section_delete_var(cat, temp);

        sprintf(temp, "zip_%02i_image_path", c + 1);
        ini_section_delete_var(cat, temp);

        for (int i = 0; i < MAX_PREV_IMAGES; i++) {
            sprintf(temp, "zip_%02i_image_history_%02i", c + 1, i + 1);
            ini_section_delete_var(cat, temp);
        }
    }

    if (legacy_zip_drives > 0)
        goto go_to_mo;

    memset(temp, 0x00, sizeof(temp));
    for (c = 0; c < RDISK_NUM; c++) {
        sprintf(temp, "rdisk_%02i_parameters", c + 1);
        p = ini_section_get_string(cat, temp, NULL);
        if (p != NULL) {
            sscanf(p, "%01u, %s", &rdisk_drives[c].type, s);
            legacy_zip_drives++;
        } else
            sscanf("0, none", "%01u, %s", &rdisk_drives[c].type, s);
        rdisk_drives[c].bus_type = hdd_string_to_bus(s, 1);

        /* Default values, needed for proper operation of the Settings dialog. */
        rdisk_drives[c].ide_channel = rdisk_drives[c].scsi_device_id = c + 2;

        if (rdisk_drives[c].bus_type == RDISK_BUS_ATAPI) {
            sprintf(temp, "rdisk_%02i_ide_channel", c + 1);
            sprintf(tmp2, "%01u:%01u", (c + 2) >> 1, (c + 2) & 1);
            p = ini_section_get_string(cat, temp, tmp2);
            sscanf(p, "%01u:%01u", &board, &dev);
            board &= 3;
            dev &= 1;
            rdisk_drives[c].ide_channel = (board << 1) + dev;

            if (rdisk_drives[c].ide_channel > 7)
                rdisk_drives[c].ide_channel = 7;
        } else if (rdisk_drives[c].bus_type == RDISK_BUS_SCSI) {
            sprintf(temp, "rdisk_%02i_scsi_location", c + 1);
            sprintf(tmp2, "%01u:%02u", SCSI_BUS_MAX, c + 2);
            p = ini_section_get_string(cat, temp, tmp2);
            sscanf(p, "%01u:%02u", &board, &dev);
            if (board >= SCSI_BUS_MAX) {
                /* Invalid bus - check legacy ID */
                sprintf(temp, "rdisk_%02i_scsi_id", c + 1);
                rdisk_drives[c].scsi_device_id = ini_section_get_int(cat, temp, c + 2);

                if (rdisk_drives[c].scsi_device_id > 15)
                    rdisk_drives[c].scsi_device_id = 15;
            } else {
                board %= SCSI_BUS_MAX;
                dev &= 15;
                rdisk_drives[c].scsi_device_id = (board << 4) + dev;
            }
        }

        if (rdisk_drives[c].bus_type != RDISK_BUS_ATAPI) {
            sprintf(temp, "rdisk_%02i_ide_channel", c + 1);
            ini_section_delete_var(cat, temp);
        }

        if (rdisk_drives[c].bus_type != RDISK_BUS_SCSI) {
            sprintf(temp, "rdisk_%02i_scsi_location", c + 1);
            ini_section_delete_var(cat, temp);
        }

        sprintf(temp, "rdisk_%02i_scsi_id", c + 1);
        ini_section_delete_var(cat, temp);

        sprintf(temp, "rdisk_%02i_image_path", c + 1);
        p = ini_section_get_string(cat, temp, "");
        
        sprintf(temp, "rdisk_%02i_writeprot", c + 1);
        rdisk_drives[c].read_only =  ini_section_get_int(cat, temp, 0);
        ini_section_delete_var(cat, temp);

        if (!strcmp(p, usr_path))
            p[0] = 0x00;

        if (p[0] != 0x00) {
            if (load_image_file(rdisk_drives[c].image_path, p, &(rdisk_drives[c].read_only)))
                fatal("Configuration: Length of rdisk_%02i_image_path is more than 511\n", c + 1);
        }

        for (int i = 0; i < MAX_PREV_IMAGES; i++) {
            rdisk_drives[c].image_history[i] = (char *) calloc((MAX_IMAGE_PATH_LEN + 1) << 1, sizeof(char));
            sprintf(temp, "rdisk_%02i_image_history_%02i", c + 1, i + 1);
            p = ini_section_get_string(cat, temp, NULL);
            if (p) {
                if (load_image_file(rdisk_drives[c].image_history[i], p, NULL))
                    fatal("Configuration: Length of rdisk_%02i_image_history_%02i is more than %i\n",
                          c + 1, i + 1, MAX_IMAGE_PATH_LEN - 1);
            }
        }

        /* If the removable disk drive is disabled, delete all its variables. */
        if (rdisk_drives[c].bus_type == RDISK_BUS_DISABLED) {
            sprintf(temp, "rdisk_%02i_parameters", c + 1);
            ini_section_delete_var(cat, temp);

            sprintf(temp, "rdisk_%02i_ide_channel", c + 1);
            ini_section_delete_var(cat, temp);

            sprintf(temp, "rdisk_%02i_scsi_location", c + 1);
            ini_section_delete_var(cat, temp);

            sprintf(temp, "rdisk_%02i_image_path", c + 1);
            ini_section_delete_var(cat, temp);

            for (int i = 0; i < MAX_PREV_IMAGES; i++) {
                sprintf(temp, "rdisk_%02i_image_history_%02i", c + 1, i + 1);
                ini_section_delete_var(cat, temp);
            }
        }
    }

go_to_mo:
    memset(temp, 0x00, sizeof(temp));
    for (c = 0; c < MO_NUM; c++) {
        sprintf(temp, "mo_%02i_parameters", c + 1);
        p = ini_section_get_string(cat, temp, NULL);
        if (p != NULL)
            sscanf(p, "%u, %s", &mo_drives[c].type, s);
        else
            sscanf("00, none", "%u, %s", &mo_drives[c].type, s);
        mo_drives[c].bus_type = hdd_string_to_bus(s, 1);

        /* Default values, needed for proper operation of the Settings dialog. */
        mo_drives[c].ide_channel = mo_drives[c].scsi_device_id = c + 2;

        if (mo_drives[c].bus_type == MO_BUS_ATAPI) {
            sprintf(temp, "mo_%02i_ide_channel", c + 1);
            sprintf(tmp2, "%01u:%01u", (c + 2) >> 1, (c + 2) & 1);
            p = ini_section_get_string(cat, temp, tmp2);
            sscanf(p, "%01u:%01u", &board, &dev);
            board &= 3;
            dev &= 1;
            mo_drives[c].ide_channel = (board << 1) + dev;

            if (mo_drives[c].ide_channel > 7)
                mo_drives[c].ide_channel = 7;
        } else if (mo_drives[c].bus_type == MO_BUS_SCSI) {
            sprintf(temp, "mo_%02i_scsi_location", c + 1);
            sprintf(tmp2, "%01u:%02u", SCSI_BUS_MAX, c + 2);
            p = ini_section_get_string(cat, temp, tmp2);
            sscanf(p, "%01u:%02u", &board, &dev);
            if (board >= SCSI_BUS_MAX) {
                /* Invalid bus - check legacy ID */
                sprintf(temp, "mo_%02i_scsi_id", c + 1);
                mo_drives[c].scsi_device_id = ini_section_get_int(cat, temp, c + 2);

                if (mo_drives[c].scsi_device_id > 15)
                    mo_drives[c].scsi_device_id = 15;
            } else {
                board %= SCSI_BUS_MAX;
                dev &= 15;
                mo_drives[c].scsi_device_id = (board << 4) + dev;
            }
        }

        if (mo_drives[c].bus_type != MO_BUS_ATAPI) {
            sprintf(temp, "mo_%02i_ide_channel", c + 1);
            ini_section_delete_var(cat, temp);
        }

        if (mo_drives[c].bus_type != MO_BUS_SCSI) {
            sprintf(temp, "mo_%02i_scsi_location", c + 1);
            ini_section_delete_var(cat, temp);
        }

        sprintf(temp, "mo_%02i_scsi_id", c + 1);
        ini_section_delete_var(cat, temp);

        sprintf(temp, "mo_%02i_image_path", c + 1);
        p = ini_section_get_string(cat, temp, "");

        sprintf(temp, "mo_%02i_writeprot", c + 1);
        mo_drives[c].read_only = ini_section_get_int(cat, temp, 0);
        ini_section_delete_var(cat, temp);

        if (!strcmp(p, usr_path))
            p[0] = 0x00;

        if (p[0] != 0x00) {
            if (load_image_file(mo_drives[c].image_path, p, &(mo_drives[c].read_only)))
                fatal("Configuration: Length of mo_%02i_image_path is more than 511\n", c + 1);
        }

        for (int i = 0; i < MAX_PREV_IMAGES; i++) {
            mo_drives[c].image_history[i] = (char *) calloc((MAX_IMAGE_PATH_LEN + 1) << 1, sizeof(char));
            sprintf(temp, "mo_%02i_image_history_%02i", c + 1, i + 1);
            p = ini_section_get_string(cat, temp, NULL);
            if (p) {
                if (load_image_file(mo_drives[c].image_history[i], p, NULL))
                    fatal("Configuration: Length of mo_%02i_image_history_%02i is more than %i\n",
                          c + 1, i + 1, MAX_IMAGE_PATH_LEN - 1);
            }
        }

        /* If the MO drive is disabled, delete all its variables. */
        if (mo_drives[c].bus_type == MO_BUS_DISABLED) {
            sprintf(temp, "mo_%02i_parameters", c + 1);
            ini_section_delete_var(cat, temp);

            sprintf(temp, "mo_%02i_ide_channel", c + 1);
            ini_section_delete_var(cat, temp);

            sprintf(temp, "mo_%02i_scsi_location", c + 1);
            ini_section_delete_var(cat, temp);

            sprintf(temp, "mo_%02i_image_path", c + 1);
            ini_section_delete_var(cat, temp);

            for (int i = 0; i < MAX_PREV_IMAGES; i++) {
                sprintf(temp, "mo_%02i_image_history_%02i", c + 1, i + 1);
                ini_section_delete_var(cat, temp);
            }
        }
    }
}

/* Load "Other Peripherals" section. */
static void
load_other_peripherals(void)
{
    ini_section_t cat = ini_find_section(config, "Other peripherals");
    char         *p;
    char          temp[512];

    bugger_enabled         = !!ini_section_get_int(cat, "bugger_enabled", 0);
    postcard_enabled       = !!ini_section_get_int(cat, "postcard_enabled", 0);
    unittester_enabled     = !!ini_section_get_int(cat, "unittester_enabled", 0);
    novell_keycard_enabled = !!ini_section_get_int(cat, "novell_keycard_enabled", 0);

    if (!bugger_enabled)
        ini_section_delete_var(cat, "bugger_enabled");

    if (!postcard_enabled)
        ini_section_delete_var(cat, "postcard_enabled");

    if (!unittester_enabled)
        ini_section_delete_var(cat, "unittester_enabled");

    if (!novell_keycard_enabled)
        ini_section_delete_var(cat, "novell_keycard_enabled");

    // ISA RAM Boards
    for (uint8_t c = 0; c < ISAMEM_MAX; c++) {
        sprintf(temp, "isamem%d_type", c);

        p              = ini_section_get_string(cat, temp, "none");
        isamem_type[c] = isamem_get_from_internal_name(p);

        if (!strcmp(p, "none"))
            ini_section_delete_var(cat, temp);
    }

    // ISA ROM Boards
    for (uint8_t c = 0; c < ISAROM_MAX; c++) {
        sprintf(temp, "isarom%d_type", c);

        p              = ini_section_get_string(cat, temp, "none");
        isarom_type[c] = isarom_get_from_internal_name(p);

        if (!strcmp(p, "none"))
            ini_section_delete_var(cat, temp);
    }

    /* Backwards compatibility for standalone LBA Enhancer from v4.2 and older. */
    if (ini_section_get_int(ini_find_section(config, "Storage controllers"), "lba_enhancer_enabled", 0) == 1) {
        /* Migrate to the first available ISA ROM slot. */
        for (uint8_t c = 0; c < ISAROM_MAX; c++) {
            if (!isarom_type[c]) {
                isarom_type[c] = isarom_get_from_internal_name("lba_enhancer");
                break;
            }
        }
    }

    p           = ini_section_get_string(cat, "isartc_type", "none");
    isartc_type = isartc_get_from_internal_name(p);

    if (!strcmp(p, "none"))
        ini_section_delete_var(cat, temp);
}

#ifndef USE_SDL_UI
/* Load OpenGL 3.0 renderer options. */
static void
load_gl3_shaders(void)
{
    ini_section_t cat = ini_find_section(config, "GL3 Shaders");
    char         *p;
    char          temp[512];
    int           i = 0, shaders = 0;
    memset(temp, 0, sizeof(temp));
    memset(gl3_shader_file, 0, sizeof(gl3_shader_file));

    shaders = ini_section_get_int(cat, "shaders", 0);
    if (shaders > MAX_USER_SHADERS)
        shaders = MAX_USER_SHADERS;

    if (shaders == 0) {
        ini_section_t general = ini_find_section(config, "General");
        if (general) {
            p = ini_section_get_string(general, "video_gl_shader", NULL);
            if (p) {
                if (strlen(p) > 511)
                    fatal("Configuration: Length of video_gl_shadr is more than 511\n");
                else
                    strncpy(gl3_shader_file[0], p, 511);
                ini_delete_var(config, general, "video_gl_shader");
                return;
            }
        }
    }

    for (i = 0; i < shaders; i++) {
        temp[0] = 0;
        snprintf(temp, 512, "shader%d", i);
        p = ini_section_get_string(cat, temp, "");
        if (p[0]) {
            strncpy(gl3_shader_file[i], p, 512);
        } else {
            gl3_shader_file[i][0] = 0;
            break;
        }
    }
}
#endif

/* Load "Keybinds" section. */
static void
load_keybinds(void)
{
    ini_section_t cat = ini_find_section(config, "Keybinds");
    char         *p;
    char          temp[512];
    memset(temp, 0, sizeof(temp));

    /* Now load values from config */
    for (int x = 0; x < NUM_ACCELS; x++) {
         p = ini_section_get_string(cat, acc_keys[x].name, "default");
         /* Check if the binding was marked as cleared */
         if (strcmp(p, "none") == 0)
             acc_keys[x].seq[0] = '\0';
         /* If there's no binding in the file, leave it alone. */
         else if (strcmp(p, "default") != 0) {
             /*
                It would be ideal to validate whether the user entered a
                valid combo at this point, but the Qt method for testing that is
                not available from C. Fortunately, if you feed Qt an invalid
                keysequence string it just assigns nothing, so this won't blow up.
                However, to improve the user experience, we should validate keys
                and erase any bad combos from config on mainwindow load.
              */
             strcpy(acc_keys[x].seq, p);
        }
    }
}

/* Load the specified or a default configuration file. */
void
config_load(void)
{
    int           i;
    ini_section_t c;

    config_log("Loading global config file '%s'...\n", global_cfg_path);

    global = ini_read(global_cfg_path);

    if (global == NULL) {
        global = ini_new();

        lang_id = plat_language_code(DEFAULT_LANGUAGE);

        config_log("Global config file not present or invalid!\n");
    } else {
        load_global();
    }

    config_log("Loading VM config file '%s'...\n", cfg_path);

    memset(hdd, 0, sizeof(hard_disk_t));
    memset(cdrom, 0, sizeof(cdrom_t) * CDROM_NUM);
#ifdef USE_IOCTL
    memset(cdrom_ioctl, 0, sizeof(cdrom_ioctl_t) * CDROM_NUM);
#endif
    memset(rdisk_drives, 0, sizeof(rdisk_drive_t));

    config = ini_read(cfg_path);

    if (config == NULL) {
        config = ini_new();

        cpu_f = (cpu_family_t *) &cpu_families[0];
        cpu   = 0;

        kbd_req_capture = 0;
        hide_status_bar = 0;
        hide_tool_bar   = 0;
        scale           = 1;
        machine         = machine_get_machine_from_internal_name("ibmpc");
        dpi_scale       = 1;
        do_auto_pause   = 0;

        cpu_override_interpreter = 0;

        fpu_type               = fpu_get_type(cpu_f, cpu, "none");
        gfxcard[0]             = video_get_video_from_internal_name("cga");
        vid_api                = plat_vidapi("default");
        vid_resize             = 0;
        video_fullscreen_scale = 1;
        time_sync              = TIME_SYNC_ENABLED;

        keyboard_type          = KEYBOARD_TYPE_PC_XT;

        for (int i = 0; i < HDC_MAX; i++)
            hdc_current[i]         = hdc_get_from_internal_name("none");

        com_ports[0].enabled = 1;
        com_ports[1].enabled = 1;
        for (i = 2; i < (SERIAL_MAX - 1); i++)
            com_ports[i].enabled = 0;

        lpt_ports[0].enabled = 1;

        for (i = 1; i < PARALLEL_MAX; i++)
            lpt_ports[i].enabled = 0;

        for (i = 0; i < FDD_NUM; i++) {
            if (i < 2)
                fdd_set_type(i, 2);
            else
                fdd_set_type(i, 0);

            fdd_set_turbo(i, 0);
            fdd_set_check_bpb(i, 1);
        }

        /* Unmute the CD audio on the first CD-ROM drive. */
        cdrom[0].sound_on = 1;
        mem_size          = 64;
        isartc_type       = 0;
        for (i = 0; i < ISAROM_MAX; i++)
            isarom_type[i] = 0;
        for (i = 0; i < ISAMEM_MAX; i++)
            isamem_type[i] = 0;

        cassette_enable = 1;
        memset(cassette_fname, 0x00, sizeof(cassette_fname));
        memcpy(cassette_mode, "load", strlen("load") + 1);
        cassette_pos          = 0;
        cassette_srate        = 44100;
        cassette_append       = 0;
        cassette_pcm          = 0;
        cassette_ui_writeprot = 0;

        config_log("VM config file not present or invalid!\n");
    } else {
        load_general();                 /* General */
        for (i = 0; i < MONITORS_NUM; i++)
            load_monitor(i);            /* Monitors */
        load_machine();                 /* Machine */
        load_video();                   /* Video */
        load_input_devices();           /* Input devices */
        load_sound();                   /* Sound */
        load_network();                 /* Network */
        load_ports();                   /* Ports (COM & LPT) */
        load_storage_controllers();     /* Storage controllers */
        load_hard_disks();              /* Hard disks */
        load_floppy_and_cdrom_drives(); /* Floppy and CD-ROM drives */
        load_other_removable_devices(); /* Other removable devices */
        load_other_peripherals();       /* Other peripherals */
#ifndef USE_SDL_UI
        load_gl3_shaders();             /* GL3 Shaders */
#endif
        load_keybinds();                /* Load shortcut keybinds */

        /* Migrate renamed device configurations. */
        c = ini_find_section(config, "MDA");
        if (c != NULL)
            ini_rename_section(c, "IBM MDA");
        c = ini_find_section(config, "CGA");
        if (c != NULL)
            ini_rename_section(c, "IBM CGA");
        c = ini_find_section(config, "EGA");
        if (c != NULL)
            ini_rename_section(c, "IBM EGA");
        c = ini_find_section(config, "3DFX Voodoo Graphics");
        if (c != NULL)
            ini_rename_section(c, "3Dfx Voodoo Graphics");
        c = ini_find_section(config, "3dfx Voodoo Banshee");
        if (c != NULL)
            ini_rename_section(c, "3Dfx Voodoo Banshee");

        config_log("VM config loaded.\n\n");
    }

    /* Mark the configuration as changed. */
    config_changed = 1;

    video_copy = (video_grayscale || invert_display) ? video_transform_copy : memcpy;
}

/* Save global configuration */
static void
save_global(void)
{
    ini_section_t cat = ini_find_or_create_section(global, "");
    char          buffer[512] = { 0 };

    if (lang_id == plat_language_code(DEFAULT_LANGUAGE))
        ini_section_delete_var(cat, "language");
    else {
        plat_language_code_r(lang_id, buffer, 511);
        ini_section_set_string(cat, "language", buffer);
    }

    if (open_dir_usr_path)
        ini_section_set_int(cat, "open_dir_usr_path", open_dir_usr_path);
    else
        ini_section_delete_var(cat, "open_dir_usr_path");

    if (confirm_reset != 1)
        ini_section_set_int(cat, "confirm_reset", confirm_reset);
    else
        ini_section_delete_var(cat, "confirm_reset");

    if (confirm_exit != 1)
        ini_section_set_int(cat, "confirm_exit", confirm_exit);
    else
        ini_section_delete_var(cat, "confirm_exit");

    if (confirm_save != 1)
        ini_section_set_int(cat, "confirm_save", confirm_save);
    else
        ini_section_delete_var(cat, "confirm_save");

    if (video_fullscreen_first == 1)
        ini_section_delete_var(cat, "video_fullscreen_first");
    else
        ini_section_set_int(cat, "video_fullscreen_first", video_fullscreen_first);

    if (inhibit_multimedia_keys == 1)
        ini_section_set_int(cat, "inhibit_multimedia_keys", inhibit_multimedia_keys);
    else
        ini_section_delete_var(cat, "inhibit_multimedia_keys");

    if (mouse_sensitivity != 1.0)
        ini_section_set_double(cat, "mouse_sensitivity", mouse_sensitivity);
    else
        ini_section_delete_var(cat, "mouse_sensitivity");
}

/* Save "General" section. */
static void
save_general(void)
{
    ini_section_t cat = ini_find_or_create_section(config, "General");
    char          temp[512];

    const char *va_name;

<<<<<<< HEAD
=======
    ini_section_set_int(cat, "force_10ms", force_10ms);
    if (force_10ms == 0)
        ini_section_delete_var(cat, "force_10ms");

    ini_section_set_int(cat, "inhibit_multimedia_keys", inhibit_multimedia_keys);
    if (inhibit_multimedia_keys == 0)
        ini_section_delete_var(cat, "inhibit_multimedia_keys");

>>>>>>> bdb47f25
    ini_section_set_int(cat, "sound_muted", sound_muted);
    if (sound_muted == 0)
        ini_section_delete_var(cat, "sound_muted");

    ini_section_set_int(cat, "vid_resize", vid_resize);
    if (vid_resize == 0)
        ini_section_delete_var(cat, "vid_resize");

    va_name = plat_vidapi_name(vid_api);
    if (!strcmp(va_name, "default"))
        ini_section_delete_var(cat, "vid_renderer");
    else
        ini_section_set_string(cat, "vid_renderer", va_name);

    if (video_fullscreen_scale == 1)
        ini_section_delete_var(cat, "video_fullscreen_scale");
    else
        ini_section_set_int(cat, "video_fullscreen_scale", video_fullscreen_scale);

    if (video_filter_method == 1)
        ini_section_delete_var(cat, "video_filter_method");
    else
        ini_section_set_int(cat, "video_filter_method", video_filter_method);

    if (force_43 == 0)
        ini_section_delete_var(cat, "force_43");
    else
        ini_section_set_int(cat, "force_43", force_43);

    if (scale == 1)
        ini_section_delete_var(cat, "scale");
    else
        ini_section_set_int(cat, "scale", scale);

    if (dpi_scale == 1)
        ini_section_delete_var(cat, "dpi_scale");
    else
        ini_section_set_int(cat, "dpi_scale", dpi_scale);

    if (enable_overscan == 0)
        ini_section_delete_var(cat, "enable_overscan");
    else
        ini_section_set_int(cat, "enable_overscan", enable_overscan);

    if (vid_cga_contrast == 0)
        ini_section_delete_var(cat, "vid_cga_contrast");
    else
        ini_section_set_int(cat, "vid_cga_contrast", vid_cga_contrast);

    if (video_grayscale == 0)
        ini_section_delete_var(cat, "video_grayscale");
    else
        ini_section_set_int(cat, "video_grayscale", video_grayscale);

    if (video_graytype == 0)
        ini_section_delete_var(cat, "video_graytype");
    else
        ini_section_set_int(cat, "video_graytype", video_graytype);

    if (rctrl_is_lalt == 0)
        ini_section_delete_var(cat, "rctrl_is_lalt");
    else
        ini_section_set_int(cat, "rctrl_is_lalt", rctrl_is_lalt);

    if (update_icons == 1)
        ini_section_delete_var(cat, "update_icons");
    else
        ini_section_set_int(cat, "update_icons", update_icons);

    if (window_remember)
        ini_section_set_int(cat, "window_remember", window_remember);
    else
        ini_section_delete_var(cat, "window_remember");

    if (vid_resize & 2) {
        sprintf(temp, "%ix%i", fixed_size_x, fixed_size_y);
        ini_section_set_string(cat, "window_fixed_res", temp);
    } else
        ini_section_delete_var(cat, "window_fixed_res");

    if (sound_gain != 0)
        ini_section_set_int(cat, "sound_gain", sound_gain);
    else
        ini_section_delete_var(cat, "sound_gain");

    if (kbd_req_capture != 0)
        ini_section_set_int(cat, "kbd_req_capture", kbd_req_capture);
    else
        ini_section_delete_var(cat, "kbd_req_capture");

    if (hide_status_bar != 0)
        ini_section_set_int(cat, "hide_status_bar", hide_status_bar);
    else
        ini_section_delete_var(cat, "hide_status_bar");

    if (hide_tool_bar != 0)
        ini_section_set_int(cat, "hide_tool_bar", hide_tool_bar);
    else
        ini_section_delete_var(cat, "hide_tool_bar");

    if (enable_discord)
        ini_section_set_int(cat, "enable_discord", enable_discord);
    else
        ini_section_delete_var(cat, "enable_discord");

    if (video_framerate != -1)
        ini_section_set_int(cat, "video_gl_framerate", video_framerate);
    else
        ini_section_delete_var(cat, "video_gl_framerate");
    if (video_vsync != 0)
        ini_section_set_int(cat, "video_gl_vsync", video_vsync);
    else
        ini_section_delete_var(cat, "video_gl_vsync");

    if (do_auto_pause)
        ini_section_set_int(cat, "do_auto_pause", do_auto_pause);
    else
        ini_section_delete_var(cat, "do_auto_pause");

    char cpu_buf[128] = { 0 };
    plat_get_cpu_string(cpu_buf, 128);
    ini_section_set_string(cat, "host_cpu", cpu_buf);

    if (EMU_BUILD_NUM != 0)
        ini_section_set_int(cat, "emu_build_num", EMU_BUILD_NUM);
    else
        ini_section_delete_var(cat, "emu_build_num");

  if (strnlen(uuid, sizeof(uuid) - 1) > 0)
        ini_section_set_string(cat, "uuid", uuid);
    else
        ini_section_delete_var(cat, "uuid");

    ini_delete_section_if_empty(config, cat);
}

/* Save monitor section. */
static void
save_monitor(int monitor_index)
{
    ini_section_t       cat;
    char                name[sizeof("Monitor #") + 12] = { [0] = 0 };
    char                temp[512];
    monitor_settings_t *ms        = &monitor_settings[monitor_index];

    snprintf(name, sizeof(name), "Monitor #%i", monitor_index + 1);
    cat = ini_find_or_create_section(config, name);

    if (window_remember) {
        sprintf(temp, "%i, %i, %i, %i", ms->mon_window_x, ms->mon_window_y,
                ms->mon_window_w, ms->mon_window_h);

        ini_section_set_string(cat, "window_coordinates", temp);
        if (ms->mon_window_maximized != 0)
            ini_section_set_int(cat, "window_maximized", ms->mon_window_maximized);
        else
            ini_section_delete_var(cat, "window_maximized");
    } else {
        ini_section_delete_var(cat, "window_coordinates");
        ini_section_delete_var(cat, "window_maximized");
    }

    ini_delete_section_if_empty(config, cat);
}

/* Save "Machine" section. */
static void
save_machine(void)
{
    ini_section_t cat = ini_find_or_create_section(config, "Machine");
    const char   *p;

    p = machine_get_internal_name();
    ini_section_set_string(cat, "machine", p);

    ini_section_set_string(cat, "cpu_family", cpu_f->internal_name);
    ini_section_set_uint(cat, "cpu_speed", cpu_f->cpus[cpu].rspeed);
    ini_section_set_double(cat, "cpu_multi", cpu_f->cpus[cpu].multi);
    if (cpu_override)
        ini_section_set_int(cat, "cpu_override", cpu_override);
    else
        ini_section_delete_var(cat, "cpu_override");
    if (cpu_override_interpreter)
        ini_section_set_int(cat, "cpu_override_interpreter", cpu_override_interpreter);
    else
        ini_section_delete_var(cat, "cpu_override_interpreter");

    /* Downgrade compatibility with the previous CPU model system. */
    ini_section_delete_var(cat, "cpu_manufacturer");
    ini_section_delete_var(cat, "cpu");

    if (cpu_waitstates == 0)
        ini_section_delete_var(cat, "cpu_waitstates");
    else
        ini_section_set_int(cat, "cpu_waitstates", cpu_waitstates);

    if (fpu_type == 0)
        ini_section_delete_var(cat, "fpu_type");
    else
        ini_section_set_string(cat, "fpu_type", fpu_get_internal_name(cpu_f, cpu, fpu_type));

    /* Write the mem_size explicitly to the setttings in order to help managers
       to display it without having the actual machine table. */
    ini_section_set_int(cat, "mem_size", mem_size);

    ini_section_set_int(cat, "cpu_use_dynarec", cpu_use_dynarec);

    if (fpu_softfloat == 0)
        ini_section_delete_var(cat, "fpu_softfloat");
    else
        ini_section_set_int(cat, "fpu_softfloat", fpu_softfloat);

    if (time_sync & TIME_SYNC_ENABLED)
        if (time_sync & TIME_SYNC_UTC)
            ini_section_set_string(cat, "time_sync", "utc");
        else
            ini_section_delete_var(cat, "time_sync");
    else
        ini_section_set_string(cat, "time_sync", "disabled");

    if (pit_mode == -1)
        ini_section_delete_var(cat, "pit_mode");
    else
        ini_section_set_int(cat, "pit_mode", pit_mode);

    ini_delete_section_if_empty(config, cat);
}

/* Save "Video" section. */
static void
save_video(void)
{
    ini_section_t cat = ini_find_or_create_section(config, "Video");

    ini_section_set_string(cat, "gfxcard",
                           video_get_internal_name(gfxcard[0]));

    if (voodoo_enabled == 0)
        ini_section_delete_var(cat, "voodoo");
    else
        ini_section_set_int(cat, "voodoo", voodoo_enabled);

    if (ibm8514_standalone_enabled == 0)
        ini_section_delete_var(cat, "8514a");
    else
        ini_section_set_int(cat, "8514a", ibm8514_standalone_enabled);

    if (xga_standalone_enabled == 0)
        ini_section_delete_var(cat, "xga");
    else
        ini_section_set_int(cat, "xga", xga_standalone_enabled);

    if (da2_standalone_enabled == 0)
        ini_section_delete_var(cat, "da2");
    else
        ini_section_set_int(cat, "da2", da2_standalone_enabled);

    // TODO
    for (uint8_t i = 1; i < GFXCARD_MAX; i ++) {
        if (gfxcard[i] == 0)
            ini_section_delete_var(cat, "gfxcard_2");
        else
            ini_section_set_string(cat, "gfxcard_2", video_get_internal_name(gfxcard[i]));
    }

    if (show_second_monitors == 1)
        ini_section_delete_var(cat, "show_second_monitors");
    else
        ini_section_set_int(cat, "show_second_monitors", show_second_monitors);

    if (video_fullscreen_scale_maximized == 0)
        ini_section_delete_var(cat, "video_fullscreen_scale_maximized");
    else
        ini_section_set_int(cat, "video_fullscreen_scale_maximized", video_fullscreen_scale_maximized);

    ini_delete_section_if_empty(config, cat);
}

/* Save "Input Devices" section. */
static void
save_input_devices(void)
{
    ini_section_t cat = ini_find_or_create_section(config, "Input devices");
    char          temp[512];
    char          tmp2[512];

    ini_section_set_string(cat, "keyboard_type", keyboard_get_internal_name(keyboard_type));

    ini_section_set_string(cat, "mouse_type", mouse_get_internal_name(mouse_type));

    if (!joystick_type) {
        ini_section_delete_var(cat, "joystick_type");

        for (int js = 0; js < MAX_PLAT_JOYSTICKS; js++) {
            sprintf(tmp2, "joystick_%i_nr", js);
            ini_section_delete_var(cat, tmp2);

            for (int axis_nr = 0; axis_nr < MAX_JOY_AXES; axis_nr++) {
                sprintf(tmp2, "joystick_%i_axis_%i", js, axis_nr);
                ini_section_delete_var(cat, tmp2);
            }
            for (int button_nr = 0; button_nr < MAX_JOY_BUTTONS; button_nr++) {
                sprintf(tmp2, "joystick_%i_button_%i", js, button_nr);
                ini_section_delete_var(cat, tmp2);
            }
            for (int pov_nr = 0; pov_nr < MAX_JOY_POVS; pov_nr++) {
                sprintf(tmp2, "joystick_%i_pov_%i", js, pov_nr);
                ini_section_delete_var(cat, tmp2);
            }
        }
    } else {
        ini_section_set_string(cat, "joystick_type", joystick_get_internal_name(joystick_type));

        for (int js = 0; js < joystick_get_max_joysticks(joystick_type); js++) {
            sprintf(tmp2, "joystick_%i_nr", js);
            ini_section_set_int(cat, tmp2, joystick_state[0][js].plat_joystick_nr);

            if (joystick_state[0][js].plat_joystick_nr) {
                for (int axis_nr = 0; axis_nr < joystick_get_axis_count(joystick_type); axis_nr++) {
                    sprintf(tmp2, "joystick_%i_axis_%i", js, axis_nr);
                    ini_section_set_int(cat, tmp2, joystick_state[0][js].axis_mapping[axis_nr]);
                }
                for (int button_nr = 0; button_nr < joystick_get_button_count(joystick_type); button_nr++) {
                    sprintf(tmp2, "joystick_%i_button_%i", js, button_nr);
                    ini_section_set_int(cat, tmp2, joystick_state[0][js].button_mapping[button_nr]);
                }
                for (int pov_nr = 0; pov_nr < joystick_get_pov_count(joystick_type); pov_nr++) {
                    sprintf(tmp2, "joystick_%i_pov_%i", js, pov_nr);
                    sprintf(temp, "%i, %i", joystick_state[0][js].pov_mapping[pov_nr][0],
                            joystick_state[0][js].pov_mapping[pov_nr][1]);
                    ini_section_set_string(cat, tmp2, temp);
                }
            }
        }
    }

    if (tablet_tool_type != 1) {
        ini_section_set_int(cat, "tablet_tool_type", tablet_tool_type);
    } else {
        ini_section_delete_var(cat, "tablet_tool_type");
    }

    ini_delete_section_if_empty(config, cat);
}

/* Save "Sound" section. */
static void
save_sound(void)
{
    ini_section_t cat = ini_find_or_create_section(config, "Sound");

    if (sound_card_current[0] == 0)
        ini_section_delete_var(cat, "sndcard");
    else
        ini_section_set_string(cat, "sndcard", sound_card_get_internal_name(sound_card_current[0]));

    if (sound_card_current[1] == 0)
        ini_section_delete_var(cat, "sndcard2");
    else
        ini_section_set_string(cat, "sndcard2", sound_card_get_internal_name(sound_card_current[1]));

    if (sound_card_current[2] == 0)
        ini_section_delete_var(cat, "sndcard3");
    else
        ini_section_set_string(cat, "sndcard3", sound_card_get_internal_name(sound_card_current[2]));

    if (sound_card_current[3] == 0)
        ini_section_delete_var(cat, "sndcard4");
    else
        ini_section_set_string(cat, "sndcard4", sound_card_get_internal_name(sound_card_current[3]));

    if (!strcmp(midi_out_device_get_internal_name(midi_output_device_current), "none"))
        ini_section_delete_var(cat, "midi_device");
    else
        ini_section_set_string(cat, "midi_device", midi_out_device_get_internal_name(midi_output_device_current));

    if (!strcmp(midi_in_device_get_internal_name(midi_input_device_current), "none"))
        ini_section_delete_var(cat, "midi_in_device");
    else
        ini_section_set_string(cat, "midi_in_device", midi_in_device_get_internal_name(midi_input_device_current));

    if (mpu401_standalone_enable == 0)
        ini_section_delete_var(cat, "mpu401_standalone");
    else
        ini_section_set_int(cat, "mpu401_standalone", mpu401_standalone_enable);

    /* Downgrade compatibility for standalone SSI-2001, CMS and GUS from v3.11 and older. */
    const char *legacy_cards[][2] = {
        {"ssi2001",      "ssi2001"},
        { "gameblaster", "cms"    },
        { "gus",         "gus"    }
    };
    for (int i = 0; i < (sizeof(legacy_cards) / sizeof(legacy_cards[0])); i++) {
        int card_id = sound_card_get_from_internal_name(legacy_cards[i][1]);
        for (int j = 0; j < (sizeof(sound_card_current) / sizeof(sound_card_current[0])); j++) {
            if (sound_card_current[j] == card_id) {
                /* A special value of 2 still enables the cards on older versions,
                   but lets newer versions know that they've already been migrated. */
                ini_section_set_int(cat, legacy_cards[i][0], 2);
                card_id = 0; /* mark as found */
                break;
            }
        }
        if (card_id > 0) /* not found */
            ini_section_delete_var(cat, legacy_cards[i][0]);
    }

    if (sound_is_float == 1)
        ini_section_delete_var(cat, "sound_type");
    else
        ini_section_set_string(cat, "sound_type", (sound_is_float == 1) ? "float" : "int16");

    if (fm_driver == FM_DRV_NUKED)
        ini_section_delete_var(cat, "fm_driver");
    else
        ini_section_set_string(cat, "fm_driver", "ymfm");

    ini_delete_section_if_empty(config, cat);
}

/* Save "Network" section. */
static void
save_network(void)
{
    char            temp[512];
    ini_section_t   cat       = ini_find_or_create_section(config, "Network");
    netcard_conf_t *nc;

    ini_section_delete_var(cat, "net_type");
    ini_section_delete_var(cat, "net_host_device");
    ini_section_delete_var(cat, "net_card");

    for (uint8_t c = 0; c < NET_CARD_MAX; c++) {
        nc = &net_cards_conf[c];

        sprintf(temp, "net_%02i_card", c + 1);
        if (nc->device_num == 0)
            ini_section_delete_var(cat, temp);
        else
            ini_section_set_string(cat, temp, network_card_get_internal_name(nc->device_num));

        sprintf(temp, "net_%02i_net_type", c + 1);
        switch(nc->net_type) {
            case NET_TYPE_NONE:
                ini_section_delete_var(cat, temp);
                break;
            case NET_TYPE_SLIRP:
                ini_section_set_string(cat, temp, "slirp");
                break;
            case NET_TYPE_PCAP:
                ini_section_set_string(cat, temp, "pcap");
                break;
            case NET_TYPE_VDE:
                ini_section_set_string(cat, temp, "vde");
                break;
            case NET_TYPE_TAP:
                ini_section_set_string(cat, temp, "tap");
                break;
            case NET_TYPE_NMSWITCH:
                ini_section_set_string(cat, temp, "nmswitch");
                break;
            case NET_TYPE_NRSWITCH:
                ini_section_set_string(cat, temp, "nrswitch");
                break;
            default:
                break;
        }

        sprintf(temp, "net_%02i_host_device", c + 1);
        if (nc->host_dev_name[0] != '\0') {
            if (!strcmp(nc->host_dev_name, "none"))
                ini_section_delete_var(cat, temp);
            else
                ini_section_set_string(cat, temp, nc->host_dev_name);
        } else
            ini_section_delete_var(cat, temp);

        sprintf(temp, "net_%02i_link", c + 1);
        if (nc->link_state == (NET_LINK_10_HD | NET_LINK_10_FD |
                               NET_LINK_100_HD | NET_LINK_100_FD |
                               NET_LINK_1000_HD | NET_LINK_1000_FD))
            ini_section_delete_var(cat, temp);
        else
            ini_section_set_int(cat, temp, nc->link_state);

        sprintf(temp, "net_%02i_switch_group", c + 1);
        if (nc->device_num == 0)
            ini_section_delete_var(cat, temp);
        else
            ini_section_set_int(cat, temp, net_cards_conf[c].switch_group);

        sprintf(temp, "net_%02i_promisc", c + 1);
        if (nc->device_num == 0)
            ini_section_delete_var(cat, temp);
        else
            ini_section_set_int(cat, temp, net_cards_conf[c].promisc_mode);

        sprintf(temp, "net_%02i_nrs_host", c + 1);
        if (nc->device_num == 0)
            ini_section_delete_var(cat, temp);
        else {
            if (nc->nrs_hostname[0] != '\0')
                ini_section_set_string(cat, temp, net_cards_conf[c].nrs_hostname);
            else
                ini_section_delete_var(cat, temp);
        }
    }

    ini_delete_section_if_empty(config, cat);
}

/* Save "Ports" section. */
static void
save_ports(void)
{
    ini_section_t cat = ini_find_or_create_section(config, "Ports (COM & LPT)");
    char          temp[512];

    for (int c = 0; c < (SERIAL_MAX - 1); c++) {
        sprintf(temp, "serial%d_enabled", c + 1);
        if (((c < 2) && com_ports[c].enabled) || ((c >= 2) && !com_ports[c].enabled))
            ini_section_delete_var(cat, temp);
        else
            ini_section_set_int(cat, temp, com_ports[c].enabled);

        sprintf(temp, "serial%d_passthrough_enabled", c + 1);
        if (serial_passthrough_enabled[c])
            ini_section_set_int(cat, temp, 1);
        else
            ini_section_delete_var(cat, temp);
    }

    for (int c = 0; c < PARALLEL_MAX; c++) {
        sprintf(temp, "lpt%d_enabled", c + 1);
        int d = (c == 0) ? 1 : 0;
        if (lpt_ports[c].enabled == d)
            ini_section_delete_var(cat, temp);
        else
            ini_section_set_int(cat, temp, lpt_ports[c].enabled);

        sprintf(temp, "lpt%d_device", c + 1);
        if (lpt_ports[c].device == 0)
            ini_section_delete_var(cat, temp);
        else
            ini_section_set_string(cat, temp, lpt_device_get_internal_name(lpt_ports[c].device));
    }

#if 0
// TODO: Save
    for (c = 0; c < GAMEPORT_MAX; c++) {
        sprintf(temp, "gameport%d_enabled", c + 1);
        d = (c == 0) ? 1 : 0;
        if (game_ports[c].enabled == d)
            ini_section_delete_var(cat, temp);
        else
            ini_section_set_int(cat, temp, game_ports[c].enabled);

        sprintf(temp, "gameport%d_device", c + 1);
        if (game_ports[c].device == 0)
            ini_section_delete_var(cat, temp);
        else
            ini_section_set_string(cat, temp,
                                   gameport_get_internal_name(game_ports[c].device));
    }

    for (uint8_t c = 0; c < GAMEPORT_MAX; c++) {
        sprintf(temp, "gameport%d_enabled", c);
        if (gameport_type[c] == 0)
            ini_section_delete_var(cat, temp);
        else
            ini_section_set_string(cat, temp,
                                   gameport_get_internal_name(gameport_type[c]));
    }
#endif

    ini_delete_section_if_empty(config, cat);
}

/* Save "Keybinds" section. */
static void
save_keybinds(void)
{
    ini_section_t cat = ini_find_or_create_section(config, "Keybinds");

    for (int x = 0; x < NUM_ACCELS; x++) {
        /* Has accelerator been changed from default? */
        if (strcmp(def_acc_keys[x].seq, acc_keys[x].seq) == 0)
            ini_section_delete_var(cat, acc_keys[x].name);
        /* Check for a cleared binding to avoid saving it as an empty string */
        else if (acc_keys[x].seq[0] == '\0')
            ini_section_set_string(cat, acc_keys[x].name, "none");
        else
            ini_section_set_string(cat, acc_keys[x].name, acc_keys[x].seq);
    }

    ini_delete_section_if_empty(config, cat);
}

static void
save_image_file(char *cat, char *var, char *src)
{
    char  temp[2048] = { 0 };
    char *prefix     = "";

    path_normalize(src);

    if (strstr(src, "wp://") == src) {
        src    += 5;
        prefix  = "wp://";
    }

    if (!strnicmp(src, usr_path, strlen(usr_path)))
        sprintf(temp, "%s%s", prefix, &src[strlen(usr_path)]);
    else
        sprintf(temp, "%s%s", prefix, src);

    ini_section_set_string(cat, var, temp);
}

/* Save "Storage Controllers" section. */
static void
save_storage_controllers(void)
{
    ini_section_t cat = ini_find_or_create_section(config, "Storage controllers");
    char          temp[512];
    int           c;
    char          *def_hdc;

    ini_section_delete_var(cat, "scsicard");

    for (c = 0; c < SCSI_CARD_MAX; c++) {
        sprintf(temp, "scsicard_%d", c + 1);

        if (scsi_card_current[c] == 0)
            ini_section_delete_var(cat, temp);
        else
            ini_section_set_string(cat, temp,
                                   scsi_card_get_internal_name(scsi_card_current[c]));
    }

    if (fdc_current[0] == FDC_INTERNAL)
        ini_section_delete_var(cat, "fdc");
    else
        ini_section_set_string(cat, "fdc",
                               fdc_card_get_internal_name(fdc_current[0]));

    ini_section_delete_var(cat, "hdc");

    for (c = 0; c < HDC_MAX; c++) {
        sprintf(temp, "hdc_%d", c + 1);

        if ((c == 0) && machine_has_flags(machine, MACHINE_HDC))
            def_hdc = "internal";
        else
            def_hdc = "none";

        if (!strcmp(hdc_get_internal_name(hdc_current[c]), def_hdc))
            ini_section_delete_var(cat, temp);
        else
            ini_section_set_string(cat, temp,
                                   hdc_get_internal_name(hdc_current[c]));
    }

    /* Downgrade compatibility for standalone tertiary/quaternary IDE from v4.2 and older. */
    const char *legacy_cards[] = { "ide_ter", "ide_qua" };
    for (int i = 0; i < (sizeof(legacy_cards) / sizeof(legacy_cards[0])); i++) {
        int card_id = hdc_get_from_internal_name(legacy_cards[i]);
        for (int j = 0; j < (sizeof(sound_card_current) / sizeof(sound_card_current[0])); j++) {
            if (hdc_current[j] == card_id) {
                /* A special value of 2 still enables the cards on older versions,
                   but lets newer versions know that they've already been migrated. */
                ini_section_set_int(cat, legacy_cards[i], 2);
                card_id = 0; /* mark as found */
                break;
            }
        }
        if (card_id > 0) /* not found */
            ini_section_delete_var(cat, legacy_cards[i]);
    }

    if (cdrom_interface_current == 0)
        ini_section_delete_var(cat, "cdrom_interface");
    else
        ini_section_set_string(cat, "cdrom_interface",
                               cdrom_interface_get_internal_name(cdrom_interface_current));

    if (cassette_enable == 0)
        ini_section_delete_var(cat, "cassette_enabled");
    else
        ini_section_set_int(cat, "cassette_enabled", cassette_enable);

    if (strlen(cassette_fname) == 0)
        ini_section_delete_var(cat, "cassette_file");
    else
        save_image_file(cat, "cassette_file", cassette_fname);

    if (!strcmp(cassette_mode, "load"))
        ini_section_delete_var(cat, "cassette_mode");
    else
        ini_section_set_string(cat, "cassette_mode", cassette_mode);

    for (int i = 0; i < MAX_PREV_IMAGES; i++) {
        sprintf(temp, "cassette_image_history_%02i", i + 1);
        if ((cassette_image_history[i] == 0) || strlen(cassette_image_history[i]) == 0)
            ini_section_delete_var(cat, temp);
        else
            save_image_file(cat, temp, cassette_image_history[i]);
    }

    if (cassette_pos == 0)
        ini_section_delete_var(cat, "cassette_position");
    else
        ini_section_set_int(cat, "cassette_position", cassette_pos);

    if (cassette_srate == 44100)
        ini_section_delete_var(cat, "cassette_srate");
    else
        ini_section_set_int(cat, "cassette_srate", cassette_srate);

    if (cassette_append == 0)
        ini_section_delete_var(cat, "cassette_append");
    else
        ini_section_set_int(cat, "cassette_append", cassette_append);

    if (cassette_pcm == 0)
        ini_section_delete_var(cat, "cassette_pcm");
    else
        ini_section_set_int(cat, "cassette_pcm", cassette_pcm);

    ini_section_delete_var(cat, "cassette_writeprot");

    for (c = 0; c < 2; c++) {
        sprintf(temp, "cartridge_%02i_fn", c + 1);

        if (strlen(cart_fns[c]) == 0)
            ini_section_delete_var(cat, temp);
        else {
            path_normalize(cart_fns[c]);
            if (!strnicmp(cart_fns[c], usr_path, strlen(usr_path)))
                ini_section_set_string(cat, temp, &cart_fns[c][strlen(usr_path)]);
            else
                ini_section_set_string(cat, temp, cart_fns[c]);
        }

        for (int i = 0; i < MAX_PREV_IMAGES; i++) {
            sprintf(temp, "cartridge_%02i_image_history_%02i", c + 1, i + 1);
            if ((cart_image_history[c][i] == 0) || strlen(cart_image_history[c][i]) == 0)
                ini_section_delete_var(cat, temp);
            else {
                path_normalize(cart_image_history[c][i]);
                if (!strnicmp(cart_image_history[c][i], usr_path, strlen(usr_path)))
                    ini_section_set_string(cat, temp, &cart_image_history[c][i][strlen(usr_path)]);
                else
                    ini_section_set_string(cat, temp, cart_image_history[c][i]);
            }
        }
    }

    /* Downgrade compatibility for standalone LBA Enhancer from v4.2 and older. */
    int card_id = isarom_get_from_internal_name("lba_enhancer");
    for (c = 0; c < ISAROM_MAX; c++) {
        if (isarom_type[c] == card_id) {
            /* A special value of 2 still enables the cards on older versions,
               but lets newer versions know that they've already been migrated. */
            ini_section_set_int(cat, "lba_enhancer_enabled", 2);
            card_id = 0; /* mark as found */
            break;
        }
    }
    if (card_id > 0) /* not found */
        ini_section_delete_var(cat, "lba_enhancer_enabled");

    ini_delete_section_if_empty(config, cat);
}

/* Save "Other Peripherals" section. */
static void
save_other_peripherals(void)
{
    ini_section_t cat = ini_find_or_create_section(config, "Other peripherals");
    char          temp[512];

    if (bugger_enabled == 0)
        ini_section_delete_var(cat, "bugger_enabled");
    else
        ini_section_set_int(cat, "bugger_enabled", bugger_enabled);

    if (postcard_enabled == 0)
        ini_section_delete_var(cat, "postcard_enabled");
    else
        ini_section_set_int(cat, "postcard_enabled", postcard_enabled);

    if (unittester_enabled == 0)
        ini_section_delete_var(cat, "unittester_enabled");
    else
        ini_section_set_int(cat, "unittester_enabled", unittester_enabled);

    if (novell_keycard_enabled == 0)
        ini_section_delete_var(cat, "novell_keycard_enabled");
    else
        ini_section_set_int(cat, "novell_keycard_enabled", novell_keycard_enabled);

    // ISA RAM Boards
    for (uint8_t c = 0; c < ISAMEM_MAX; c++) {
        sprintf(temp, "isamem%d_type", c);
        if (isamem_type[c] == 0)
            ini_section_delete_var(cat, temp);
        else
            ini_section_set_string(cat, temp,
                                   isamem_get_internal_name(isamem_type[c]));
    }

    // ISA ROM Boards
    for (uint8_t c = 0; c < ISAROM_MAX; c++) {
        sprintf(temp, "isarom%d_type", c);
        if (isarom_type[c] == 0)
            ini_section_delete_var(cat, temp);
        else
            ini_section_set_string(cat, temp,
                                   isarom_get_internal_name(isarom_type[c]));
    }

    if (isartc_type == 0)
        ini_section_delete_var(cat, "isartc_type");
    else
        ini_section_set_string(cat, "isartc_type",
                               isartc_get_internal_name(isartc_type));

    ini_delete_section_if_empty(config, cat);
}

#ifndef USE_SDL_UI
/* Save "GL3 Shaders" section. */
static void
save_gl3_shaders(void)
{
    ini_section_t cat = ini_find_or_create_section(config, "GL3 Shaders");
    char          temp[512];
    int shaders = 0, i = 0;

    for (i = 0; i < MAX_USER_SHADERS; i++) {
        if (gl3_shader_file[i][0] == 0) {
            temp[0] = 0;
            snprintf(temp, 512, "shader%d", i);
            ini_section_delete_var(cat, temp);
            break;
        }
        shaders++;
    }

    ini_section_set_int(cat, "shaders", shaders);
    if (shaders == 0) {
        ini_section_delete_var(cat, "shaders");
    } else {
        for (i = 0; i < shaders; i++) {
            temp[0] = 0;
            snprintf(temp, 512, "shader%d", i);
            ini_section_set_string(cat, temp, gl3_shader_file[i]);
        }
    }

    ini_delete_section_if_empty(config, cat);
}
#endif

/* Save "Hard Disks" section. */
static void
save_hard_disks(void)
{
    ini_section_t cat = ini_find_or_create_section(config, "Hard disks");
    char          temp[32];
    char          tmp2[512];
    char         *p;

    memset(temp, 0x00, sizeof(temp));
    for (uint8_t c = 0; c < HDD_NUM; c++) {
        sprintf(temp, "hdd_%02i_parameters", c + 1);
        if (hdd_is_valid(c)) {
            p = hdd_bus_to_string(hdd[c].bus_type, 0);
            sprintf(tmp2, "%u, %u, %u, %i, %s",
                    hdd[c].spt, hdd[c].hpc, hdd[c].tracks, hdd[c].wp, p);
            ini_section_set_string(cat, temp, tmp2);
        } else
            ini_section_delete_var(cat, temp);

        sprintf(temp, "hdd_%02i_mfm_channel", c + 1);
        if (hdd_is_valid(c) && (hdd[c].bus_type == HDD_BUS_MFM))
            ini_section_set_int(cat, temp, hdd[c].mfm_channel);
        else
            ini_section_delete_var(cat, temp);

        sprintf(temp, "hdd_%02i_xta_channel", c + 1);
        if (hdd_is_valid(c) && (hdd[c].bus_type == HDD_BUS_XTA))
            ini_section_set_int(cat, temp, hdd[c].xta_channel);
        else
            ini_section_delete_var(cat, temp);

        sprintf(temp, "hdd_%02i_esdi_channel", c + 1);
        if (hdd_is_valid(c) && (hdd[c].bus_type == HDD_BUS_ESDI))
            ini_section_set_int(cat, temp, hdd[c].esdi_channel);
        else
            ini_section_delete_var(cat, temp);

        sprintf(temp, "hdd_%02i_ide_channel", c + 1);
        if (!hdd_is_valid(c) || ((hdd[c].bus_type != HDD_BUS_IDE) &&
            (hdd[c].bus_type != HDD_BUS_ATAPI)))
            ini_section_delete_var(cat, temp);
        else {
            sprintf(tmp2, "%01u:%01u", hdd[c].ide_channel >> 1, hdd[c].ide_channel & 1);
            ini_section_set_string(cat, temp, tmp2);
        }

        sprintf(temp, "hdd_%02i_scsi_id", c + 1);
        ini_section_delete_var(cat, temp);

        sprintf(temp, "hdd_%02i_scsi_location", c + 1);
        if (hdd[c].bus_type != HDD_BUS_SCSI)
            ini_section_delete_var(cat, temp);
        else {
            sprintf(tmp2, "%01u:%02u", hdd[c].scsi_id >> 4,
                    hdd[c].scsi_id & 15);
            ini_section_set_string(cat, temp, tmp2);
        }

        sprintf(temp, "hdd_%02i_fn", c + 1);
        if (hdd_is_valid(c) && (strlen(hdd[c].fn) != 0)) {
            path_normalize(hdd[c].fn);
            if (!strnicmp(hdd[c].fn, usr_path, strlen(usr_path)))
                ini_section_set_string(cat, temp, &hdd[c].fn[strlen(usr_path)]);
            else
                ini_section_set_string(cat, temp, hdd[c].fn);
        } else
            ini_section_delete_var(cat, temp);

        sprintf(temp, "hdd_%02i_vhd_blocksize", c + 1);
        if (hdd_is_valid(c) && (hdd[c].vhd_blocksize > 0))
            ini_section_set_int(cat, temp, hdd[c].vhd_blocksize);
        else
            ini_section_delete_var(cat, temp);

        sprintf(temp, "hdd_%02i_vhd_parent", c + 1);
        if (hdd_is_valid(c) && hdd[c].vhd_parent[0]) {
            path_normalize(hdd[c].vhd_parent);
            ini_section_set_string(cat, temp, hdd[c].vhd_parent);
        } else
            ini_section_delete_var(cat, temp);

        sprintf(temp, "hdd_%02i_speed", c + 1);
        if (!hdd_is_valid(c) ||
            ((hdd[c].bus_type != HDD_BUS_ESDI) && (hdd[c].bus_type != HDD_BUS_IDE) &&
            (hdd[c].bus_type != HDD_BUS_SCSI) && (hdd[c].bus_type != HDD_BUS_ATAPI)))
            ini_section_delete_var(cat, temp);
        else
            ini_section_set_string(cat, temp, hdd_preset_get_internal_name(hdd[c].speed_preset));
    }

    ini_delete_section_if_empty(config, cat);
}

/* Save "Floppy Drives" section. */
static void
save_floppy_and_cdrom_drives(void)
{
    ini_section_t cat = ini_find_or_create_section(config, "Floppy and CD-ROM drives");
    char          temp[512];
    char          tmp2[512];
    int           c;

    for (c = 0; c < FDD_NUM; c++) {
        sprintf(temp, "fdd_%02i_type", c + 1);
        if (fdd_get_type(c) == ((c < 2) ? 2 : 0))
            ini_section_delete_var(cat, temp);
        else
            ini_section_set_string(cat, temp,
                                   fdd_get_internal_name(fdd_get_type(c)));

        sprintf(temp, "fdd_%02i_fn", c + 1);
        if (strlen(floppyfns[c]) == 0) {
            ini_section_delete_var(cat, temp);

            ui_writeprot[c] = 0;

            sprintf(temp, "fdd_%02i_writeprot", c + 1);
            ini_section_delete_var(cat, temp);
        } else
            save_image_file(cat, temp, floppyfns[c]);

        sprintf(temp, "fdd_%02i_writeprot", c + 1);
        ini_section_delete_var(cat, temp);

        sprintf(temp, "fdd_%02i_turbo", c + 1);
        if (fdd_get_turbo(c) == 0)
            ini_section_delete_var(cat, temp);
        else
            ini_section_set_int(cat, temp, fdd_get_turbo(c));

        sprintf(temp, "fdd_%02i_check_bpb", c + 1);
        if (fdd_get_check_bpb(c) == 1)
            ini_section_delete_var(cat, temp);
        else
            ini_section_set_int(cat, temp, fdd_get_check_bpb(c));

        for (int i = 0; i < MAX_PREV_IMAGES; i++) {
            sprintf(temp, "fdd_%02i_image_history_%02i", c + 1, i + 1);
            if ((fdd_image_history[c][i] == 0) || strlen(fdd_image_history[c][i]) == 0)
                ini_section_delete_var(cat, temp);
            else
                save_image_file(cat, temp, fdd_image_history[c][i]);
        }
    }

    for (c = 0; c < CDROM_NUM; c++) {
        sprintf(temp, "cdrom_%02i_host_drive", c + 1);
        ini_section_delete_var(cat, temp);

        sprintf(temp, "cdrom_%02i_speed", c + 1);
        if ((cdrom[c].bus_type == 0) || (cdrom[c].speed == 8))
            ini_section_delete_var(cat, temp);
        else
            ini_section_set_int(cat, temp, cdrom[c].speed);

        sprintf(temp, "cdrom_%02i_type", c + 1);
        char *tn = cdrom_get_internal_name(cdrom_get_type(c));
        if ((cdrom[c].bus_type == 0) || (cdrom[c].bus_type == CDROM_BUS_MITSUMI) || !strcmp(tn, "86cd"))
            ini_section_delete_var(cat, temp);
        else
            ini_section_set_string(cat, temp, tn);

        sprintf(temp, "cdrom_%02i_parameters", c + 1);
        if (cdrom[c].bus_type == 0)
            ini_section_delete_var(cat, temp);
        else {
            /* In case one wants an ATAPI drive on SCSI and vice-versa. */
            if ((cdrom_drive_types[cdrom_get_type(c)].bus_type != BUS_TYPE_BOTH) &&
                (cdrom_drive_types[cdrom_get_type(c)].bus_type != cdrom[c].bus_type))
                cdrom[c].bus_type = cdrom_drive_types[cdrom_get_type(c)].bus_type;

            sprintf(tmp2, "%u, %s", cdrom[c].sound_on,
                    hdd_bus_to_string(cdrom[c].bus_type, 1));
            ini_section_set_string(cat, temp, tmp2);
        }

        sprintf(temp, "cdrom_%02i_mke_channel", c + 1);
        if (cdrom[c].bus_type != CDROM_BUS_MKE)
            ini_section_delete_var(cat, temp);
        else {
            ini_section_set_int(cat, temp, cdrom[c].mke_channel);
        }

        sprintf(temp, "cdrom_%02i_ide_channel", c + 1);
        if (cdrom[c].bus_type != CDROM_BUS_ATAPI)
            ini_section_delete_var(cat, temp);
        else {
            sprintf(tmp2, "%01u:%01u", cdrom[c].ide_channel >> 1,
                    cdrom[c].ide_channel & 1);
            ini_section_set_string(cat, temp, tmp2);
        }

        sprintf(temp, "cdrom_%02i_scsi_id", c + 1);
        ini_section_delete_var(cat, temp);

        sprintf(temp, "cdrom_%02i_scsi_location", c + 1);
        if (cdrom[c].bus_type != CDROM_BUS_SCSI)
            ini_section_delete_var(cat, temp);
        else {
            sprintf(tmp2, "%01u:%02u", cdrom[c].scsi_device_id >> 4,
                    cdrom[c].scsi_device_id & 15);
            ini_section_set_string(cat, temp, tmp2);
        }

        sprintf(temp, "cdrom_%02i_image_path", c + 1);
        if ((cdrom[c].bus_type == 0) || (strlen(cdrom[c].image_path) == 0))
            ini_section_delete_var(cat, temp);
        else {
            path_normalize(cdrom[c].image_path);
            if (!strnicmp(cdrom[c].image_path, usr_path, strlen(usr_path)))
                ini_section_set_string(cat, temp, &cdrom[c].image_path[strlen(usr_path)]);
            else
                ini_section_set_string(cat, temp, cdrom[c].image_path);
        }

        for (int i = 0; i < MAX_PREV_IMAGES; i++) {
            sprintf(temp, "cdrom_%02i_image_history_%02i", c + 1, i + 1);
            if ((cdrom[c].image_history[i] == 0) || strlen(cdrom[c].image_history[i]) == 0)
                ini_section_delete_var(cat, temp);
            else {
                path_normalize(cdrom[c].image_history[i]);
                if (!strnicmp(cdrom[c].image_history[i], usr_path, strlen(usr_path)))
                    ini_section_set_string(cat, temp, &cdrom[c].image_history[i][strlen(usr_path)]);
                else
                    ini_section_set_string(cat, temp, cdrom[c].image_history[i]);
            }
        }
    }

    ini_delete_section_if_empty(config, cat);
}

/* Save "Other Removable Devices" section. */
static void
save_other_removable_devices(void)
{
    ini_section_t cat = ini_find_or_create_section(config, "Other removable devices");
    char          temp[512];
    char          tmp2[512];
    int           c;

    for (c = 0; c < RDISK_NUM; c++) {
        sprintf(temp, "rdisk_%02i_parameters", c + 1);
        if (rdisk_drives[c].bus_type == 0) {
            ini_section_delete_var(cat, temp);
        } else {
            sprintf(tmp2, "%u, %s", rdisk_drives[c].type,
                    hdd_bus_to_string(rdisk_drives[c].bus_type, 1));
            ini_section_set_string(cat, temp, tmp2);
        }

        sprintf(temp, "rdisk_%02i_ide_channel", c + 1);
        if (rdisk_drives[c].bus_type != RDISK_BUS_ATAPI)
            ini_section_delete_var(cat, temp);
        else {
            sprintf(tmp2, "%01u:%01u", rdisk_drives[c].ide_channel >> 1,
                    rdisk_drives[c].ide_channel & 1);
            ini_section_set_string(cat, temp, tmp2);
        }

        sprintf(temp, "rdisk_%02i_scsi_id", c + 1);
        ini_section_delete_var(cat, temp);

        sprintf(temp, "rdisk_%02i_writeprot", c + 1);
        ini_section_delete_var(cat, temp);

        sprintf(temp, "rdisk_%02i_scsi_location", c + 1);
        if (rdisk_drives[c].bus_type != RDISK_BUS_SCSI)
            ini_section_delete_var(cat, temp);
        else {
            sprintf(tmp2, "%01u:%02u", rdisk_drives[c].scsi_device_id >> 4,
                    rdisk_drives[c].scsi_device_id & 15);
            ini_section_set_string(cat, temp, tmp2);
        }

        sprintf(temp, "rdisk_%02i_image_path", c + 1);
        if ((rdisk_drives[c].bus_type == 0) || (strlen(rdisk_drives[c].image_path) == 0))
            ini_section_delete_var(cat, temp);
        else
            save_image_file(cat, temp, rdisk_drives[c].image_path);

        for (int i = 0; i < MAX_PREV_IMAGES; i++) {
            sprintf(temp, "rdisk_%02i_image_history_%02i", c + 1, i + 1);
            if ((rdisk_drives[c].image_history[i] == 0) || strlen(rdisk_drives[c].image_history[i]) == 0)
                ini_section_delete_var(cat, temp);
            else
                save_image_file(cat, temp, rdisk_drives[c].image_history[i]);
        }
    }

    for (c = 0; c < MO_NUM; c++) {
        sprintf(temp, "mo_%02i_parameters", c + 1);
        if (mo_drives[c].bus_type == 0) {
            ini_section_delete_var(cat, temp);
        } else {
            sprintf(tmp2, "%u, %s", mo_drives[c].type,
                    hdd_bus_to_string(mo_drives[c].bus_type, 1));
            ini_section_set_string(cat, temp, tmp2);
        }

        sprintf(temp, "mo_%02i_ide_channel", c + 1);
        if (mo_drives[c].bus_type != MO_BUS_ATAPI)
            ini_section_delete_var(cat, temp);
        else {
            sprintf(tmp2, "%01u:%01u", mo_drives[c].ide_channel >> 1,
                    mo_drives[c].ide_channel & 1);
            ini_section_set_string(cat, temp, tmp2);
        }

        sprintf(temp, "mo_%02i_scsi_id", c + 1);
        ini_section_delete_var(cat, temp);

        sprintf(temp, "mo_%02i_writeprot", c + 1);
        ini_section_delete_var(cat, temp);

        sprintf(temp, "mo_%02i_scsi_location", c + 1);
        if (mo_drives[c].bus_type != MO_BUS_SCSI)
            ini_section_delete_var(cat, temp);
        else {
            sprintf(tmp2, "%01u:%02u", mo_drives[c].scsi_device_id >> 4,
                    mo_drives[c].scsi_device_id & 15);
            ini_section_set_string(cat, temp, tmp2);
        }

        sprintf(temp, "mo_%02i_image_path", c + 1);
        if ((mo_drives[c].bus_type == 0) || (strlen(mo_drives[c].image_path) == 0))
            ini_section_delete_var(cat, temp);
        else
            save_image_file(cat, temp, mo_drives[c].image_path);

        for (int i = 0; i < MAX_PREV_IMAGES; i++) {
            sprintf(temp, "mo_%02i_image_history_%02i", c + 1, i + 1);
            if ((mo_drives[c].image_history[i] == 0) || strlen(mo_drives[c].image_history[i]) == 0)
                ini_section_delete_var(cat, temp);
            else
                save_image_file(cat, temp, mo_drives[c].image_history[i]);
        }
    }

    ini_delete_section_if_empty(config, cat);
}

void
config_save(void)
{
    save_global();                  /* Global */
    ini_write(global, global_cfg_path);

    save_general();                 /* General */
    for (uint8_t i = 0; i < MONITORS_NUM; i++)
        save_monitor(i);            /* Monitors */
    save_machine();                 /* Machine */
    save_video();                   /* Video */
    save_input_devices();           /* Input devices */
    save_sound();                   /* Sound */
    save_network();                 /* Network */
    save_ports();                   /* Ports (COM & LPT) */
    save_storage_controllers();     /* Storage controllers */
    save_hard_disks();              /* Hard disks */
    save_floppy_and_cdrom_drives(); /* Floppy and CD-ROM drives */
    save_other_removable_devices(); /* Other removable devices */
    save_other_peripherals();       /* Other peripherals */
#ifndef USE_SDL_UI
    save_gl3_shaders();             /* GL3 Shaders */
#endif
    save_keybinds();                /* Key bindings */

    ini_write(config, cfg_path);
}

ini_t
config_get_ini(void)
{
    return config;
}<|MERGE_RESOLUTION|>--- conflicted
+++ resolved
@@ -129,8 +129,6 @@
     confirm_exit  = ini_section_get_int(cat, "confirm_exit", 1);
     confirm_save  = ini_section_get_int(cat, "confirm_save", 1);
 
-    video_fullscreen_first = ini_section_get_int(cat, "video_fullscreen_first", 1);
-
     inhibit_multimedia_keys = ini_section_get_int(cat, "inhibit_multimedia_keys", 0);
 
     mouse_sensitivity = ini_section_get_double(cat, "mouse_sensitivity", 1.0);
@@ -2171,11 +2169,6 @@
     else
         ini_section_delete_var(cat, "confirm_save");
 
-    if (video_fullscreen_first == 1)
-        ini_section_delete_var(cat, "video_fullscreen_first");
-    else
-        ini_section_set_int(cat, "video_fullscreen_first", video_fullscreen_first);
-
     if (inhibit_multimedia_keys == 1)
         ini_section_set_int(cat, "inhibit_multimedia_keys", inhibit_multimedia_keys);
     else
@@ -2196,17 +2189,10 @@
 
     const char *va_name;
 
-<<<<<<< HEAD
-=======
     ini_section_set_int(cat, "force_10ms", force_10ms);
     if (force_10ms == 0)
         ini_section_delete_var(cat, "force_10ms");
 
-    ini_section_set_int(cat, "inhibit_multimedia_keys", inhibit_multimedia_keys);
-    if (inhibit_multimedia_keys == 0)
-        ini_section_delete_var(cat, "inhibit_multimedia_keys");
-
->>>>>>> bdb47f25
     ini_section_set_int(cat, "sound_muted", sound_muted);
     if (sound_muted == 0)
         ini_section_delete_var(cat, "sound_muted");
