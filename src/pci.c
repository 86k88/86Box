--- conflicted
+++ resolved
@@ -465,9 +465,8 @@
 {
     uint8_t slot = 0;
 
-<<<<<<< HEAD
-    if (port == 0xcf8) {
-        pci_func = (val >> 1) & 7;
+    pci_card  = (port >> 8) & 0xf;
+    pci_index = port & 0xff;
 
         if (!pci_key && (val & 0xf0)) {
             io_removehandler(pci_base, pci_size,
@@ -517,28 +516,16 @@
 #ifdef ENABLE_PCI_LOG
             else
                 pci_log("Writing %02X to empty PCI card on slot %02X (pci_cards[%i]) (%02X:%02X)...\n", val, pci_card, slot, pci_func, pci_index);
-=======
-    pci_card  = (port >> 8) & 0xf;
-    pci_index = port & 0xff;
-
-    slot = pci_card_to_slot_mapping[pci_bus_number_to_index_mapping[pci_bus]][pci_card];
-    if (slot != 0xff) {
-        if (pci_cards[slot].write)
-            pci_cards[slot].write(pci_func, pci_index | (port & 3), val, pci_cards[slot].priv);
-#ifdef ENABLE_PCI_LOG
-        else
-            pci_log("Writing to empty PCI card on slot %02X:%02X (pci_cards[%i]) (%02X:%02X)...\n", pci_bus, pci_card, slot, pci_func, pci_index);
->>>>>>> 6b6ca984
-#endif
-    }
-#ifdef ENABLE_PCI_LOG
-<<<<<<< HEAD
+#endif
+        }
+#ifdef ENABLE_PCI_LOG
         else
             pci_log("Writing %02X to unassigned PCI card on slot %02X (pci_cards[%i]) (%02X:%02X)...\n", val, pci_card, slot, pci_func, pci_index);
-=======
+#endif
+    }
+#ifdef ENABLE_PCI_LOG
     else
         pci_log("Writing to unassigned PCI card on slot %02X:%02X (pci_cards[%i]) (%02X:%02X)...\n", pci_bus, pci_card, slot, pci_func, pci_index);
->>>>>>> 6b6ca984
 #endif
 }
 
