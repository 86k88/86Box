/*
 * 86Box	A hypervisor and IBM PC system emulator that specializes in
 *		running old operating systems and software designed for IBM
 *		PC systems and compatibles from 1981 through fairly recent
 *		system designs based on the PCI bus.
 *
 *		This file is part of the 86Box distribution.
 *
 *		ACPI emulation.
 *
 *
 *
 * Authors:	Miran Grca, <mgrca8@gmail.com>
 *
 *		Copyright 2020 Miran Grca.
 */
#include <stdarg.h>
#include <stdio.h>
#include <stdint.h>
#include <stdlib.h>
#include <string.h>
#include <wchar.h>
#include <stdbool.h>
#define HAVE_STDARG_H
#include <86box/86box.h>
#include "cpu.h"
#include <86box/device.h>
#include <86box/mem.h>
#include <86box/io.h>
#include <86box/pci.h>
#include <86box/pic.h>
#include <86box/plat.h>
#include <86box/timer.h>
#include <86box/keyboard.h>
#include <86box/nvr.h>
#include <86box/pit.h>
#include <86box/apm.h>
#include <86box/tco.h>
#include <86box/acpi.h>
#include <86box/machine.h>
#include <86box/i2c.h>
#include <86box/video.h>

int acpi_rtc_status = 0;

static double cpu_to_acpi;

#ifdef ENABLE_ACPI_LOG
int acpi_do_log = ENABLE_ACPI_LOG;


static void
acpi_log(const char *fmt, ...)
{
    va_list ap;

    if (acpi_do_log) {
	va_start(ap, fmt);
	pclog_ex(fmt, ap);
	va_end(ap);
    }
}
#else
#define acpi_log(fmt, ...)
#endif

static uint64_t acpi_clock_get() {
    return tsc * cpu_to_acpi;
}

static uint32_t acpi_timer_get(acpi_t *dev) {
    uint64_t clock = acpi_clock_get();
    if (dev->regs.timer32)
        return clock & 0xffffffff;
    else
        return clock & 0xffffff;
}

static double acpi_get_overflow_period(acpi_t *dev) {
    uint64_t timer = acpi_clock_get();
    uint64_t overflow_time;

    if (dev->regs.timer32) {
        overflow_time = (timer + 0x80000000LL) & ~0x7fffffffLL;
    } else {
        overflow_time = (timer + 0x800000LL) & ~0x7fffffLL;
    }

    uint64_t time_to_overflow = overflow_time - timer;

    return ((double)time_to_overflow / (double)ACPI_TIMER_FREQ) * 1000000.0;
}

static void
acpi_timer_overflow(void *priv)
{
    acpi_t *dev = (acpi_t *) priv;
    dev->regs.pmsts |= TMROF_STS;
    acpi_update_irq(dev);
}

static void
acpi_timer_update(acpi_t *dev, bool enable)
{
    if (enable) {
        timer_on_auto(&dev->timer, acpi_get_overflow_period(dev));
    } else {
        timer_stop(&dev->timer);
    }
}

void
acpi_update_irq(acpi_t *dev)
{
    int sci_level = (dev->regs.pmsts & dev->regs.pmen) & (RTC_EN | PWRBTN_EN | GBL_EN | TMROF_EN);
    if (dev->vendor == VEN_SMC)
	sci_level |= (dev->regs.pmsts & BM_STS);

    if (sci_level) {
	if (dev->irq_mode == 1)
		pci_set_irq(dev->slot, dev->irq_pin);
	else if (dev->irq_mode == 2)
		pci_set_mirq(5, dev->mirq_is_level);
	else
		pci_set_mirq(0xf0 | dev->irq_line, 1);
    } else {
	if (dev->irq_mode == 1)
		pci_clear_irq(dev->slot, dev->irq_pin);
	else if (dev->irq_mode == 2)
		pci_clear_mirq(5, dev->mirq_is_level);
	else
		pci_clear_mirq(0xf0 | dev->irq_line, 1);
    }

    acpi_timer_update(dev, (dev->regs.pmen & TMROF_EN) && !(dev->regs.pmsts & TMROF_STS));
}


void
acpi_raise_smi(void *priv, int do_smi)
{
    acpi_t *dev = (acpi_t *) priv;

    if (dev->regs.glbctl & 0x01) {
	if ((dev->vendor == VEN_VIA) || (dev->vendor == VEN_VIA_596B)) {
		if ((!dev->regs.smi_lock || !dev->regs.smi_active)) {
			if (do_smi)
				smi_raise();
			dev->regs.smi_active = 1;
		}
	} else if ((dev->vendor == VEN_INTEL) || (dev->vendor == VEN_ALI)) {
		if (do_smi)
			smi_raise();
		/* Clear bit 16 of GLBCTL. */
		if (dev->vendor == VEN_INTEL)
			dev->regs.glbctl &= ~0x00010000;
		else
			dev->regs.ali_soft_smi = 1;
	} else if (dev->vendor == VEN_SMC) {
		if (do_smi)
			smi_raise();
	}
    }
    else if ((dev->vendor == VEN_INTEL_ICH2) && do_smi && (dev->regs.smi_en & 1))
        smi_line = 1;
}


static uint32_t
acpi_reg_read_common_regs(int size, uint16_t addr, void *p)
{
    acpi_t *dev = (acpi_t *) p;
    uint32_t ret = 0x00000000;
    int shift16, shift32;

    addr &= 0x3f;
    shift16 = (addr & 1) << 3;
    shift32 = (addr & 3) << 3;

    switch (addr) {
	case 0x00: case 0x01:
		/* PMSTS - Power Management Status Register (IO) */
		ret = (dev->regs.pmsts >> shift16) & 0xff;
		if (addr == 0x01)
			ret |= (acpi_rtc_status << 2);
		break;
	case 0x02: case 0x03:
		/* PMEN - Power Management Resume Enable Register (IO) */
		ret = (dev->regs.pmen >> shift16) & 0xff;
		break;
	case 0x04: case 0x05:
		/* PMCNTRL - Power Management Control Register (IO) */
		ret = (dev->regs.pmcntrl >> shift16) & 0xff;
		if (addr == 0x05)
			ret = (ret & 0xdf);	/* Bit 5 is write-only. */
		break;
	case 0x08: case 0x09: case 0x0a: case 0x0b:
		/* PMTMR - Power Management Timer Register (IO) */
		ret = (acpi_timer_get(dev) >> shift32) & 0xff;
#ifdef USE_DYNAREC
		if (cpu_use_dynarec)
			update_tsc();
#endif
		break;
    }

#ifdef ENABLE_ACPI_LOG
    if (size != 1)
	acpi_log("(%i) ACPI Read  (%i) %02X: %02X\n", in_smm, size, addr, ret);
#endif
    return ret;
}


static uint32_t
acpi_reg_read_ali(int size, uint16_t addr, void *p)
{
    acpi_t *dev = (acpi_t *) p;
    uint32_t ret = 0x00000000;
    int shift16, shift32;

    addr &= 0x3f;
    shift16 = (addr & 1) << 3;
    shift32 = (addr & 3) << 3;

    switch(addr) {
	case 0x10: case 0x11: case 0x12: case 0x13:
		/* PCNTRL - Processor Control Register (IO) */
		ret = (dev->regs.pcntrl >> shift16) & 0xff;
		break;
	case 0x14:
		/* LVL2 - Processor Level 2 Register */
		ret = dev->regs.plvl2;
		break;
	case 0x15:
		/* LVL3 - Processor Level 3 Register */
		ret = dev->regs.plvl3;
		break;
	case 0x18: case 0x19:
		/* GPE0_STS - General Purpose Event0 Status Register */
		ret = (dev->regs.gpsts >> shift16) & 0xff;
		break;
	case 0x1a: case 0x1b:
		/* GPE0_EN - General Purpose Event0 Enable Register */
		ret = (dev->regs.gpen >> shift16) & 0xff;
		break;
	case 0x1d: case 0x1c:
		/* GPE1_STS - General Purpose Event1 Status Register */
		ret = (dev->regs.gpsts1 >> shift16) & 0xff;
		break;
	case 0x1f: case 0x1e:
		/* GPE1_EN - General Purpose Event1 Enable Register */
		ret = (dev->regs.gpen1 >> shift16) & 0xff;
		break;
	case 0x20 ... 0x27:
		/* GPE1_CTL - General Purpose Event1 Control Register */
		ret = (dev->regs.gpcntrl >> shift32) & 0xff;
		break;
	case 0x30:
		/* PM2_CNTRL - Power Management 2 Control Register( */
		ret = dev->regs.pmcntrl;
		break;
	default:
		ret = acpi_reg_read_common_regs(size, addr, p);
		break;
    }

#ifdef ENABLE_ACPI_LOG
    if (size != 1)
		acpi_log("(%i) ACPI Read  (%i) %02X: %02X\n", in_smm, size, addr, ret);
#endif
    return ret;
}


static uint32_t
acpi_reg_read_intel(int size, uint16_t addr, void *p)
{
    acpi_t *dev = (acpi_t *) p;
    uint32_t ret = 0x00000000;
    int shift16, shift32;

    addr &= 0x3f;
    shift16 = (addr & 1) << 3;
    shift32 = (addr & 3) << 3;

    switch (addr) {
	case 0x0c: case 0x0d:
		/* GPSTS - General Purpose Status Register (IO) */
		ret = (dev->regs.gpsts >> shift16) & 0xff;
		break;
	case 0x0e: case 0x0f:
		/* GPEN - General Purpose Enable Register (IO) */
		ret = (dev->regs.gpen >> shift16) & 0xff;
		break;
	case 0x10: case 0x11: case 0x12: case 0x13:
		/* PCNTRL - Processor Control Register (IO) */
		ret = (dev->regs.pcntrl >> shift32) & 0xff;
		break;
	case 0x18: case 0x19:
		/* GLBSTS - Global Status Register (IO) */
		ret = (dev->regs.glbsts >> shift16) & 0xff;
		if (addr == 0x18) {
			ret &= 0x27;
			if (dev->regs.gpsts != 0x0000)
				ret |= 0x80;
			if (dev->regs.pmsts != 0x0000)
				ret |= 0x40;
			if (dev->regs.devsts != 0x00000000)
				ret |= 0x10;
		}
		break;
	case 0x1c: case 0x1d: case 0x1e: case 0x1f:
		/* DEVSTS - Device Status Register (IO) */
		ret = (dev->regs.devsts >> shift32) & 0xff;
		break;
	case 0x20: case 0x21:
		/* GLBEN - Global Enable Register (IO) */
		ret = (dev->regs.glben >> shift16) & 0xff;
		break;
	case 0x28: case 0x29: case 0x2a: case 0x2b:
		/* GLBCTL - Global Control Register (IO) */
		ret = (dev->regs.glbctl >> shift32) & 0xff;
		break;
	case 0x2c: case 0x2d: case 0x2e: case 0x2f:
		/* DEVCTL - Device Control Register (IO) */
		ret = (dev->regs.devctl >> shift32) & 0xff;
		break;
	case 0x30: case 0x31: case 0x32:
		/* GPIREG - General Purpose Input Register (IO) */
		if (size == 1)
			ret = dev->regs.gpireg[addr & 3];
		break;
	case 0x34: case 0x35: case 0x36: case 0x37:
		/* GPOREG - General Purpose Output Register (IO) */
		if (size == 1)
			ret = dev->regs.gporeg[addr & 3];
		break;
	default:
		ret = acpi_reg_read_common_regs(size, addr, p);
		break;
    }

#ifdef ENABLE_ACPI_LOG
    // if (size != 1)
		// acpi_log("(%i) ACPI Read  (%i) %02X: %02X\n", in_smm, size, addr, ret);
#endif
    return ret;
}


static uint32_t
acpi_reg_read_intel_ich2(int size, uint16_t addr, void *p)
{
    acpi_t *dev = (acpi_t *) p;
    uint32_t ret = 0x00000000;
    int shift16, shift32;

    addr &= 0x7f;
    shift16 = (addr & 1) << 3;
    shift32 = (addr & 3) << 3;

    switch (addr) {
    case 0x10: case 0x11: case 0x12: case 0x13:
		/* PROC_CNT—Processor Control Register */
        ret = (dev->regs.pcntrl >> shift32) & 0xff;
        break;
	case 0x28: case 0x29:
		/* GPE0_STS—General Purpose Event 0 Status Register */
		ret = (dev->regs.gpsts >> shift16) & 0xff;
		break;
	case 0x2a: case 0x2b:
		/* GPE0_EN—General Purpose Event 0 Enables Register */
		ret = (dev->regs.gpen >> shift16) & 0xff;
		break;
	case 0x2c: case 0x2d:
		/* GPE1_STS—General Purpose Event 1 Status Register */
		ret = (dev->regs.gpsts1 >> shift16) & 0xff;
		break;
	case 0x2e: case 0x2f:
		/* GPE1_EN—General Purpose Event 1 Enable Register */
		ret = (dev->regs.gpen1 >> shift16) & 0xff;
		break;
    case 0x30: case 0x31: case 0x32: case 0x33:
		/* SMI_EN—SMI Control and Enable Register */
		ret = (dev->regs.smi_en >> shift32) & 0xff;
		break;
    case 0x34: case 0x35: case 0x36: case 0x37:
		/* SMI_STS—SMI Status Register */
		ret = (dev->regs.smi_sts >> shift32) & 0xff;
		break;
	case 0x40: case 0x41:
		/* MON_SMI—Device Monitor SMI Status and Enable Register */
		ret = (dev->regs.mon_smi >> shift16) & 0xff;
		break;
	case 0x44: case 0x45:
		/* DEVACT_STS—Device Activity Status Register */
		ret = (dev->regs.devact_sts >> shift16) & 0xff;
		break;
	case 0x48: case 0x49:
		/* DEVTRAP_EN—Device Trap Enable Register */
		ret = (dev->regs.devtrap_en >> shift16) & 0xff;
		break;
    case 0x4c ... 0x4d:
        /* BUS_ADDR_TRACK—Bus Address Tracker Register */
        ret = (dev->regs.bus_addr_track >> shift16) & 0xff;
        break;
    case 0x4e:
        /* BUS_CYC_TRACK—Bus Cycle Tracker Register */
        ret = dev->regs.bus_cyc_track;
        break;
    case 0x60 ... 0x70:
        /* TCO Registers */
        ret = tco_read(addr, dev->tco);
        break;
	default:
		ret = acpi_reg_read_common_regs(size, addr, p);
		break;
    }

#ifdef ENABLE_ACPI_LOG
    // if (size != 1)
		// acpi_log("(%i) ACPI Read  (%i) %02X: %02X\n", in_smm, size, addr, ret);
#endif
    return ret;
}


static uint32_t
acpi_reg_read_via_common(int size, uint16_t addr, void *p)
{
    acpi_t *dev = (acpi_t *) p;
    uint32_t ret = 0x00000000;
    int shift16, shift32;

    addr &= 0xff;
    shift16 = (addr & 1) << 3;
    shift32 = (addr & 3) << 3;

    switch (addr) {
	case 0x10: case 0x11: case 0x12: case 0x13:
		/* PCNTRL - Processor Control Register (IO) */
		ret = (dev->regs.pcntrl >> shift32) & 0xff;
		break;
	case 0x20: case 0x21:
		/* GPSTS - General Purpose Status Register (IO) */
		ret = (dev->regs.gpsts >> shift16) & 0xff;
		break;
	case 0x22: case 0x23:
		/* General Purpose SCI Enable */
		ret = (dev->regs.gpscien >> shift16) & 0xff;
		break;
	case 0x24: case 0x25:
		/* General Purpose SMI Enable */
		ret = (dev->regs.gpsmien >> shift16) & 0xff;
		break;
	case 0x26: case 0x27:
		/* Power Supply Control */
		ret = (dev->regs.pscntrl >> shift16) & 0xff;
		break;
	case 0x28: case 0x29:
		/* GLBSTS - Global Status Register (IO) */
		ret = (dev->regs.glbsts >> shift16) & 0xff;
		break;
	case 0x2a: case 0x2b:
		/* GLBEN - Global Enable Register (IO) */
		ret = (dev->regs.glben >> shift16) & 0xff;
		break;
	case 0x2c: case 0x2d:
		/* GLBCTL - Global Control Register (IO) */
		ret = (dev->regs.glbctl >> shift16) & 0xff;
		ret &= ~0x0110;
		ret |= (dev->regs.smi_lock ? 0x10 : 0x00);
		ret |= (dev->regs.smi_active ? 0x01 : 0x00);
		break;
	case 0x2f:
		/* SMI Command */
		if (size == 1)
			ret = dev->regs.smicmd & 0xff;
		break;
	case 0x30: case 0x31: case 0x32: case 0x33:
		/* Primary Activity Detect Status */
		ret = (dev->regs.padsts >> shift32) & 0xff;
		break;
	case 0x34: case 0x35: case 0x36: case 0x37:
		/* Primary Activity Detect Enable */
		ret = (dev->regs.paden >> shift32) & 0xff;
		break;
	case 0x38: case 0x39: case 0x3a: case 0x3b:
		/* GP Timer Reload Enable */
		ret = (dev->regs.gptren >> shift32) & 0xff;
		break;
	default:
		ret = acpi_reg_read_common_regs(size, addr, p);
		break;
    }

#ifdef ENABLE_ACPI_LOG
    if (size != 1)
	acpi_log("(%i) ACPI Read  (%i) %02X: %02X\n", in_smm, size, addr, ret);
#endif
    return ret;
}


static uint32_t
acpi_reg_read_via(int size, uint16_t addr, void *p)
{
    acpi_t *dev = (acpi_t *) p;
    uint32_t ret = 0x00000000;
    int shift16;

    addr &= 0xff;
    shift16 = (addr & 1) << 3;

    switch (addr) {
	case 0x40:
		/* GPIO Direction Control */
		if (size == 1)
			ret = dev->regs.gpio_dir & 0xff;
		break;
	case 0x42:
		/* GPIO port Output Value */
		if (size == 1)
			ret = dev->regs.gpio_val & 0x13;
		break;
	case 0x44:
		/* GPIO port Input Value */
		if (size == 1) {
			ret = dev->regs.extsmi_val & 0xff;

			if (dev->i2c) {
				ret &= 0xf9;
				if (!(dev->regs.gpio_dir & 0x02) && i2c_gpio_get_scl(dev->i2c))
					ret |= 0x02;
				if (!(dev->regs.gpio_dir & 0x04) && i2c_gpio_get_sda(dev->i2c))
					ret |= 0x04;
			}
		}
		break;
	case 0x46: case 0x47:
		/* GPO Port Output Value */
		ret = (dev->regs.gpo_val >> shift16) & 0xff;
		break;
	case 0x48: case 0x49:
		/* GPO Port Input Value */
		ret = (dev->regs.gpi_val >> shift16) & 0xff;
		break;
	default:
		ret = acpi_reg_read_via_common(size, addr, p);
		break;
    }

#ifdef ENABLE_ACPI_LOG
    if (size != 1)
	acpi_log("(%i) ACPI Read  (%i) %02X: %02X\n", in_smm, size, addr, ret);
#endif
    return ret;
}


static uint32_t
acpi_reg_read_via_596b(int size, uint16_t addr, void *p)
{
    acpi_t *dev = (acpi_t *) p;
    uint32_t ret = 0x00000000;
    int shift16, shift32;

    addr &= 0x7f;
    shift16 = (addr & 1) << 3;
    shift32 = (addr & 3) << 3;

    switch (addr) {
	case 0x40: /* Extended I/O Trap Status (686A/B) */
		ret = dev->regs.extiotrapsts;
		break;
	case 0x42: /* Extended I/O Trap Enable (686A/B) */
		ret = dev->regs.extiotrapen;
		break;
	case 0x44: case 0x45:
		/* External SMI Input Value */
		ret = (dev->regs.extsmi_val >> shift16) & 0xff;
		break;
	case 0x48: case 0x49: case 0x4a: case 0x4b:
		/* GPI Port Input Value */
		ret = (dev->regs.gpi_val >> shift32) & 0xff;
		break;
	case 0x4c: case 0x4d: case 0x4e: case 0x4f:
		/* GPO Port Output Value */
		ret = (dev->regs.gpo_val >> shift32) & 0xff;
		break;
	default:
		ret = acpi_reg_read_via_common(size, addr, p);
		break;
    }

#ifdef ENABLE_ACPI_LOG
    if (size != 1)
	acpi_log("(%i) ACPI Read  (%i) %02X: %02X\n", in_smm, size, addr, ret);
#endif
    return ret;
}


static uint32_t
acpi_reg_read_smc(int size, uint16_t addr, void *p)
{
    uint32_t ret = 0x00000000;

    addr &= 0x0f;

    ret = acpi_reg_read_common_regs(size, addr, p);

#ifdef ENABLE_ACPI_LOG
    if (size != 1)
	acpi_log("(%i) ACPI Read  (%i) %02X: %02X\n", in_smm, size, addr, ret);
#endif
    return ret;
}


static uint32_t
acpi_aux_reg_read_smc(int size, uint16_t addr, void *p)
{
    acpi_t *dev = (acpi_t *) p;
    uint32_t ret = 0x00000000;
    int shift16;

    addr &= 0x07;
    shift16 = (addr & 1) << 3;

    switch (addr) {
	case 0x00: case 0x01:
		/* SCI Status Register */
		ret = (dev->regs.pcntrl >> shift16) & 0xff;
		break;
	case 0x02: case 0x03:
		/* SCI Enable Register */
		ret = (dev->regs.gpscien >> shift16) & 0xff;
		break;
	case 0x04: case 0x05:
		/* Miscellaneous Status Register */
		ret = (dev->regs.glbsts >> shift16) & 0xff;
		break;
	case 0x06:
		/* Miscellaneous Enable Register */
		ret = dev->regs.glben & 0xff;
		break;
	case 0x07:
		/* Miscellaneous Control Register */
		ret = dev->regs.glbctl & 0xff;
		break;
    }

    acpi_log("(%i) ACPI Read  (%i) %02X: %02X\n", in_smm, size, addr, ret);
    return ret;
}


static void
acpi_reg_write_common_regs(int size, uint16_t addr, uint8_t val, void *p)
{
    acpi_t *dev = (acpi_t *) p;
    int shift16, sus_typ;

    addr &= 0x3f;
#ifdef ENABLE_ACPI_LOG
    if (size != 1)
	acpi_log("(%i) ACPI Write (%i) %02X: %02X\n", in_smm, size, addr, val);
#endif
    shift16 = (addr & 1) << 3;

    switch (addr) {
	case 0x00: case 0x01:
		/* PMSTS - Power Management Status Register (IO) */
		dev->regs.pmsts &= ~((val << shift16) & 0x8d31);
		if ((addr == 0x01) && (val & 0x04))
			acpi_rtc_status = 0;
		acpi_update_irq(dev);
		break;
	case 0x02: case 0x03:
		/* PMEN - Power Management Resume Enable Register (IO) */
		dev->regs.pmen = ((dev->regs.pmen & ~(0xff << shift16)) | (val << shift16)) & 0x0521;
		acpi_update_irq(dev);
		break;
	case 0x04: case 0x05:
		/* PMCNTRL - Power Management Control Register (IO) */
        if((addr == 0x05) && !!(val & 0x20) && !!(val & 4) && !!(dev->regs.smi_en & 0x00000010) && (dev->vendor == VEN_INTEL_ICH2)) {
            dev->regs.smi_sts |= 0x00000010; /* ICH2 Specific. Trigger an SMI if SLP_SMI_EN bit is set instead of transistioning to a Sleep State. */
            acpi_raise_smi(dev, 1);
        }
		else if ((addr == 0x05) && (val & 0x20)) {
			sus_typ = dev->suspend_types[(val >> 2) & 7];

			if (sus_typ & SUS_POWER_OFF) {
				/* Soft power off. */
				plat_power_off();
				return;
			}

			if (sus_typ & SUS_SUSPEND) {
				if (sus_typ & SUS_NVR) {
					/* Suspend to RAM. */
					nvr_reg_write(0x000f, 0xff, dev->nvr);
				}

				if (sus_typ & SUS_RESET_PCI)
					device_reset_all_pci();

				if (sus_typ & SUS_RESET_CPU)
					cpu_alt_reset = 0;

				if (sus_typ & SUS_RESET_PCI) {
					pci_reset();
					keyboard_at_reset();

					mem_a20_alt = 0;
					mem_a20_recalc();
				}

				if (sus_typ & (SUS_RESET_CPU | SUS_RESET_CACHE))
					flushmmucache();

				if (sus_typ & SUS_RESET_CPU)
					resetx86();

				/* Since the UI doesn't have a power button at the moment, pause emulation,
				   then trigger a resume event so that the system resumes after unpausing. */
				plat_pause(1);
				timer_set_delay_u64(&dev->resume_timer, 50 * TIMER_USEC);
			}
		}
		dev->regs.pmcntrl = ((dev->regs.pmcntrl & ~(0xff << shift16)) | (val << shift16)) & 0x3f07 /* 0x3c07 */;
		break;
    }
}


static void
acpi_reg_write_ali(int size, uint16_t addr, uint8_t val, void *p)
{
    acpi_t *dev = (acpi_t *) p;
    int shift16, shift32;

    addr &= 0x3f;
#ifdef ENABLE_ACPI_LOG
    if (size != 1)
	acpi_log("(%i) ACPI Write (%i) %02X: %02X\n", in_smm, size, addr, val);
#endif
    shift16 = (addr & 1) << 3;
    shift32 = (addr & 3) << 3;

    switch (addr) {
	case 0x10: case 0x11: case 0x12: case 0x13:
		/* PCNTRL - Processor Control Register (IO) */
		dev->regs.pcntrl = ((dev->regs.pcntrl & ~(0xff << shift32)) | (val << shift32)) & 0x00023e1e;
		break;
	case 0x14:
		/* LVL2 - Processor Level 2 Register */
		dev->regs.plvl2 = val;
		break;
	case 0x15:
		/* LVL3 - Processor Level 3 Register */
		dev->regs.plvl3 = val;
		break;
	case 0x18: case 0x19:
		/* GPE0_STS - General Purpose Event0 Status Register */
		dev->regs.gpsts &= ~((val << shift16) & 0x0d07);
		break;
	case 0x1a: case 0x1b:
		/* GPE0_EN - General Purpose Event0 Enable Register */
		dev->regs.gpen = ((dev->regs.gpen & ~(0xff << shift16)) | (val << shift16)) & 0x0d07;
		break;
	case 0x1d: case 0x1c:
		/* GPE1_STS - General Purpose Event1 Status Register */
		dev->regs.gpsts1 &= ~((val << shift16) & 0x0c01);
		break;
	case 0x1f: case 0x1e:
		/* GPE1_EN - General Purpose Event1 Enable Register */
		dev->regs.gpen1 = ((dev->regs.gpen & ~(0xff << shift16)) | (val << shift16)) & 0x0c01;
		break;
	case 0x20 ... 0x27:
		/* GPE1_CTL - General Purpose Event1 Control Register */
		dev->regs.gpcntrl = ((dev->regs.gpcntrl & ~(0xff << shift32)) | (val << shift32)) & 0x00000001;
		break;
	case 0x30:
		/* PM2_CNTRL - Power Management 2 Control Register( */
		dev->regs.pmcntrl = val & 1;
		break;
	default:
		acpi_reg_write_common_regs(size, addr, val, p);
		/* Setting GBL_RLS also sets BIOS_STS and generates SMI. */
		if ((addr == 0x00) && !(dev->regs.pmsts & 0x20))
			dev->regs.gpcntrl &= ~0x0002;
		else if ((addr == 0x04) && (dev->regs.pmcntrl & 0x0004)) {
			dev->regs.gpsts1 |= 0x01;
			if (dev->regs.gpen1 & 0x01)
				acpi_raise_smi(dev, 1);
		}
	}
}


static void
acpi_reg_write_intel(int size, uint16_t addr, uint8_t val, void *p)
{
    acpi_t *dev = (acpi_t *) p;
    int shift16, shift32;

    addr &= 0x3f;
#ifdef ENABLE_ACPI_LOG
    if (size != 1)
	acpi_log("(%i) ACPI Write (%i) %02X: %02X\n", in_smm, size, addr, val);
#endif
    shift16 = (addr & 1) << 3;
    shift32 = (addr & 3) << 3;

    switch (addr) {
	case 0x0c: case 0x0d:
		/* GPSTS - General Purpose Status Register (IO) */
		dev->regs.gpsts &= ~((val << shift16) & 0x0f81);
		break;
	case 0x0e: case 0x0f:
		/* GPEN - General Purpose Enable Register (IO) */
		dev->regs.gpen = ((dev->regs.gpen & ~(0xff << shift16)) | (val << shift16)) & 0x0f01;
		break;
	case 0x10: case 0x11: case 0x13:
		/* PCNTRL - Processor Control Register (IO) */
		dev->regs.pcntrl = ((dev->regs.pcntrl & ~(0xff << shift32)) | (val << shift32)) & 0x00023e1e;
		break;
	case 0x12:
		/* PCNTRL - Processor Control Register (IO) */
		dev->regs.pcntrl = ((dev->regs.pcntrl & ~(0xfd << shift32)) | (val << shift32)) & 0x00023e1e;
		break;
	case 0x18: case 0x19:
		/* GLBSTS - Global Status Register (IO) */
		dev->regs.glbsts &= ~((val << shift16) & 0x0d27);
		break;
	case 0x1c: case 0x1d: case 0x1e: case 0x1f:
		/* DEVSTS - Device Status Register (IO) */
		dev->regs.devsts &= ~((val << shift32) & 0x3fff0fff);
		break;
	case 0x20: case 0x21:
		/* GLBEN - Global Enable Register (IO) */
		dev->regs.glben = ((dev->regs.glben & ~(0xff << shift16)) | (val << shift16)) & 0x8d1f;
		break;
	case 0x28: case 0x29: case 0x2a: case 0x2b:
		/* GLBCTL - Global Control Register (IO) */
		dev->regs.glbctl = ((dev->regs.glbctl & ~(0xff << shift32)) | (val << shift32)) & 0x0701ff07;
		/* Setting BIOS_RLS also sets GBL_STS and generates SMI. */
		if (dev->regs.glbctl & 0x00000002) {
			dev->regs.pmsts |= 0x20;
			if (dev->regs.pmen & 0x20)
				acpi_update_irq(dev);
		}
		break;
	case 0x2c: case 0x2d: case 0x2e: case 0x2f:
		/* DEVCTL - Device Control Register (IO) */
		dev->regs.devctl = ((dev->regs.devctl & ~(0xff << shift32)) | (val << shift32)) & 0x0fffffff;
		if (dev->trap_update)
			dev->trap_update(dev->trap_priv);
		break;
	case 0x34: case 0x35: case 0x36: case 0x37:
		/* GPOREG - General Purpose Output Register (IO) */
		if (size == 1)
			dev->regs.gporeg[addr & 3] = val;
		break;
	default:
		acpi_reg_write_common_regs(size, addr, val, p);
		/* Setting GBL_RLS also sets BIOS_STS and generates SMI. */
		if ((addr == 0x00) && !(dev->regs.pmsts & 0x20))
			dev->regs.glbctl &= ~0x0002;
		else if ((addr == 0x04) && (dev->regs.pmcntrl & 0x0004)) {
			dev->regs.glbsts |= 0x01;
			if (dev->regs.glben & 0x02)
				acpi_raise_smi(dev, 1);
		}
		break;
    }
}


static void
acpi_reg_write_intel_ich2(int size, uint16_t addr, uint8_t val, void *p)
{
    acpi_t *dev = (acpi_t *) p;
    int shift16, shift32;

    addr &= 0x7f;
#ifdef ENABLE_ACPI_LOG
    if (size != 1)
	acpi_log("(%i) ACPI Write (%i) %02X: %02X\n", in_smm, size, addr, val);
#endif
    shift16 = (addr & 1) << 3;
    shift32 = (addr & 3) << 3;

    switch (addr) {
    case 0x10: case 0x11: case 0x12: case 0x13:
		/* PROC_CNT—Processor Control Register */
        dev->regs.pcntrl = ((dev->regs.pcntrl & ~(0xff << shift32)) | (val << shift32)) & 0x000201fe;
        break;
	case 0x28: case 0x29:
		/* GPE0_STS—General Purpose Event 0 Status Register */
		dev->regs.gpsts &= ~((val << shift16) & 0x09fb);
		break;
	case 0x2a: case 0x2b:
		/* GPE0_EN—General Purpose Event 0 Enables Register */
		dev->regs.gpen = ((dev->regs.gpen & ~(0xff << shift16)) | (val << shift16)) & 0x097d;
		break;
	case 0x2c: case 0x2d:
		/* GPE1_STS—General Purpose Event 1 Status Register */
		dev->regs.gpsts1 &= ~((val << shift16) & 0x09fb);
		break;
	case 0x2e: case 0x2f:
		/* GPE1_EN—General Purpose Event 1 Enable Register */
		dev->regs.gpen1 = ((dev->regs.gpen & ~(0xff << shift16)) | (val << shift16)) & 0x097d;
		break;
    case 0x30: case 0x31: case 0x32: case 0x33:
		/* SMI_EN—SMI Control and Enable Register */
		dev->regs.smi_en = ((dev->regs.smi_en & ~(0xff << shift32)) | (val << shift32)) & 0x0000867f;

        if(addr == 0x30) {
            apm_set_do_smi(dev->apm, !!(val & 0x20));

            if(val & 0x80) {
                dev->regs.glbsts |= 0x0020;
                acpi_update_irq(dev);
            }
        }
		break;
    case 0x34: case 0x35: case 0x36: case 0x37:
		/* SMI_STS—SMI Status Register */
		dev->regs.smi_sts &= ~((val << shift32) & 0x0001ff7c);
		break;
	case 0x40: case 0x41:
		/* MON_SMI—Device Monitor SMI Status and Enable Register */
		dev->regs.mon_smi = ((dev->regs.mon_smi & ~(0xff << shift16)) | (val << shift16)) & 0x097d;
		break;
	case 0x44: case 0x45:
		/* DEVACT_STS—Device Activity Status Register */
		dev->regs.devact_sts &= ~((val << shift16) & 0x3fef);
		break;
	case 0x48: case 0x49:
		/* DEVTRAP_EN—Device Trap Enable Register */
		dev->regs.devtrap_en = ((dev->regs.devtrap_en & ~(0xff << shift16)) | (val << shift16)) & 0x3c2f;
		if (dev->trap_update)
			dev->trap_update(dev->trap_priv);
		break;
    case 0x4c ... 0x4d:
        /* BUS_ADDR_TRACK—Bus Address Tracker Register */
        dev->regs.bus_addr_track = ((dev->regs.bus_addr_track & ~(0xff << shift16)) | (val << shift16)) & 0x097d;
        break;
    case 0x4e:
        /* BUS_CYC_TRACK—Bus Cycle Tracker Register */
        dev->regs.bus_cyc_track = val;
        break;
    case 0x60 ... 0x70:
        /* TCO Registers */
        tco_write(addr, val, dev->tco);
        break;
	default:
		acpi_reg_write_common_regs(size, addr, val, p);
        if((addr == 0x04) && !!(val & 4) && !!(dev->regs.smi_en & 4)) {
            dev->regs.smi_sts = 0x00000004;
            acpi_raise_smi(dev, 1);
        }

        if((addr == 0x02) || !!(val & 0x20) || !!(dev->regs.glbsts & 0x0020))
            acpi_update_irq(dev);

        break;
    }
}


static void
acpi_reg_write_via_common(int size, uint16_t addr, uint8_t val, void *p)
{
    acpi_t *dev = (acpi_t *) p;
    int shift16, shift32;

    addr &= 0xff;
    acpi_log("(%i) ACPI Write (%i) %02X: %02X\n", in_smm, size, addr, val);
    shift16 = (addr & 1) << 3;
    shift32 = (addr & 3) << 3;

    switch (addr) {
	case 0x10: case 0x11: case 0x12: case 0x13:
		/* PCNTRL - Processor Control Register (IO) */
		dev->regs.pcntrl = ((dev->regs.pcntrl & ~(0xff << shift32)) | (val << shift32)) & 0x0000001e;
		break;
	case 0x20: case 0x21:
		/* GPSTS - General Purpose Status Register (IO) */
		dev->regs.gpsts &= ~((val << shift16) & 0x03ff);
		break;
	case 0x22: case 0x23:
		/* General Purpose SCI Enable */
		dev->regs.gpscien = ((dev->regs.gpscien & ~(0xff << shift16)) | (val << shift16)) & 0x03ff;
		break;
	case 0x24: case 0x25:
		/* General Purpose SMI Enable */
		dev->regs.gpsmien = ((dev->regs.gpsmien & ~(0xff << shift16)) | (val << shift16)) & 0x03ff;
		break;
	case 0x26: case 0x27:
		/* Power Supply Control */
		dev->regs.pscntrl = ((dev->regs.pscntrl & ~(0xff << shift16)) | (val << shift16)) & 0x0701;
		break;
	case 0x2c:
		/* GLBCTL - Global Control Register (IO) */
		dev->regs.glbctl = (dev->regs.glbctl & ~0xff) | (val & 0xff);
		dev->regs.smi_lock = !!(dev->regs.glbctl & 0x0010);
		/* Setting BIOS_RLS also sets GBL_STS and generates SMI. */
		if (dev->regs.glbctl & 0x0002) {
			dev->regs.pmsts |= 0x20;
			if (dev->regs.pmen & 0x20)
				acpi_update_irq(dev);
		}
		break;
	case 0x2d:
		/* GLBCTL - Global Control Register (IO) */
		dev->regs.glbctl &= ~((val << 8) & 0x0100);
		if (val & 0x01)
			dev->regs.smi_active = 0;
		break;
	case 0x2f:
		/* SMI Command */
		if (size == 1) {
			dev->regs.smicmd = val & 0xff;
			dev->regs.glbsts |= 0x40;
			if (dev->regs.glben & 0x40)
				acpi_raise_smi(dev, 1);
		}
		break;
	case 0x38: case 0x39: case 0x3a: case 0x3b:
		/* GP Timer Reload Enable */
		dev->regs.gptren = ((dev->regs.gptren & ~(0xff << shift32)) | (val << shift32)) & 0x000000d9;
		break;
	default:
		acpi_reg_write_common_regs(size, addr, val, p);
		/* Setting GBL_RLS also sets BIOS_STS and generates SMI. */
		if ((addr == 0x00) && !(dev->regs.pmsts & 0x20))
			dev->regs.glbctl &= ~0x0002;
		else if ((addr == 0x04) && (dev->regs.pmcntrl & 0x0004)) {
			dev->regs.glbsts |= 0x20;
			if (dev->regs.glben & 0x20)
				acpi_raise_smi(dev, 1);
		}
		break;
    }
}


static void
acpi_i2c_set(acpi_t *dev)
{
    if (dev->i2c)
	i2c_gpio_set(dev->i2c, !(dev->regs.gpio_dir & 0x02) || (dev->regs.gpio_val & 0x02), !(dev->regs.gpio_dir & 0x04) || (dev->regs.gpio_val & 0x04));
}


static void
acpi_reg_write_via(int size, uint16_t addr, uint8_t val, void *p)
{
    acpi_t *dev = (acpi_t *) p;
    int shift16, shift32;

    addr &= 0xff;
    acpi_log("(%i) ACPI Write (%i) %02X: %02X\n", in_smm, size, addr, val);
    shift16 = (addr & 1) << 3;
    shift32 = (addr & 3) << 3;

    switch (addr) {
	case 0x28: case 0x29:
		/* GLBSTS - Global Status Register (IO) */
		dev->regs.glbsts &= ~((val << shift16) & 0x007f);
		break;
	case 0x2a: case 0x2b:
		/* GLBEN - Global Enable Register (IO) */
		dev->regs.glben = ((dev->regs.glben & ~(0xff << shift16)) | (val << shift16)) & 0x007f;
		break;
	case 0x30: case 0x31: case 0x32: case 0x33:
		/* Primary Activity Detect Status */
		dev->regs.padsts &= ~((val << shift32) & 0x000000fd);
		break;
	case 0x34: case 0x35: case 0x36: case 0x37:
		/* Primary Activity Detect Enable */
		dev->regs.paden = ((dev->regs.paden & ~(0xff << shift32)) | (val << shift32)) & 0x000000fd;
		if (dev->trap_update)
			dev->trap_update(dev->trap_priv);
		break;
	case 0x40:
		/* GPIO Direction Control */
		if (size == 1) {
			dev->regs.gpio_dir = val & 0x7f;
			acpi_i2c_set(dev);
		}
		break;
	case 0x42:
		/* GPIO port Output Value */
		if (size == 1) {
			dev->regs.gpio_val = val & 0x13;
			acpi_i2c_set(dev);
		}
		break;
	case 0x46: case 0x47:
		/* GPO Port Output Value */
		dev->regs.gpo_val = ((dev->regs.gpo_val & ~(0xff << shift16)) | (val << shift16)) & 0xffff;
		break;
	default:
		acpi_reg_write_via_common(size, addr, val, p);
		break;
    }
}


static void
acpi_reg_write_via_596b(int size, uint16_t addr, uint8_t val, void *p)
{
    acpi_t *dev = (acpi_t *) p;
    int shift16, shift32;

    addr &= 0x7f;
    acpi_log("(%i) ACPI Write (%i) %02X: %02X\n", in_smm, size, addr, val);
    shift16 = (addr & 1) << 3;
    shift32 = (addr & 3) << 3;

    switch (addr) {
	case 0x28: case 0x29:
		/* GLBSTS - Global Status Register (IO) */
		dev->regs.glbsts &= ~((val << shift16) & 0xfdff);
		break;
	case 0x2a: case 0x2b:
		/* GLBEN - Global Enable Register (IO) */
		dev->regs.glben = ((dev->regs.glben & ~(0xff << shift16)) | (val << shift16)) & 0xfdff;
		break;
	case 0x30: case 0x31: case 0x32: case 0x33:
		/* Primary Activity Detect Status */
		dev->regs.padsts &= ~((val << shift32) & 0x000007ff);
		break;
	case 0x34: case 0x35: case 0x36: case 0x37:
		/* Primary Activity Detect Enable */
		dev->regs.paden = ((dev->regs.paden & ~(0xff << shift32)) | (val << shift32)) & 0x000007ff;
		if (dev->trap_update)
			dev->trap_update(dev->trap_priv);
		break;
	case 0x40: /* Extended I/O Trap Status (686A/B) */
		dev->regs.extiotrapsts &= ~(val & 0x13);
		break;
	case 0x42: /* Extended I/O Trap Enable (686A/B) */
		dev->regs.extiotrapen = val & 0x13;
		break;
	case 0x4c: case 0x4d: case 0x4e: case 0x4f:
		/* GPO Port Output Value */
		dev->regs.gpo_val = ((dev->regs.gpo_val & ~(0xff << shift32)) | (val << shift32)) & 0x7fffffff;
		break;
	default:
		acpi_reg_write_via_common(size, addr, val, p);
		break;
    }
}


static void
acpi_reg_write_smc(int size, uint16_t addr, uint8_t val, void *p)
{
    acpi_t *dev = (acpi_t *) p;

    addr &= 0x0f;
    acpi_log("(%i) ACPI Write (%i) %02X: %02X\n", in_smm, size, addr, val);

    acpi_reg_write_common_regs(size, addr, val, p);
    /* Setting GBL_RLS also sets BIOS_STS and generates SMI. */
    if ((addr == 0x00) && !(dev->regs.pmsts & 0x20))
	dev->regs.glbctl &= ~0x0001;
    else if ((addr == 0x04) && (dev->regs.pmcntrl & 0x0004)) {
	dev->regs.glbsts |= 0x01;
	if (dev->regs.glben & 0x01)
		acpi_raise_smi(dev, 1);
    }
}


static void
acpi_aux_reg_write_smc(int size, uint16_t addr, uint8_t val, void *p)
{
    acpi_t *dev = (acpi_t *) p;
    int shift16;

    addr &= 0x07;
    acpi_log("(%i) ACPI Write (%i) %02X: %02X\n", in_smm, size, addr, val);
    shift16 = (addr & 1) << 3;

    switch (addr) {
	case 0x00: case 0x01:
		/* SCI Status Register */
		dev->regs.gpscists &= ~((val << shift16) & 0x000c);
		break;
	case 0x02: case 0x03:
		/* SCI Enable Register */
		dev->regs.gpscien = ((dev->regs.gpscien & ~(0xff << shift16)) | (val << shift16)) & 0x3fff;
		break;
	case 0x04: case 0x05:
		/* Miscellanous Status Register */
		dev->regs.glbsts &= ~((val << shift16) & 0x001f);
		break;
	case 0x06:
		/* Miscellaneous Enable Register */
		dev->regs.glben = (uint16_t) (val & 0x03);
		break;
	case 0x07:
		/* Miscellaneous Control Register */
		dev->regs.glbctl = (uint16_t) (val & 0x03);
		/* Setting BIOS_RLS also sets GBL_STS and generates SMI. */
		if (dev->regs.glbctl & 0x0001) {
			dev->regs.pmsts |= 0x20;
			if (dev->regs.pmen & 0x20)
				acpi_update_irq(dev);
		}
		if (dev->regs.glbctl & 0x0002) {
			dev->regs.pmsts |= 0x10;
			if (dev->regs.pmcntrl & 0x02)
				acpi_update_irq(dev);
		}
		break;
    }
}


static uint32_t
acpi_reg_read_common(int size, uint16_t addr, void *p)
{
    acpi_t *dev = (acpi_t *) p;
    uint8_t ret = 0xff;

    if (dev->vendor == VEN_ALI)
	ret = acpi_reg_read_ali(size, addr, p);
    else if (dev->vendor == VEN_VIA)
	ret = acpi_reg_read_via(size, addr, p);
    else if (dev->vendor == VEN_VIA_596B)
	ret = acpi_reg_read_via_596b(size, addr, p);
    else if (dev->vendor == VEN_INTEL)
	ret = acpi_reg_read_intel(size, addr, p);
    else if (dev->vendor == VEN_INTEL_ICH2)
	ret = acpi_reg_read_intel_ich2(size, addr, p);
    else if (dev->vendor == VEN_SMC)
	ret = acpi_reg_read_smc(size, addr, p);

    return ret;
}


static void
acpi_reg_write_common(int size, uint16_t addr, uint8_t val, void *p)
{
    acpi_t *dev = (acpi_t *) p;

    if (dev->vendor == VEN_ALI)
	acpi_reg_write_ali(size, addr, val, p);
    else if (dev->vendor == VEN_VIA)
	acpi_reg_write_via(size, addr, val, p);
    else if (dev->vendor == VEN_VIA_596B)
	acpi_reg_write_via_596b(size, addr, val, p);
    else if (dev->vendor == VEN_INTEL)
	acpi_reg_write_intel(size, addr, val, p);
    else if (dev->vendor == VEN_INTEL_ICH2)
	acpi_reg_write_intel_ich2(size, addr, val, p);
    else if (dev->vendor == VEN_SMC)
	acpi_reg_write_smc(size, addr, val, p);
}


static uint32_t
acpi_aux_reg_read_common(int size, uint16_t addr, void *p)
{
    acpi_t *dev = (acpi_t *) p;
    uint8_t ret = 0xff;

    if (dev->vendor == VEN_SMC)
	ret = acpi_aux_reg_read_smc(size, addr, p);

    return ret;
}


static void
acpi_aux_reg_write_common(int size, uint16_t addr, uint8_t val, void *p)
{
    acpi_t *dev = (acpi_t *) p;

    if (dev->vendor == VEN_SMC)
	acpi_aux_reg_write_smc(size, addr, val, p);
}


static uint32_t
acpi_reg_readl(uint16_t addr, void *p)
{
    uint32_t ret = 0x00000000;

    ret = acpi_reg_read_common(4, addr, p);
    ret |= (acpi_reg_read_common(4, addr + 1, p) << 8);
    ret |= (acpi_reg_read_common(4, addr + 2, p) << 16);
    ret |= (acpi_reg_read_common(4, addr + 3, p) << 24);

    acpi_log("ACPI: Read L %08X from %04X\n", ret, addr);

    return ret;
}


static uint16_t
acpi_reg_readw(uint16_t addr, void *p)
{
    uint16_t ret = 0x0000;

    ret = acpi_reg_read_common(2, addr, p);
    ret |= (acpi_reg_read_common(2, addr + 1, p) << 8);

    acpi_log("ACPI: Read W %08X from %04X\n", ret, addr);

    return ret;
}


static uint8_t
acpi_reg_read(uint16_t addr, void *p)
{
    uint8_t ret = 0x00;

    ret = acpi_reg_read_common(1, addr, p);

    acpi_log("ACPI: Read B %02X from %04X\n", ret, addr);

    return ret;
}


static uint32_t
acpi_aux_reg_readl(uint16_t addr, void *p)
{
    uint32_t ret = 0x00000000;

    ret = acpi_aux_reg_read_common(4, addr, p);
    ret |= (acpi_aux_reg_read_common(4, addr + 1, p) << 8);
    ret |= (acpi_aux_reg_read_common(4, addr + 2, p) << 16);
    ret |= (acpi_aux_reg_read_common(4, addr + 3, p) << 24);

    acpi_log("ACPI: Read Aux L %08X from %04X\n", ret, addr);

    return ret;
}


static uint16_t
acpi_aux_reg_readw(uint16_t addr, void *p)
{
    uint16_t ret = 0x0000;

    ret = acpi_aux_reg_read_common(2, addr, p);
    ret |= (acpi_aux_reg_read_common(2, addr + 1, p) << 8);

    acpi_log("ACPI: Read Aux W %04X from %04X\n", ret, addr);

    return ret;
}


static uint8_t
acpi_aux_reg_read(uint16_t addr, void *p)
{
    uint8_t ret = 0x00;

    ret = acpi_aux_reg_read_common(1, addr, p);

    acpi_log("ACPI: Read Aux B %02X from %04X\n", ret, addr);

    return ret;
}


static void
acpi_reg_writel(uint16_t addr, uint32_t val, void *p)
{
    acpi_log("ACPI: Write L %08X to %04X\n", val, addr);

    acpi_reg_write_common(4, addr, val & 0xff, p);
    acpi_reg_write_common(4, addr + 1, (val >> 8) & 0xff, p);
    acpi_reg_write_common(4, addr + 2, (val >> 16) & 0xff, p);
    acpi_reg_write_common(4, addr + 3, (val >> 24) & 0xff, p);
}


static void
acpi_reg_writew(uint16_t addr, uint16_t val, void *p)
{
    acpi_log("ACPI: Write W %04X to %04X\n", val, addr);

    acpi_reg_write_common(2, addr, val & 0xff, p);
    acpi_reg_write_common(2, addr + 1, (val >> 8) & 0xff, p);
}


static void
acpi_reg_write(uint16_t addr, uint8_t val, void *p)
{
    acpi_log("ACPI: Write B %02X to %04X\n", val, addr);

    acpi_reg_write_common(1, addr, val, p);
}


static void
acpi_aux_reg_writel(uint16_t addr, uint32_t val, void *p)
{
    acpi_log("ACPI: Write Aux L %08X to %04X\n", val, addr);

    acpi_aux_reg_write_common(4, addr, val & 0xff, p);
    acpi_aux_reg_write_common(4, addr + 1, (val >> 8) & 0xff, p);
    acpi_aux_reg_write_common(4, addr + 2, (val >> 16) & 0xff, p);
    acpi_aux_reg_write_common(4, addr + 3, (val >> 24) & 0xff, p);
}


static void
acpi_aux_reg_writew(uint16_t addr, uint16_t val, void *p)
{
    acpi_log("ACPI: Write Aux W %04X to %04X\n", val, addr);

    acpi_aux_reg_write_common(2, addr, val & 0xff, p);
    acpi_aux_reg_write_common(2, addr + 1, (val >> 8) & 0xff, p);
}


static void
acpi_aux_reg_write(uint16_t addr, uint8_t val, void *p)
{
    acpi_log("ACPI: Write Aux B %02X to %04X\n", val, addr);

    acpi_aux_reg_write_common(1, addr, val, p);
}


void
acpi_update_io_mapping(acpi_t *dev, uint32_t base, int chipset_en)
{
    int size;

    switch (dev->vendor) {
	case VEN_ALI:
	case VEN_INTEL:
	default:
		size = 0x040;
		break;
	case VEN_SMC:
		size = 0x010;
		break;
	case VEN_VIA:
		size = 0x100;
		break;
	case VEN_INTEL_ICH2:
	case VEN_VIA_596B:
		size = 0x080;
		break;
    }

    acpi_log("ACPI: Update I/O %04X to %04X (%sabled)\n", dev->io_base, base, chipset_en ? "en" : "dis");

    if (dev->io_base != 0x0000) {
	io_removehandler(dev->io_base, size,
			 acpi_reg_read, acpi_reg_readw, acpi_reg_readl,
			 acpi_reg_write, acpi_reg_writew, acpi_reg_writel, dev);
    }

    dev->io_base = base;

    if (chipset_en && (dev->io_base != 0x0000)) {
	io_sethandler(dev->io_base, size,
		      acpi_reg_read, acpi_reg_readw, acpi_reg_readl,
		      acpi_reg_write, acpi_reg_writew, acpi_reg_writel, dev);
    }
}


void
acpi_update_aux_io_mapping(acpi_t *dev, uint32_t base, int chipset_en)
{
    int size;

    switch (dev->vendor) {
	case VEN_SMC:
		size = 0x008;
		break;
	default:
		size = 0x000;
		break;
    }

    acpi_log("ACPI: Update Aux I/O %04X to %04X (%sabled)\n", dev->aux_io_base, base, chipset_en ? "en" : "dis");

    if (dev->aux_io_base != 0x0000) {
	io_removehandler(dev->aux_io_base, size,
			 acpi_aux_reg_read, acpi_aux_reg_readw, acpi_aux_reg_readl,
			 acpi_aux_reg_write, acpi_aux_reg_writew, acpi_aux_reg_writel, dev);
    }

    dev->aux_io_base = base;

    if (chipset_en && (dev->aux_io_base != 0x0000)) {
	io_sethandler(dev->aux_io_base, size,
		      acpi_aux_reg_read, acpi_aux_reg_readw, acpi_aux_reg_readl,
		      acpi_aux_reg_write, acpi_aux_reg_writew, acpi_aux_reg_writel, dev);
    }
}

static void
acpi_timer_resume(void *priv)
{
    acpi_t *dev = (acpi_t *) priv;

    dev->regs.pmsts |= 0x8000;

    /* Nasty workaround for ASUS P2B-LS and potentially others, where the PMCNTRL
       SMI trap handler clears the resume bit before returning control to the OS. */
    if (in_smm)
	timer_set_delay_u64(&dev->resume_timer, 50 * TIMER_USEC);
}


void
acpi_init_gporeg(acpi_t *dev, uint8_t val0, uint8_t val1, uint8_t val2, uint8_t val3)
{
    dev->regs.gporeg[0] = dev->gporeg_default[0] = val0;
    dev->regs.gporeg[1] = dev->gporeg_default[1] = val1;
    dev->regs.gporeg[2] = dev->gporeg_default[2] = val2;
    dev->regs.gporeg[3] = dev->gporeg_default[3] = val3;
    acpi_log("acpi_init_gporeg(): %02X %02X %02X %02X\n", dev->regs.gporeg[0], dev->regs.gporeg[1], dev->regs.gporeg[2], dev->regs.gporeg[3]);
}


void
acpi_set_timer32(acpi_t *dev, uint8_t timer32)
{
    dev->regs.timer32 = timer32;
}


void
acpi_set_slot(acpi_t *dev, int slot)
{
    dev->slot = slot;
}


void
acpi_set_irq_mode(acpi_t *dev, int irq_mode)
{
    dev->irq_mode = irq_mode;
}


void
acpi_set_irq_pin(acpi_t *dev, int irq_pin)
{
    dev->irq_pin = irq_pin;
}


void
acpi_set_irq_line(acpi_t *dev, int irq_line)
{
    dev->irq_line = irq_line;
}


void
acpi_set_mirq_is_level(acpi_t *dev, int mirq_is_level)
{
    dev->mirq_is_level = mirq_is_level;
}


void
acpi_set_gpireg2_default(acpi_t *dev, uint8_t gpireg2_default)
{
    dev->gpireg2_default = gpireg2_default;
    dev->regs.gpireg[2] = dev->gpireg2_default;
}


void
acpi_set_nvr(acpi_t *dev, nvr_t *nvr)
{
    dev->nvr = nvr;
}


void
acpi_set_tco(acpi_t *dev, tco_t *tco)
{
    dev->tco = tco;
}


void
acpi_set_trap_update(acpi_t *dev, void (*update)(void *priv), void *priv)
{
    dev->trap_update = update;
    dev->trap_priv = priv;
}


uint8_t
acpi_ali_soft_smi_status_read(acpi_t *dev)
{
    return dev->regs.ali_soft_smi = 1;
}


void
acpi_ali_soft_smi_status_write(acpi_t *dev, uint8_t soft_smi)
{
    dev->regs.ali_soft_smi = soft_smi;
}


static void
acpi_apm_out(uint16_t port, uint8_t val, void *p)
{
    acpi_t *dev = (acpi_t *) p;

    acpi_log("[%04X:%08X] APM write: %04X = %02X (AX = %04X, BX = %04X, CX = %04X)\n", CS, cpu_state.pc, port, val, AX, BX, CX);

    port &= 0x0001;

    if (dev->vendor == VEN_ALI) {
	if (port == 0x0001) {
		acpi_log("ALi SOFT SMI# status set (%i)\n", dev->apm->do_smi);
		dev->apm->cmd = val;
		// acpi_raise_smi(dev, dev->apm->do_smi);
		if (dev->apm->do_smi)
			smi_raise();
		dev->regs.ali_soft_smi = 1;
	} else if (port == 0x0003)
		dev->apm->stat = val;
    } else {
	if (port == 0x0000) {
		dev->apm->cmd = val;
		if (dev->vendor == VEN_INTEL)
			dev->regs.glbsts |= 0x20;
<<<<<<< HEAD
        else if (dev->vendor == VEN_INTEL_ICH2)
            dev->regs.smi_sts |= 0x00000020;
=======
>>>>>>> c069e129
        acpi_raise_smi(dev, dev->apm->do_smi);
	} else
		dev->apm->stat = val;
    }
}


static uint8_t
acpi_apm_in(uint16_t port, void *p)
{
    acpi_t *dev = (acpi_t *) p;
    uint8_t ret = 0xff;

    port &= 0x0001;

    if (dev->vendor == VEN_ALI) {
	if (port == 0x0001)
		ret = dev->apm->cmd;
	else if (port == 0x0003)
		ret = dev->apm->stat;
    } else {
	if (port == 0x0000)
		ret = dev->apm->cmd;
	else
		ret = dev->apm->stat;
    }

    acpi_log("[%04X:%08X] APM read: %04X = %02X\n", CS, cpu_state.pc, port, ret);

    return ret;
}


static void
acpi_reset(void *priv)
{
    acpi_t *dev = (acpi_t *) priv;
    int i;

    memset(&dev->regs, 0x00, sizeof(acpi_regs_t));
    dev->regs.gpireg[0] = 0xff; dev->regs.gpireg[1] = 0xff;
    /* A-Trend ATC7020BXII:
       - Bit 3: 80-conductor cable on secondary IDE channel (active low)
       - Bit 2: 80-conductor cable on primary IDE channel (active low)
       Gigabyte GA-686BX:
       - Bit 1: CMOS battery low (active high) */
    dev->regs.gpireg[2] = dev->gpireg2_default;
    for (i = 0; i < 4; i++)
	dev->regs.gporeg[i] = dev->gporeg_default[i];
    if (dev->vendor == VEN_VIA_596B) {
	dev->regs.gpo_val = 0x7fffffff;
	/* FIC VA-503A:
	   - Bit 11: ATX power (active high)
	   - Bit  4: 80-conductor cable on primary IDE channel (active low)
	   - Bit  3: 80-conductor cable on secondary IDE channel (active low)
	   - Bit  2: password cleared (active low)
	   ASUS P3V4X:
	   - Bit 15: 80-conductor cable on secondary IDE channel (active low)
	   - Bit  5: 80-conductor cable on primary IDE channel (active low)
	   BCM GT694VA:
	   - Bit 19: 80-conductor cable on secondary IDE channel (active low)
	   - Bit 17: 80-conductor cable on primary IDE channel (active low)
	   ASUS CUV4X-LS:
	   - Bit  2: 80-conductor cable on secondary IDE channel (active low)
	   - Bit  1: 80-conductor cable on primary IDE channel (active low)
	   Acorp 6VIA90AP:
	   - Bit  3: 80-conductor cable on secondary IDE channel (active low)
	   - Bit  1: 80-conductor cable on primary IDE channel (active low) */
	dev->regs.gpi_val = 0xfff57fc1;
	if (!strcmp(machine_get_internal_name(), "ficva503a") || !strcmp(machine_get_internal_name(), "6via90ap"))
		dev->regs.gpi_val |= 0x00000004;
    }

    /* Power on always generates a resume event. */
    dev->regs.pmsts |= 0x8000;

    acpi_rtc_status = 0;
}


static void
acpi_speed_changed(void *priv)
{
    acpi_t *dev = (acpi_t *) priv;
    cpu_to_acpi = ACPI_TIMER_FREQ / cpuclock;
    bool timer_enabled = timer_is_enabled(&dev->timer);
    timer_stop(&dev->timer);

    if (timer_enabled)
        timer_on_auto(&dev->timer, acpi_get_overflow_period(dev));
}


static void
acpi_close(void *priv)
{
    acpi_t *dev = (acpi_t *) priv;

    if (dev->i2c) {
	if (i2c_smbus == i2c_gpio_get_bus(dev->i2c))
		i2c_smbus = NULL;
	i2c_gpio_close(dev->i2c);
    }

    timer_stop(&dev->timer);

    free(dev);
}


static void *
acpi_init(const device_t *info)
{
    acpi_t *dev;

    dev = (acpi_t *)malloc(sizeof(acpi_t));
    if (dev == NULL) return(NULL);
    memset(dev, 0x00, sizeof(acpi_t));

    cpu_to_acpi = ACPI_TIMER_FREQ / cpuclock;
    dev->vendor = info->local;

    dev->irq_line = 9;

    if ((dev->vendor == VEN_INTEL) || (dev->vendor == VEN_ALI) || (dev->vendor == VEN_INTEL_ICH2)) {
	if (dev->vendor == VEN_ALI)
		dev->irq_mode = 2;
	dev->apm = device_add(&apm_pci_acpi_device);
	if (dev->vendor == VEN_ALI) {
		acpi_log("Setting I/O handler at port B1\n");
		io_sethandler(0x00b1, 0x0003, acpi_apm_in, NULL, NULL, acpi_apm_out, NULL, NULL, dev);
	} else
		io_sethandler(0x00b2, 0x0002, acpi_apm_in, NULL, NULL, acpi_apm_out, NULL, NULL, dev);
    } else if (dev->vendor == VEN_VIA) {
	dev->i2c = i2c_gpio_init("smbus_vt82c586b");
	i2c_smbus = i2c_gpio_get_bus(dev->i2c);
    }

    switch (dev->vendor) {
	case VEN_ALI:
		dev->suspend_types[0] = SUS_POWER_OFF;
		dev->suspend_types[1] = SUS_POWER_OFF;
		dev->suspend_types[2] = SUS_SUSPEND | SUS_NVR | SUS_RESET_CPU | SUS_RESET_PCI;
		dev->suspend_types[3] = SUS_SUSPEND;
		break;

	case VEN_VIA:
		dev->suspend_types[0] = SUS_POWER_OFF;
		dev->suspend_types[2] = SUS_SUSPEND;
		break;

	case VEN_VIA_596B:
		dev->suspend_types[1] = SUS_SUSPEND | SUS_NVR | SUS_RESET_CPU | SUS_RESET_PCI;
		dev->suspend_types[2] = SUS_POWER_OFF;
		dev->suspend_types[4] = SUS_SUSPEND;
		dev->suspend_types[5] = SUS_SUSPEND | SUS_RESET_CPU;
		dev->suspend_types[6] = SUS_SUSPEND | SUS_RESET_CPU | SUS_RESET_PCI;
		break;

	case VEN_INTEL:
		dev->suspend_types[0] = SUS_POWER_OFF;
		dev->suspend_types[1] = SUS_SUSPEND | SUS_NVR | SUS_RESET_CPU | SUS_RESET_PCI;
		dev->suspend_types[2] = SUS_SUSPEND | SUS_RESET_CPU;
		dev->suspend_types[3] = SUS_SUSPEND | SUS_RESET_CACHE;
		dev->suspend_types[4] = SUS_SUSPEND;
		break;

    case VEN_INTEL_ICH2:
        dev->suspend_types[1] = SUS_SUSPEND | SUS_RESET_CPU;
        dev->suspend_types[5] = SUS_SUSPEND | SUS_NVR | SUS_RESET_CPU | SUS_RESET_PCI;
        dev->suspend_types[6] = SUS_POWER_OFF;
        dev->suspend_types[7] = SUS_POWER_OFF;
        break;
    }

    timer_add(&dev->timer, acpi_timer_overflow, dev, 0);
    timer_add(&dev->resume_timer, acpi_timer_resume, dev, 0);

    acpi_reset(dev);

    return dev;
}

const device_t acpi_ali_device = {
    .name = "ALi M7101 ACPI",
    .internal_name = "acpi_ali",
    .flags = DEVICE_PCI,
    .local = VEN_ALI,
    .init = acpi_init,
    .close = acpi_close,
    .reset = acpi_reset,
    { .available = NULL },
    .speed_changed = acpi_speed_changed,
    .force_redraw = NULL,
    .config = NULL
};

const device_t acpi_intel_device = {
    .name = "Intel ACPI",
    .internal_name = "acpi_intel",
    .flags = DEVICE_PCI,
    .local = VEN_INTEL,
    .init = acpi_init,
    .close = acpi_close,
    .reset = acpi_reset,
    { .available = NULL },
    .speed_changed = acpi_speed_changed,
    .force_redraw = NULL,
    .config = NULL
};

const device_t acpi_intel_ich2_device = {
    .name = "Intel ICH2 ACPI",
    .internal_name = "acpi_intel_ich2",
    .flags = DEVICE_PCI,
    .local = VEN_INTEL_ICH2,
    .init = acpi_init,
    .close = acpi_close,
    .reset = acpi_reset,
    { .available = NULL },
    .speed_changed = acpi_speed_changed,
    .force_redraw = NULL,
    .config = NULL
};

const device_t acpi_via_device = {
    .name = "VIA ACPI",
    .internal_name = "acpi_via",
    .flags = DEVICE_PCI,
    .local = VEN_VIA,
    .init = acpi_init,
    .close = acpi_close,
    .reset = acpi_reset,
    { .available = NULL },
    .speed_changed = acpi_speed_changed,
    .force_redraw = NULL,
    .config = NULL
};

const device_t acpi_via_596b_device = {
    .name = "VIA VT82C596 ACPI",
    .internal_name = "acpi_via_596b",
    .flags = DEVICE_PCI,
    .local = VEN_VIA_596B,
    .init = acpi_init,
    .close = acpi_close,
    .reset = acpi_reset,
    { .available = NULL },
    .speed_changed = acpi_speed_changed,
    .force_redraw = NULL,
    .config = NULL
};

const device_t acpi_smc_device = {
    .name = "SMC FDC73C931APM ACPI",
    .internal_name = "acpi_smc",
    .flags = DEVICE_PCI,
    .local = VEN_SMC,
    .init = acpi_init,
    .close = acpi_close,
    .reset = acpi_reset,
    { .available = NULL },
    .speed_changed = acpi_speed_changed,
    .force_redraw = NULL,
    .config = NULL
};<|MERGE_RESOLUTION|>--- conflicted
+++ resolved
@@ -1647,12 +1647,9 @@
 		dev->apm->cmd = val;
 		if (dev->vendor == VEN_INTEL)
 			dev->regs.glbsts |= 0x20;
-<<<<<<< HEAD
-        else if (dev->vendor == VEN_INTEL_ICH2)
-            dev->regs.smi_sts |= 0x00000020;
-=======
->>>>>>> c069e129
-        acpi_raise_smi(dev, dev->apm->do_smi);
+		else if (dev->vendor == VEN_INTEL_ICH2)
+			dev->regs.smi_sts |= 0x00000020;
+		acpi_raise_smi(dev, dev->apm->do_smi);
 	} else
 		dev->apm->stat = val;
     }
