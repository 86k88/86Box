--- conflicted
+++ resolved
@@ -404,8 +404,7 @@
 }
 
 static uint32_t
-<<<<<<< HEAD
-acpi_reg_read_intel_ich2(int size, uint16_t addr, void *p)
+acpi_reg_read_intel_ich2(int size, uint16_t addr, void *priv)
 {
     acpi_t  *dev = (acpi_t *) p;
     uint32_t ret = 0x00000000;
@@ -499,7 +498,7 @@
             break;
 
         default:
-            ret = acpi_reg_read_common_regs(size, addr, p);
+            ret = acpi_reg_read_common_regs(size, addr, priv);
             break;
     }
 
@@ -511,10 +510,7 @@
 }
 
 static uint32_t
-acpi_reg_read_via_common(int size, uint16_t addr, void *p)
-=======
 acpi_reg_read_via_common(int size, uint16_t addr, void *priv)
->>>>>>> 35246205
 {
     acpi_t  *dev = (acpi_t *) priv;
     uint32_t ret = 0x00000000;
@@ -1029,10 +1025,9 @@
 }
 
 static void
-<<<<<<< HEAD
-acpi_reg_write_intel_ich2(int size, uint16_t addr, uint8_t val, void *p)
-{
-    acpi_t *dev = (acpi_t *) p;
+acpi_reg_write_intel_ich2(int size, uint16_t addr, uint8_t val, void *priv)
+{
+    acpi_t *dev = (acpi_t *) priv;
     int     shift16;
     int     shift32;
 
@@ -1151,10 +1146,7 @@
 }
 
 static void
-acpi_reg_write_via_common(int size, uint16_t addr, uint8_t val, void *p)
-=======
 acpi_reg_write_via_common(int size, uint16_t addr, uint8_t val, void *priv)
->>>>>>> 35246205
 {
     acpi_t *dev = (acpi_t *) priv;
     int     shift16;
@@ -1452,13 +1444,9 @@
     else if (dev->vendor == VEN_VIA_596B)
         ret = acpi_reg_read_via_596b(size, addr, priv);
     else if (dev->vendor == VEN_INTEL)
-<<<<<<< HEAD
-        ret = acpi_reg_read_intel(size, addr, p);
+        ret = acpi_reg_read_intel(size, addr, priv);
     else if (dev->vendor == VEN_INTEL_ICH2)
-        ret = acpi_reg_read_intel_ich2(size, addr, p);
-=======
-        ret = acpi_reg_read_intel(size, addr, priv);
->>>>>>> 35246205
+        ret = acpi_reg_read_intel_ich2(size, addr, priv);
     else if (dev->vendor == VEN_SMC)
         ret = acpi_reg_read_smc(size, addr, priv);
 
@@ -1477,13 +1465,9 @@
     else if (dev->vendor == VEN_VIA_596B)
         acpi_reg_write_via_596b(size, addr, val, priv);
     else if (dev->vendor == VEN_INTEL)
-<<<<<<< HEAD
-        acpi_reg_write_intel(size, addr, val, p);
+        acpi_reg_write_intel(size, addr, val, priv);
     else if (dev->vendor == VEN_INTEL_ICH2)
-        acpi_reg_write_intel_ich2(size, addr, val, p);
-=======
-        acpi_reg_write_intel(size, addr, val, priv);
->>>>>>> 35246205
+        acpi_reg_write_intel_ich2(size, addr, val, priv);
     else if (dev->vendor == VEN_SMC)
         acpi_reg_write_smc(size, addr, val, priv);
 }
@@ -2021,15 +2005,14 @@
             dev->suspend_types[4] = SUS_SUSPEND;
             break;
 
-<<<<<<< HEAD
         case VEN_INTEL_ICH2:
             dev->suspend_types[1] = SUS_SUSPEND | SUS_RESET_CPU;
             dev->suspend_types[5] = SUS_SUSPEND | SUS_NVR | SUS_RESET_CPU | SUS_RESET_PCI;
             dev->suspend_types[6] = SUS_POWER_OFF;
             dev->suspend_types[7] = SUS_POWER_OFF;
-=======
+            break;
+
         default:
->>>>>>> 35246205
             break;
     }
 
