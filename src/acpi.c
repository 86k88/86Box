/*
 * 86Box    A hypervisor and IBM PC system emulator that specializes in
 *          running old operating systems and software designed for IBM
 *          PC systems and compatibles from 1981 through fairly recent
 *          system designs based on the PCI bus.
 *
 *          This file is part of the 86Box distribution.
 *
 *          ACPI emulation.
 *
 *
 *
 * Authors: Miran Grca, <mgrca8@gmail.com>
 *          Tiseno100
 *
 *          Copyright 2020 Miran Grca.
 *          Copyright 2022 Tiseno100.
 */
#include <stdarg.h>
#include <stdio.h>
#include <stdint.h>
#include <stdlib.h>
#include <string.h>
#include <wchar.h>
#include <stdbool.h>
#define HAVE_STDARG_H
#include <86box/86box.h>
#include "cpu.h"
#include <86box/device.h>
#include <86box/mem.h>
#include <86box/io.h>
#include <86box/pci.h>
#include <86box/pic.h>
#include <86box/plat.h>
#include <86box/timer.h>
#include <86box/keyboard.h>
#include <86box/nvr.h>
#include <86box/pit.h>
#include <86box/apm.h>
#include <86box/tco.h>
#include <86box/acpi.h>
#include <86box/machine.h>
#include <86box/i2c.h>
#include <86box/video.h>
#include <86box/smbus.h>
#include <86box/hdc_ide.h>
#include <86box/hdc_ide_sff8038i.h>
#include <86box/sis_55xx.h>

int        acpi_rtc_status     = 0;
atomic_int acpi_pwrbut_pressed = 0;
int        acpi_enabled        = 0;

static double cpu_to_acpi;

static int      acpi_power_on    = 0;
static uint64_t acpi_last_clock  = 0ULL;
static int      acpi_count       = 0;

#ifdef ENABLE_ACPI_LOG
int acpi_do_log = ENABLE_ACPI_LOG;

static void
acpi_log(const char *fmt, ...)
{
    va_list ap;

    if (acpi_do_log) {
        va_start(ap, fmt);
        pclog_ex(fmt, ap);
        va_end(ap);
    }
}
#else
#    define acpi_log(fmt, ...)
#endif

static uint64_t
acpi_clock_get(void)
{
    return tsc * cpu_to_acpi;
}

static uint32_t
acpi_timer_get(acpi_t *dev)
{
    uint64_t clock = acpi_clock_get();
    if (dev->regs.timer32)
        return clock & 0xffffffff;
    else
        return clock & 0xffffff;
}

static uint8_t
acpi_gp_timer_get(acpi_t *dev)
{
    uint64_t clock = acpi_clock_get();
    clock -= acpi_last_clock;
    if (clock >= acpi_count)
        clock = 0x00;
    else
        clock &= 0xff;
    return clock;
}

static double
acpi_get_overflow_period(acpi_t *dev)
{
    uint64_t timer = acpi_clock_get();
    uint64_t overflow_time;

    if (dev->regs.timer32)
        overflow_time = (timer + 0x80000000LL) & ~0x7fffffffLL;
    else
        overflow_time = (timer + 0x800000LL) & ~0x7fffffLL;

    uint64_t time_to_overflow = overflow_time - timer;

    return ((double) time_to_overflow / (double) ACPI_TIMER_FREQ) * 1000000.0;
}

static void
acpi_timer_update(acpi_t *dev, bool enable)
{
    if (enable)
        timer_on_auto(&dev->timer, acpi_get_overflow_period(dev));
    else
        timer_stop(&dev->timer);
}

static void
acpi_timer_overflow(void *priv)
{
    acpi_t *dev    = (acpi_t *) priv;
    int     sci_en = dev->regs.pmcntrl & 1;

    dev->regs.pmsts |= TMROF_STS;
<<<<<<< HEAD

    if (dev->regs.pmen & 1) /* Timer Overflow Interrupt Enable */
    {
        acpi_log("ACPI: Overflow detected. Provoking an %s\n", sci_en ? "SCI" : "SMI");

        if (sci_en) /* Trigger an SCI or SMI depending on the status of the SCI_EN register */
            acpi_update_irq(dev);
        else
            acpi_raise_smi(dev, 1);
    }
=======
    acpi_update_irq(dev);
    acpi_timer_update(dev, (dev->regs.pmen & TMROF_EN) && !(dev->regs.pmsts & TMROF_STS));
>>>>>>> b728172e
}

static void
acpi_gp_timer_update(acpi_t *dev, bool enable, int count)
{
    if (enable) {
        acpi_last_clock = acpi_clock_get();
        acpi_count = count;
        timer_on_auto(&dev->gp_timer, (1000000.0 / (double) ACPI_TIMER_FREQ) * ((double) count));
    } else
        timer_stop(&dev->timer);
}

void
acpi_sis5595_smi_raise(void *priv)
{
    acpi_t *dev = (acpi_t *) priv;
    if (dev->regs.leg_en & 0x20) {
        dev->regs.leg_sts |= 0x20;
        smi_raise();
    }
}

static void
acpi_gp_timer(void *priv)
{
    acpi_t *dev = (acpi_t *) priv;
    if (dev->vendor == VEN_SIS_5595_1997) {
        dev->regs.gpe_sts |= 0x20000000;
        dev->regs.leg_sts |= 0x20;
        acpi_gp_timer_update(dev, (dev->regs.gpe_en & 0x20000000), acpi_count);
        acpi_sis5595_smi_raise(dev);
    } else if (dev->vendor == VEN_SIS_5595) {
        dev->regs.gpe_sts |= 0x00000400;
        dev->regs.leg_sts |= 0x20;
        acpi_gp_timer_update(dev, (dev->regs.gpe_en & 0x00000400), acpi_count);
        acpi_sis5595_smi_raise(dev);
    } else {
        dev->regs.reg_14 |= 0x2000;
        acpi_gp_timer_update(dev, (dev->regs.reg_16 & 0x2000), acpi_count);
        smi_raise();
    }
}

static void
acpi_per_timer(void *priv)
{
    acpi_t *dev = (acpi_t *) priv;
    if (dev->vendor >= VEN_SIS_5595_1997) {
        dev->regs.leg_sts |= 0x04;
        acpi_sis5595_smi_raise(dev);
    } else {
        dev->regs.reg_25 |= 0x04;
        smi_raise();
    }
    timer_on_auto(&dev->per_timer, 16000000.0);
}

void
acpi_update_irq(acpi_t *dev)
{
    int sci_level = (dev->regs.pmsts & dev->regs.pmen) & (RTC_EN | PWRBTN_EN | GBL_EN | TMROF_EN);
    sis_55xx_common_t *sis = (sis_55xx_common_t *) dev->priv;

    switch (dev->vendor) {
        case VEN_SMC:
            sci_level |= (dev->regs.pmsts & BM_STS);
            break;
        case VEN_SIS_5595_1997:
        case VEN_SIS_5595:
            if ((sis != NULL) && (sis->pmu_regs != NULL)) {
                sci_level |= (sis->pmu_regs[0x80] | sis->pmu_regs[0x81] |
                              sis->pmu_regs[0x82] | sis->pmu_regs[0x83]);
            }
            break;
    }

    if ((dev->regs.pmcntrl & 0x01) && sci_level)  switch (dev->irq_mode) {
        default:
            picintlevel(1 << dev->irq_line, &dev->irq_state);
            break;
        case 1:
            pci_set_irq(dev->slot, dev->irq_pin, &dev->irq_state);
            break;
        case 2:
            pci_set_mirq(5, dev->mirq_is_level, &dev->irq_state);
            break;
        case -1:
            break;
    } else  switch (dev->irq_mode) {
        default:
            picintclevel(1 << dev->irq_line, &dev->irq_state);
            break;
        case 1:
            pci_clear_irq(dev->slot, dev->irq_pin, &dev->irq_state);
            break;
        case 2:
            pci_clear_mirq(5, dev->mirq_is_level, &dev->irq_state);
            break;
        case -1:
            break;
    }
}

void
acpi_raise_smi(void *priv, int do_smi)
{
    acpi_t *dev = (acpi_t *) priv;

    if (dev->regs.glbctl & 0x01) {
        if ((dev->vendor == VEN_VIA) || (dev->vendor == VEN_VIA_596B)) {
            if (!dev->regs.smi_lock || !dev->regs.smi_active) {
                if (do_smi)
                    smi_raise();
                dev->regs.smi_active = 1;
            }
        } else if ((dev->vendor == VEN_INTEL) || (dev->vendor == VEN_ALI)) {
            if (do_smi)
                smi_raise();
            /* Clear bit 16 of GLBCTL. */
            if (dev->vendor == VEN_INTEL)
                dev->regs.glbctl &= ~0x00010000;
            else
                dev->regs.ali_soft_smi = 1;
        } else if (dev->vendor == VEN_SMC) {
            if (do_smi)
                smi_raise();
        }
    } else if ((dev->vendor == VEN_INTEL_ICH2) && do_smi && (dev->regs.smi_en & 1))
        smi_raise();
}

static uint32_t
acpi_reg_read_common_regs(UNUSED(int size), uint16_t addr, void *priv)
{
    acpi_t  *dev = (acpi_t *) priv;
    uint32_t ret = 0x00000000;
    int      shift16;
    int      shift32;

    addr &= 0x3f;
    shift16 = (addr & 1) << 3;
    shift32 = (addr & 3) << 3;

    switch (addr) {
        case 0x00:
        case 0x01:
            /* PMSTS - Power Management Status Register (IO) */
            ret = (dev->regs.pmsts >> shift16) & 0xff;
            if (addr == 0x01)
                ret |= (acpi_rtc_status << 2);
            break;
        case 0x02:
        case 0x03:
            /* PMEN - Power Management Resume Enable Register (IO) */
            ret = (dev->regs.pmen >> shift16) & 0xff;
            break;
        case 0x04:
        case 0x05:
            /* PMCNTRL - Power Management Control Register (IO) */
            ret = (dev->regs.pmcntrl >> shift16) & 0xff;
            if (addr == 0x05)
                ret = (ret & 0xdf); /* Bit 5 is write-only. */
            break;
        case 0x08:
        case 0x09:
        case 0x0a:
        case 0x0b:
            /* PMTMR - Power Management Timer Register (IO) */
            ret = (acpi_timer_get(dev) >> shift32) & 0xff;
#ifdef USE_DYNAREC
            if (cpu_use_dynarec)
                update_tsc();
#endif
            break;

        default:
            break;
    }

#ifdef ENABLE_ACPI_LOG
    if (size != 1)
        acpi_log("(%i) ACPI Read  (%i) %02X: %02X\n", in_smm, size, addr, ret);
#endif
    return ret;
}

static uint32_t
acpi_reg_read_ali(int size, uint16_t addr, void *priv)
{
    const acpi_t  *dev = (acpi_t *) priv;
    uint32_t       ret = 0x00000000;
    int            shift16;
    int            shift32;

    addr &= 0x3f;
    shift16 = (addr & 1) << 3;
    shift32 = (addr & 3) << 3;

    switch (addr) {
        case 0x10:
        case 0x11:
        case 0x12:
        case 0x13:
            /* PCNTRL - Processor Control Register (IO) */
            ret = (dev->regs.pcntrl >> shift16) & 0xff;
            break;
        case 0x14:
            /* LVL2 - Processor Level 2 Register */
            ret = dev->regs.plvl2;
            break;
        case 0x15:
            /* LVL3 - Processor Level 3 Register */
            ret = dev->regs.plvl3;
            break;
        case 0x18:
        case 0x19:
            /* GPE0_STS - General Purpose Event0 Status Register */
            ret = (dev->regs.gpsts >> shift16) & 0xff;
            break;
        case 0x1a:
        case 0x1b:
            /* GPE0_EN - General Purpose Event0 Enable Register */
            ret = (dev->regs.gpen >> shift16) & 0xff;
            break;
        case 0x1d:
        case 0x1c:
            /* GPE1_STS - General Purpose Event1 Status Register */
            ret = (dev->regs.gpsts1 >> shift16) & 0xff;
            break;
        case 0x1f:
        case 0x1e:
            /* GPE1_EN - General Purpose Event1 Enable Register */
            ret = (dev->regs.gpen1 >> shift16) & 0xff;
            break;
        case 0x20 ... 0x27:
            /* GPE1_CTL - General Purpose Event1 Control Register */
            ret = (dev->regs.gpcntrl >> shift32) & 0xff;
            break;
        case 0x30:
            /* PM2_CNTRL - Power Management 2 Control Register( */
            ret = dev->regs.pmcntrl;
            break;
        default:
            ret = acpi_reg_read_common_regs(size, addr, priv);
            break;
    }

#ifdef ENABLE_ACPI_LOG
    if (size != 1)
        acpi_log("(%i) ACPI Read  (%i) %02X: %02X\n", in_smm, size, addr, ret);
#endif
    return ret;
}

static uint32_t
acpi_reg_read_intel(int size, uint16_t addr, void *priv)
{
    const acpi_t  *dev = (acpi_t *) priv;
    uint32_t       ret = 0x00000000;
    int            shift16;
    int            shift32;

    addr &= 0x3f;
    shift16 = (addr & 1) << 3;
    shift32 = (addr & 3) << 3;

    switch (addr) {
        case 0x0c:
        case 0x0d:
            /* GPSTS - General Purpose Status Register (IO) */
            ret = (dev->regs.gpsts >> shift16) & 0xff;
            break;
        case 0x0e:
        case 0x0f:
            /* GPEN - General Purpose Enable Register (IO) */
            ret = (dev->regs.gpen >> shift16) & 0xff;
            break;
        case 0x10:
        case 0x11:
        case 0x12:
        case 0x13:
            /* PCNTRL - Processor Control Register (IO) */
            ret = (dev->regs.pcntrl >> shift32) & 0xff;
            break;
        case 0x18:
        case 0x19:
            /* GLBSTS - Global Status Register (IO) */
            ret = (dev->regs.glbsts >> shift16) & 0xff;
            if (addr == 0x18) {
                ret &= 0x27;
                if (dev->regs.gpsts != 0x0000)
                    ret |= 0x80;
                if (dev->regs.pmsts != 0x0000)
                    ret |= 0x40;
                if (dev->regs.devsts != 0x00000000)
                    ret |= 0x10;
            }
            break;
        case 0x1c:
        case 0x1d:
        case 0x1e:
        case 0x1f:
            /* DEVSTS - Device Status Register (IO) */
            ret = (dev->regs.devsts >> shift32) & 0xff;
            break;
        case 0x20:
        case 0x21:
            /* GLBEN - Global Enable Register (IO) */
            ret = (dev->regs.glben >> shift16) & 0xff;
            break;
        case 0x28:
        case 0x29:
        case 0x2a:
        case 0x2b:
            /* GLBCTL - Global Control Register (IO) */
            ret = (dev->regs.glbctl >> shift32) & 0xff;
            break;
        case 0x2c:
        case 0x2d:
        case 0x2e:
        case 0x2f:
            /* DEVCTL - Device Control Register (IO) */
            ret = (dev->regs.devctl >> shift32) & 0xff;
            break;
        case 0x30:
        case 0x31:
        case 0x32:
            /* GPIREG - General Purpose Input Register (IO) */
            if (size == 1)
                ret = dev->regs.gpireg[addr & 3];
            break;
        case 0x34:
        case 0x35:
        case 0x36:
        case 0x37:
            /* GPOREG - General Purpose Output Register (IO) */
            if (size == 1)
                ret = dev->regs.gporeg[addr & 3];
            break;
        default:
            ret = acpi_reg_read_common_regs(size, addr, priv);
            break;
    }

#ifdef ENABLE_ACPI_LOG
        // if (size != 1)
        // acpi_log("(%i) ACPI Read  (%i) %02X: %02X\n", in_smm, size, addr, ret);
#endif
    return ret;
}

static uint32_t
acpi_reg_read_intel_ich2(int size, uint16_t addr, void *priv)
{
    acpi_t  *dev = (acpi_t *) priv;
    uint32_t ret = 0x00000000;
    int      shift16;
    int      shift32;

    addr &= 0x7f;
    shift16 = (addr & 1) << 3;
    shift32 = (addr & 3) << 3;

    switch (addr) {
        case 0x10:
        case 0x11:
        case 0x12:
        case 0x13:
            /* PROC_CNT - Processor Control Register */
            ret = (dev->regs.pcntrl >> shift32) & 0xff;
            break;

        case 0x28:
        case 0x29:
            /* GPE0_STS - General Purpose Event 0 Status Register */
            ret = (dev->regs.gpsts >> shift16) & 0xff;
            break;

        case 0x2a:
        case 0x2b:
            /* GPE0_EN - General Purpose Event 0 Enables Register */
            ret = (dev->regs.gpen >> shift16) & 0xff;
            break;

        case 0x2c:
        case 0x2d:
            /* GPE1_STS - General Purpose Event 1 Status Register */
            ret = (dev->regs.gpsts1 >> shift16) & 0xff;
            break;

        case 0x2e:
        case 0x2f:
            /* GPE1_EN - General Purpose Event 1 Enable Register */
            ret = (dev->regs.gpen1 >> shift16) & 0xff;
            break;

        case 0x30:
        case 0x31:
        case 0x32:
        case 0x33:
            /* SMI_EN - SMI Control and Enable Register */
            ret = (dev->regs.smi_en >> shift32) & 0xff;
            break;

        case 0x34:
        case 0x35:
        case 0x36:
        case 0x37:
            /* SMI_STS - SMI Status Register */
            ret = (dev->regs.smi_sts >> shift32) & 0xff;
            break;

        case 0x40:
        case 0x41:
            /* MON_SMI - Device Monitor SMI Status and Enable Register */
            ret = (dev->regs.mon_smi >> shift16) & 0xff;
            break;

        case 0x44:
        case 0x45:
            /* DEVACT_STS - Device Activity Status Register */
            ret = (dev->regs.devact_sts >> shift16) & 0xff;
            break;

        case 0x48:
        case 0x49:
            /* DEVTRAP_EN - Device Trap Enable Register */
            ret = (dev->regs.devtrap_en >> shift16) & 0xff;
            break;

        case 0x4c ... 0x4d:
            /* BUS_ADDR_TRACK - Bus Address Tracker Register */
            ret = (dev->regs.bus_addr_track >> shift16) & 0xff;
            break;

        case 0x4e:
            /* BUS_CYC_TRACK - Bus Cycle Tracker Register */
            ret = dev->regs.bus_cyc_track;
            break;

        case 0x60 ... 0x70:
            /* TCO Registers */
            ret = tco_read(addr, dev->tco);
            break;

        default:
            ret = acpi_reg_read_common_regs(size, addr, priv);
            break;
    }

#ifdef ENABLE_ACPI_LOG
        // if (size != 1)
        // acpi_log("(%i) ACPI Read  (%i) %02X: %02X\n", in_smm, size, addr, ret);
#endif
    return ret;
}

static uint32_t
acpi_reg_read_via_common(int size, uint16_t addr, void *priv)
{
    const acpi_t  *dev = (acpi_t *) priv;
    uint32_t       ret = 0x00000000;
    int            shift16;
    int            shift32;

    addr &= 0xff;
    shift16 = (addr & 1) << 3;
    shift32 = (addr & 3) << 3;

    switch (addr) {
        case 0x10:
        case 0x11:
        case 0x12:
        case 0x13:
            /* PCNTRL - Processor Control Register (IO) */
            ret = (dev->regs.pcntrl >> shift32) & 0xff;
            break;
        case 0x20:
        case 0x21:
            /* GPSTS - General Purpose Status Register (IO) */
            ret = (dev->regs.gpsts >> shift16) & 0xff;
            break;
        case 0x22:
        case 0x23:
            /* General Purpose SCI Enable */
            ret = (dev->regs.gpscien >> shift16) & 0xff;
            break;
        case 0x24:
        case 0x25:
            /* General Purpose SMI Enable */
            ret = (dev->regs.gpsmien >> shift16) & 0xff;
            break;
        case 0x26:
        case 0x27:
            /* Power Supply Control */
            ret = (dev->regs.pscntrl >> shift16) & 0xff;
            break;
        case 0x28:
        case 0x29:
            /* GLBSTS - Global Status Register (IO) */
            ret = (dev->regs.glbsts >> shift16) & 0xff;
            break;
        case 0x2a:
        case 0x2b:
            /* GLBEN - Global Enable Register (IO) */
            ret = (dev->regs.glben >> shift16) & 0xff;
            break;
        case 0x2c:
        case 0x2d:
            /* GLBCTL - Global Control Register (IO) */
            ret = (dev->regs.glbctl >> shift16) & 0xff;
            ret &= ~0x0110;
            ret |= (dev->regs.smi_lock ? 0x10 : 0x00);
            ret |= (dev->regs.smi_active ? 0x01 : 0x00);
            break;
        case 0x2f:
            /* SMI Command */
            if (size == 1)
                ret = dev->regs.smicmd & 0xff;
            break;
        case 0x30:
        case 0x31:
        case 0x32:
        case 0x33:
            /* Primary Activity Detect Status */
            ret = (dev->regs.padsts >> shift32) & 0xff;
            break;
        case 0x34:
        case 0x35:
        case 0x36:
        case 0x37:
            /* Primary Activity Detect Enable */
            ret = (dev->regs.paden >> shift32) & 0xff;
            break;
        case 0x38:
        case 0x39:
        case 0x3a:
        case 0x3b:
            /* GP Timer Reload Enable */
            ret = (dev->regs.gptren >> shift32) & 0xff;
            break;
        default:
            ret = acpi_reg_read_common_regs(size, addr, priv);
            break;
    }

#ifdef ENABLE_ACPI_LOG
    if (size != 1)
        acpi_log("(%i) ACPI Read  (%i) %02X: %02X\n", in_smm, size, addr, ret);
#endif
    return ret;
}

static uint32_t
acpi_reg_read_via(int size, uint16_t addr, void *priv)
{
    acpi_t  *dev = (acpi_t *) priv;
    uint32_t ret = 0x00000000;
    int      shift16;

    addr &= 0xff;
    shift16 = (addr & 1) << 3;

    switch (addr) {
        case 0x40:
            /* GPIO Direction Control */
            if (size == 1)
                ret = dev->regs.gpio_dir & 0xff;
            break;
        case 0x42:
            /* GPIO port Output Value */
            if (size == 1)
                ret = dev->regs.gpio_val & 0x13;
            break;
        case 0x44:
            /* GPIO port Input Value */
            if (size == 1) {
                ret = dev->regs.extsmi_val & 0xff;

                if (dev->i2c) {
                    ret &= 0xf9;
                    if (!(dev->regs.gpio_dir & 0x02) && i2c_gpio_get_scl(dev->i2c))
                        ret |= 0x02;
                    if (!(dev->regs.gpio_dir & 0x04) && i2c_gpio_get_sda(dev->i2c))
                        ret |= 0x04;
                }
            }
            break;
        case 0x46:
        case 0x47:
            /* GPO Port Output Value */
            ret = (dev->regs.gpo_val >> shift16) & 0xff;
            break;
        case 0x48:
        case 0x49:
            /* GPO Port Input Value */
            ret = (dev->regs.gpi_val >> shift16) & 0xff;
            break;
        default:
            ret = acpi_reg_read_via_common(size, addr, priv);
            break;
    }

#ifdef ENABLE_ACPI_LOG
    if (size != 1)
        acpi_log("(%i) ACPI Read  (%i) %02X: %02X\n", in_smm, size, addr, ret);
#endif
    return ret;
}

static uint32_t
acpi_reg_read_via_596b(int size, uint16_t addr, void *priv)
{
    const acpi_t  *dev = (acpi_t *) priv;
    uint32_t       ret = 0x00000000;
    int            shift16;
    int            shift32;

    addr &= 0x7f;
    shift16 = (addr & 1) << 3;
    shift32 = (addr & 3) << 3;

    switch (addr) {
        case 0x40: /* Extended I/O Trap Status (686A/B) */
            ret = dev->regs.extiotrapsts;
            break;
        case 0x42: /* Extended I/O Trap Enable (686A/B) */
            ret = dev->regs.extiotrapen;
            break;
        case 0x44:
        case 0x45:
            /* External SMI Input Value */
            ret = (dev->regs.extsmi_val >> shift16) & 0xff;
            break;
        case 0x48:
        case 0x49:
        case 0x4a:
        case 0x4b:
            /* GPI Port Input Value */
            ret = (dev->regs.gpi_val >> shift32) & 0xff;
            break;
        case 0x4c:
        case 0x4d:
        case 0x4e:
        case 0x4f:
            /* GPO Port Output Value */
            ret = (dev->regs.gpo_val >> shift32) & 0xff;
            break;
        default:
            ret = acpi_reg_read_via_common(size, addr, priv);
            break;
    }

#ifdef ENABLE_ACPI_LOG
    if (size != 1)
        acpi_log("(%i) ACPI Read  (%i) %02X: %02X\n", in_smm, size, addr, ret);
#endif
    return ret;
}

static uint32_t
acpi_reg_read_smc(int size, uint16_t addr, void *priv)
{
    uint32_t ret = 0x00000000;

    addr &= 0x0f;

    ret = acpi_reg_read_common_regs(size, addr, priv);

#ifdef ENABLE_ACPI_LOG
    if (size != 1)
        acpi_log("(%i) ACPI Read  (%i) %02X: %02X\n", in_smm, size, addr, ret);
#endif
    return ret;
}

static uint32_t
acpi_aux_reg_read_smc(UNUSED(int size), uint16_t addr, void *priv)
{
    const acpi_t  *dev = (acpi_t *) priv;
    uint32_t       ret = 0x00000000;
    int            shift16;

    addr &= 0x07;
    shift16 = (addr & 1) << 3;

    switch (addr) {
        case 0x00:
        case 0x01:
            /* SCI Status Register */
            ret = (dev->regs.pcntrl >> shift16) & 0xff;
            break;
        case 0x02:
        case 0x03:
            /* SCI Enable Register */
            ret = (dev->regs.gpscien >> shift16) & 0xff;
            break;
        case 0x04:
        case 0x05:
            /* Miscellaneous Status Register */
            ret = (dev->regs.glbsts >> shift16) & 0xff;
            break;
        case 0x06:
            /* Miscellaneous Enable Register */
            ret = dev->regs.glben & 0xff;
            break;
        case 0x07:
            /* Miscellaneous Control Register */
            ret = dev->regs.glbctl & 0xff;
            break;

        default:
            break;
    }

    acpi_log("(%i) ACPI Read  (%i) %02X: %02X\n", in_smm, size, addr, ret);
    return ret;
}

static uint32_t
acpi_reg_read_sis_5582(int size, uint16_t addr, void *priv)
{
    const acpi_t  *dev = (acpi_t *) priv;
    uint32_t       ret = 0x00000000;
    int            shift16;
    int            shift32;

    addr &= 0x3f;
    shift16 = (addr & 1) << 3;
    shift32 = (addr & 3) << 3;

    switch (addr) {
        case 0x0c:
        case 0x0d:
        case 0x0e:
        case 0x0f:
            ret = (dev->regs.reg_0c >> shift32) & 0xff;
            break;
        case 0x10:
            ret = dev->regs.enter_c2_ps;
            break;
        case 0x11:
            ret = dev->regs.enter_c3_ps;
            break;
        case 0x12:
            ret = dev->regs.reg_12;
            break;
        case 0x13:
            ret = acpi_gp_timer_get((acpi_t *) dev) & 0xff;
#ifdef USE_DYNAREC
            if (cpu_use_dynarec)
                update_tsc();
#endif
            break;
        case 0x14:
        case 0x15:
            ret = (dev->regs.reg_14 >> shift16) & 0xff;
            break;
        case 0x16:
        case 0x17:
            ret = (dev->regs.reg_16 >> shift16) & 0xff;
            break;
        case 0x18:
        case 0x19:
            ret = (dev->regs.reg_18 >> shift16) & 0xff;
            break;
        case 0x1a:
        case 0x1b:
            ret = (dev->regs.reg_18 >> shift16) & 0xff;
            break;
        case 0x1c:
        case 0x1d:
            ret = (dev->regs.reg_1c >> shift16) & 0xff;
            break;
        case 0x20:
            ret = dev->regs.smi_cmd;
            break;
        case 0x24:
            ret = dev->regs.reg_24;
            break;
        case 0x25:
            ret = dev->regs.reg_25;
            break;
        case 0x26:
            ret = dev->regs.reg_26;
            break;
        case 0x28:
            ret = dev->regs.smi_en_val;
            break;
        case 0x29:
            ret = dev->regs.smi_dis_val;
            break;
        case 0x2a:
            ret = dev->regs.mail_box;
            break;
        case 0x2b:
            ret = dev->regs.reg_2b;
            break;
        default:
            ret = acpi_reg_read_common_regs(size, addr, priv);
            break;
    }

#ifdef ENABLE_ACPI_LOG
        // if (size != 1)
        // acpi_log("(%i) ACPI Read  (%i) %02X: %02X\n", in_smm, size, addr, ret);
#endif
    return ret;
}

static uint32_t
acpi_reg_read_sis_5595(int size, uint16_t addr, void *priv)
{
    const acpi_t  *dev = (acpi_t *) priv;
    uint32_t       ret = 0x00000000;
    int            shift16;
    int            shift32;

    addr &= 0x3f;
    shift16 = (addr & 1) << 3;
    shift32 = (addr & 3) << 3;

    switch (addr) {
        case 0x0c:
        case 0x0d:
        case 0x0e:
        case 0x0f:
            ret = (dev->regs.reg_0c >> shift32) & 0xff;
            break;
        case 0x10:
            ret = dev->regs.enter_c2_ps;
            break;
        case 0x11:
            ret = dev->regs.enter_c3_ps;
            break;
        case 0x12:
            ret = dev->regs.reg_12;
            break;
        case 0x13:
            ret = dev->regs.reg_13;
            break;
        case 0x14:
        case 0x15:
        case 0x16:
        case 0x17:
            ret = (dev->regs.gpe_sts >> shift32) & 0xff;
            break;
        case 0x18:
        case 0x19:
        case 0x1a:
        case 0x1b:
            ret = (dev->regs.gpe_en >> shift32) & 0xff;
            break;
        case 0x1c:
        case 0x1d:
        case 0x1e:
            ret = (dev->regs.gpe_pin >> shift32) & 0xff;
            break;
        case 0x1f:
            ret = acpi_gp_timer_get((acpi_t *) dev) & 0xff;
#ifdef USE_DYNAREC
            if (cpu_use_dynarec)
                update_tsc();
#endif
            break;
        case 0x20:
        case 0x21:
        case 0x22:
        case 0x23:
            ret = (dev->regs.gpe_io >> shift32) & 0xff;
            break;
        case 0x24:
        case 0x25:
        case 0x26:
        case 0x27:
            ret = (dev->regs.gpe_pol >> shift32) & 0xff;
            break;
        case 0x28:
        case 0x29:
            ret = (dev->regs.gpe_mul >> shift16) & 0xff;
            break;
        case 0x2a:
        case 0x2b:
            ret = (dev->regs.gpe_ctl >> shift16) & 0xff;
            break;
        case 0x2c:
        case 0x2d:
            ret = (dev->regs.gpe_smi >> shift16) & 0xff;
            break;
        case 0x2e:
        case 0x2f:
            ret = (dev->regs.gpe_rl >> shift16) & 0xff;
            break;
        case 0x30:
            ret = dev->regs.leg_sts;
            break;
        case 0x31:
            ret = dev->regs.leg_en;
            break;
        case 0x32:
            if (dev->vendor == VEN_SIS_5595_1997)
                ret = dev->regs.smi_cmd;
            else
                ret = 0x00;
            break;
        case 0x33:
            ret = dev->regs.tst_ctl;
            break;
        case 0x34:
            if (dev->vendor == VEN_SIS_5595_1997)
                ret = dev->regs.smi_en_val;
            else
                ret = dev->regs.reg_34;
            break;
        case 0x35:
            if (dev->vendor == VEN_SIS_5595_1997)
                ret = dev->regs.smi_dis_val;
            else
                ret = dev->regs.smi_cmd;
            break;
        case 0x36:
            ret = dev->regs.mail_box;
            break;
        case 0x38:
            if (dev->vendor == VEN_SIS_5595)
                ret = smbus_sis5595_read_index(dev->smbus);
            break;
        case 0x39:
            if (dev->vendor == VEN_SIS_5595)
                ret = smbus_sis5595_read_data(dev->smbus);
            break;
        default:
            ret = acpi_reg_read_common_regs(size, addr, priv);
            break;
    }

#ifdef ENABLE_ACPI_LOG
        // if (size != 1)
        // acpi_log("(%i) ACPI Read  (%i) %02X: %02X\n", in_smm, size, addr, ret);
#endif
    return ret;
}

static void
acpi_reg_write_common_regs(UNUSED(int size), uint16_t addr, uint8_t val, void *priv)
{
    acpi_t *dev = (acpi_t *) priv;
    int     shift16;
    int     sus_typ;
    uint8_t old;

    addr &= 0x3f;
#ifdef ENABLE_ACPI_LOG
    if (size != 1)
        acpi_log("(%i) ACPI Write (%i) %02X: %02X\n", in_smm, size, addr, val);
#endif
    shift16 = (addr & 1) << 3;

    switch (addr) {
        case 0x00:
        case 0x01:
            /* PMSTS - Power Management Status Register (IO) */
            dev->regs.pmsts &= ~((val << shift16) & 0x8d31);
            if ((addr == 0x01) && (val & 0x04))
                acpi_rtc_status = 0;
            acpi_update_irq(dev);
            break;
        case 0x02:
        case 0x03:
            /* PMEN - Power Management Resume Enable Register (IO) */
            dev->regs.pmen = ((dev->regs.pmen & ~(0xff << shift16)) | (val << shift16)) & 0x0521;
            acpi_update_irq(dev);
            break;
        case 0x04:
        case 0x05:
            /* PMCNTRL - Power Management Control Register (IO) */
            old = dev->regs.pmcntrl & 0xff;
            if ((addr == 0x05) && !!(val & 0x20) && !!(val & 4) && !!(dev->regs.smi_en & 0x00000010) && (dev->vendor == VEN_INTEL_ICH2)) {
                dev->regs.smi_sts |= 0x00000010; /* ICH2 Specific. Trigger an SMI if SLP_SMI_EN bit is set instead of transistioning to a Sleep State. */
                acpi_raise_smi(dev, 1);
            } else if ((addr == 0x05) && (val & 0x20)) {
                sus_typ = dev->suspend_types[(val >> 2) & 7];
                acpi_log("ACPI suspend type %d flags %02X\n", (val >> 2) & 7, sus_typ);

                if (sus_typ & SUS_POWER_OFF) {
                    /* Soft power off. */
                    plat_power_off();
                    return;
                }

                if (sus_typ & SUS_SUSPEND) {
                    if (sus_typ & SUS_NVR) {
                        /* Suspend to RAM. */
                        nvr_reg_write(0x000f, 0xff, dev->nvr);
                    }

                    if (sus_typ & SUS_RESET_PCI)
                        device_reset_all(DEVICE_PCI);

                    if (sus_typ & SUS_RESET_CPU)
                        cpu_alt_reset = 0;

                    if (sus_typ & SUS_RESET_PCI) {
                        pci_reset();

                        mem_a20_alt = 0;
                        mem_a20_recalc();
                    }

                    if (sus_typ & (SUS_RESET_CPU | SUS_RESET_CACHE))
                        flushmmucache();

                    if (sus_typ & SUS_RESET_CPU)
                        resetx86();

                    /* Since the UI doesn't have a power button at the moment, pause emulation,
                       then trigger a resume event so that the system resumes after unpausing. */
                    plat_pause(2);    /* 2 means do not wait for pause as
                                         we're already in the CPU thread. */
                    timer_set_delay_u64(&dev->resume_timer, 50 * TIMER_USEC);
                }
            }
            dev->regs.pmcntrl = ((dev->regs.pmcntrl & ~(0xff << shift16)) | (val << shift16)) & 0x3f07 /* 0x3c07 */;
            if ((addr == 0x04) && ((old ^ val) & 0x01))
                acpi_update_irq(dev);
            break;

        default:
            break;
    }
}

static void
acpi_reg_write_ali(int size, uint16_t addr, uint8_t val, void *priv)
{
    acpi_t *dev = (acpi_t *) priv;
    int     shift16;
    int     shift32;

    addr &= 0x3f;
#ifdef ENABLE_ACPI_LOG
    if (size != 1)
        acpi_log("(%i) ACPI Write (%i) %02X: %02X\n", in_smm, size, addr, val);
#endif
    shift16 = (addr & 1) << 3;
    shift32 = (addr & 3) << 3;

    switch (addr) {
        case 0x10:
        case 0x11:
        case 0x12:
        case 0x13:
            /* PCNTRL - Processor Control Register (IO) */
            dev->regs.pcntrl = ((dev->regs.pcntrl & ~(0xff << shift32)) | (val << shift32)) & 0x00023e1e;
            break;
        case 0x14:
            /* LVL2 - Processor Level 2 Register */
            dev->regs.plvl2 = val;
            break;
        case 0x15:
            /* LVL3 - Processor Level 3 Register */
            dev->regs.plvl3 = val;
            break;
        case 0x18:
        case 0x19:
            /* GPE0_STS - General Purpose Event0 Status Register */
            dev->regs.gpsts &= ~((val << shift16) & 0x0d07);
            break;
        case 0x1a:
        case 0x1b:
            /* GPE0_EN - General Purpose Event0 Enable Register */
            dev->regs.gpen = ((dev->regs.gpen & ~(0xff << shift16)) | (val << shift16)) & 0x0d07;
            break;
        case 0x1d:
        case 0x1c:
            /* GPE1_STS - General Purpose Event1 Status Register */
            dev->regs.gpsts1 &= ~((val << shift16) & 0x0c01);
            break;
        case 0x1f:
        case 0x1e:
            /* GPE1_EN - General Purpose Event1 Enable Register */
            dev->regs.gpen1 = ((dev->regs.gpen & ~(0xff << shift16)) | (val << shift16)) & 0x0c01;
            break;
        case 0x20 ... 0x27:
            /* GPE1_CTL - General Purpose Event1 Control Register */
            dev->regs.gpcntrl = ((dev->regs.gpcntrl & ~(0xff << shift32)) | (val << shift32)) & 0x00000001;
            break;
        case 0x30:
            /* PM2_CNTRL - Power Management 2 Control Register */
            dev->regs.pmcntrl = val & 1;
            break;
        default:
            acpi_reg_write_common_regs(size, addr, val, priv);
            /* Setting GBL_RLS also sets BIOS_STS and generates SMI. */
            if ((addr == 0x00) && !(dev->regs.pmsts & 0x20))
                dev->regs.gpcntrl &= ~0x0002;
            else if ((addr == 0x04) && (dev->regs.pmcntrl & 0x0004)) {
                dev->regs.gpsts1 |= 0x01;
                if (dev->regs.gpen1 & 0x01)
                    acpi_raise_smi(dev, 1);
            }
    }
}

static void
acpi_reg_write_intel(int size, uint16_t addr, uint8_t val, void *priv)
{
    acpi_t *dev = (acpi_t *) priv;
    int     shift16;
    int     shift32;

    addr &= 0x3f;
#ifdef ENABLE_ACPI_LOG
    if (size != 1)
        acpi_log("(%i) ACPI Write (%i) %02X: %02X\n", in_smm, size, addr, val);
#endif
    shift16 = (addr & 1) << 3;
    shift32 = (addr & 3) << 3;

    switch (addr) {
        case 0x0c:
        case 0x0d:
            /* GPSTS - General Purpose Status Register (IO) */
            dev->regs.gpsts &= ~((val << shift16) & 0x0f81);
            break;
        case 0x0e:
        case 0x0f:
            /* GPEN - General Purpose Enable Register (IO) */
            dev->regs.gpen = ((dev->regs.gpen & ~(0xff << shift16)) | (val << shift16)) & 0x0f01;
            break;
        case 0x10:
        case 0x11:
        case 0x13:
            /* PCNTRL - Processor Control Register (IO) */
            dev->regs.pcntrl = ((dev->regs.pcntrl & ~(0xff << shift32)) | (val << shift32)) & 0x00023e1e;
            break;
        case 0x12:
            /* PCNTRL - Processor Control Register (IO) */
            dev->regs.pcntrl = ((dev->regs.pcntrl & ~(0xfd << shift32)) | (val << shift32)) & 0x00023e1e;
            break;
        case 0x18:
        case 0x19:
            /* GLBSTS - Global Status Register (IO) */
            dev->regs.glbsts &= ~((val << shift16) & 0x0d27);
            break;
        case 0x1c:
        case 0x1d:
        case 0x1e:
        case 0x1f:
            /* DEVSTS - Device Status Register (IO) */
            dev->regs.devsts &= ~((val << shift32) & 0x3fff0fff);
            break;
        case 0x20:
        case 0x21:
            /* GLBEN - Global Enable Register (IO) */
            dev->regs.glben = ((dev->regs.glben & ~(0xff << shift16)) | (val << shift16)) & 0x8d1f;
            break;
        case 0x28:
        case 0x29:
        case 0x2a:
        case 0x2b:
            /* GLBCTL - Global Control Register (IO) */
            dev->regs.glbctl = ((dev->regs.glbctl & ~(0xff << shift32)) | (val << shift32)) & 0x0701ff07;
            /* Setting BIOS_RLS also sets GBL_STS and generates SMI. */
            if (dev->regs.glbctl & 0x00000002) {
                dev->regs.pmsts |= 0x20;
                if (dev->regs.pmen & 0x20)
                    acpi_update_irq(dev);
            }
            break;
        case 0x2c:
        case 0x2d:
        case 0x2e:
        case 0x2f:
            /* DEVCTL - Device Control Register (IO) */
            dev->regs.devctl = ((dev->regs.devctl & ~(0xff << shift32)) | (val << shift32)) & 0x0fffffff;
            if (dev->trap_update)
                dev->trap_update(dev->trap_priv);
            break;
        case 0x34:
        case 0x35:
        case 0x36:
        case 0x37:
            /* GPOREG - General Purpose Output Register (IO) */
            if (size == 1)
                dev->regs.gporeg[addr & 3] = val;
            break;
        default:
            acpi_reg_write_common_regs(size, addr, val, priv);
            /* Setting GBL_RLS also sets BIOS_STS and generates SMI. */
            if ((addr == 0x00) && !(dev->regs.pmsts & 0x20))
                dev->regs.glbctl &= ~0x0002;
            else if ((addr == 0x04) && (dev->regs.pmcntrl & 0x0004)) {
                dev->regs.glbsts |= 0x01;
                if (dev->regs.glben & 0x02)
                    acpi_raise_smi(dev, 1);
            }
            break;
    }
}

static void
acpi_reg_write_intel_ich2(int size, uint16_t addr, uint8_t val, void *priv)
{
    acpi_t *dev = (acpi_t *) priv;
    int     shift16;
    int     shift32;

    addr &= 0x7f;
#ifdef ENABLE_ACPI_LOG
    if (size != 1)
        acpi_log("(%i) ACPI Write (%i) %02X: %02X\n", in_smm, size, addr, val);
#endif
    shift16 = (addr & 1) << 3;
    shift32 = (addr & 3) << 3;

    switch (addr) {
        case 0x10:
        case 0x11:
        case 0x12:
        case 0x13:
            /* PROC_CNT - Processor Control Register */
            dev->regs.pcntrl = ((dev->regs.pcntrl & ~(0xff << shift32)) | (val << shift32)) & 0x000201fe;
            break;

        case 0x28:
        case 0x29:
            /* GPE0_STS - General Purpose Event 0 Status Register */
            dev->regs.gpsts &= ~((val << shift16) & 0x09fb);
            break;

        case 0x2a:
        case 0x2b:
            /* GPE0_EN - General Purpose Event 0 Enables Register */
            dev->regs.gpen = ((dev->regs.gpen & ~(0xff << shift16)) | (val << shift16)) & 0x097d;
            break;

        case 0x2c:
        case 0x2d:
            /* GPE1_STS - General Purpose Event 1 Status Register */
            dev->regs.gpsts1 &= ~((val << shift16) & 0x09fb);
            break;

        case 0x2e:
        case 0x2f:
            /* GPE1_EN - General Purpose Event 1 Enable Register */
            dev->regs.gpen1 = ((dev->regs.gpen & ~(0xff << shift16)) | (val << shift16)) & 0x097d;
            break;

        case 0x30:
        case 0x31:
        case 0x32:
        case 0x33:
            /* SMI_EN - SMI Control and Enable Register */
            dev->regs.smi_en = ((dev->regs.smi_en & ~(0xff << shift32)) | (val << shift32)) & 0x0000867f;

            if (addr == 0x30) {
                apm_set_do_smi(dev->apm, !!(val & 0x20));

                if (val & 0x80) {
                    dev->regs.glbsts |= 0x0020;
                    acpi_update_irq(dev);
                }
            }
            break;

        case 0x34:
        case 0x35:
        case 0x36:
        case 0x37:
            /* SMI_STS - SMI Status Register */
            dev->regs.smi_sts &= ~((val << shift32) & 0x0001ff7c);
            break;

        case 0x40:
        case 0x41:
            /* MON_SMI - Device Monitor SMI Status and Enable Register */
            dev->regs.mon_smi = ((dev->regs.mon_smi & ~(0xff << shift16)) | (val << shift16)) & 0x097d;
            break;

        case 0x44:
        case 0x45:
            /* DEVACT_STS - Device Activity Status Register */
            dev->regs.devact_sts &= ~((val << shift16) & 0x3fef);
            break;

        case 0x48:
        case 0x49:
            /* DEVTRAP_EN - Device Trap Enable Register */
            dev->regs.devtrap_en = ((dev->regs.devtrap_en & ~(0xff << shift16)) | (val << shift16)) & 0x3c2f;
            if (dev->trap_update)
                dev->trap_update(dev->trap_priv);
            break;

        case 0x4c ... 0x4d:
            /* BUS_ADDR_TRACK - Bus Address Tracker Register */
            dev->regs.bus_addr_track = ((dev->regs.bus_addr_track & ~(0xff << shift16)) | (val << shift16)) & 0x097d;
            break;

        case 0x4e:
            /* BUS_CYC_TRACK - Bus Cycle Tracker Register */
            dev->regs.bus_cyc_track = val;
            break;

        case 0x60 ... 0x70:
            /* TCO Registers */
            tco_write(addr, val, dev->tco);
            break;

        default:
            acpi_reg_write_common_regs(size, addr, val, priv);
            if ((addr == 0x04) && !!(val & 4) && !!(dev->regs.smi_en & 4)) {
                dev->regs.smi_sts = 0x00000004;
                acpi_raise_smi(dev, 1);
            }

            if ((addr == 0x02) || !!(val & 0x20) || !!(dev->regs.glbsts & 0x0020))
                acpi_update_irq(dev);
            break;
    }
}

static void
acpi_reg_write_via_common(int size, uint16_t addr, uint8_t val, void *priv)
{
    acpi_t *dev = (acpi_t *) priv;
    int     shift16;
    int     shift32;

    addr &= 0xff;
    acpi_log("(%i) ACPI Write (%i) %02X: %02X\n", in_smm, size, addr, val);
    shift16 = (addr & 1) << 3;
    shift32 = (addr & 3) << 3;

    switch (addr) {
        case 0x10:
        case 0x11:
        case 0x12:
        case 0x13:
            /* PCNTRL - Processor Control Register (IO) */
            dev->regs.pcntrl = ((dev->regs.pcntrl & ~(0xff << shift32)) | (val << shift32)) & 0x0000001e;
            break;
        case 0x20:
        case 0x21:
            /* GPSTS - General Purpose Status Register (IO) */
            dev->regs.gpsts &= ~((val << shift16) & 0x03ff);
            break;
        case 0x22:
        case 0x23:
            /* General Purpose SCI Enable */
            dev->regs.gpscien = ((dev->regs.gpscien & ~(0xff << shift16)) | (val << shift16)) & 0x03ff;
            break;
        case 0x24:
        case 0x25:
            /* General Purpose SMI Enable */
            dev->regs.gpsmien = ((dev->regs.gpsmien & ~(0xff << shift16)) | (val << shift16)) & 0x03ff;
            break;
        case 0x26:
        case 0x27:
            /* Power Supply Control */
            dev->regs.pscntrl = ((dev->regs.pscntrl & ~(0xff << shift16)) | (val << shift16)) & 0x0701;
            break;
        case 0x2c:
            /* GLBCTL - Global Control Register (IO) */
            dev->regs.glbctl   = (dev->regs.glbctl & ~0xff) | (val & 0xff);
            dev->regs.smi_lock = !!(dev->regs.glbctl & 0x0010);
            /* Setting BIOS_RLS also sets GBL_STS and generates SMI. */
            if (dev->regs.glbctl & 0x0002) {
                dev->regs.pmsts |= 0x20;
                if (dev->regs.pmen & 0x20)
                    acpi_update_irq(dev);
            }
            break;
        case 0x2d:
            /* GLBCTL - Global Control Register (IO) */
            dev->regs.glbctl &= ~((val << 8) & 0x0100);
            if (val & 0x01)
                dev->regs.smi_active = 0;
            break;
        case 0x2f:
            /* SMI Command */
            if (size == 1) {
                dev->regs.smicmd = val & 0xff;
                dev->regs.glbsts |= 0x40;
                if (dev->regs.glben & 0x40)
                    acpi_raise_smi(dev, 1);
            }
            break;
        case 0x38:
        case 0x39:
        case 0x3a:
        case 0x3b:
            /* GP Timer Reload Enable */
            dev->regs.gptren = ((dev->regs.gptren & ~(0xff << shift32)) | (val << shift32)) & 0x000000d9;
            break;
        default:
            acpi_reg_write_common_regs(size, addr, val, priv);
            /* Setting GBL_RLS also sets BIOS_STS and generates SMI. */
            if ((addr == 0x00) && !(dev->regs.pmsts & 0x20))
                dev->regs.glbctl &= ~0x0002;
            else if ((addr == 0x04) && (dev->regs.pmcntrl & 0x0004)) {
                dev->regs.glbsts |= 0x20;
                if (dev->regs.glben & 0x20)
                    acpi_raise_smi(dev, 1);
            }
            break;
    }
}

static void
acpi_i2c_set(acpi_t *dev)
{
    if (dev->i2c)
        i2c_gpio_set(dev->i2c, !(dev->regs.gpio_dir & 0x02) || (dev->regs.gpio_val & 0x02), !(dev->regs.gpio_dir & 0x04) || (dev->regs.gpio_val & 0x04));
}

static void
acpi_reg_write_via(int size, uint16_t addr, uint8_t val, void *priv)
{
    acpi_t *dev = (acpi_t *) priv;
    int     shift16;
    int     shift32;

    addr &= 0xff;
    acpi_log("(%i) ACPI Write (%i) %02X: %02X\n", in_smm, size, addr, val);
    shift16 = (addr & 1) << 3;
    shift32 = (addr & 3) << 3;

    switch (addr) {
        case 0x28:
        case 0x29:
            /* GLBSTS - Global Status Register (IO) */
            dev->regs.glbsts &= ~((val << shift16) & 0x007f);
            break;
        case 0x2a:
        case 0x2b:
            /* GLBEN - Global Enable Register (IO) */
            dev->regs.glben = ((dev->regs.glben & ~(0xff << shift16)) | (val << shift16)) & 0x007f;
            break;
        case 0x30:
        case 0x31:
        case 0x32:
        case 0x33:
            /* Primary Activity Detect Status */
            dev->regs.padsts &= ~((val << shift32) & 0x000000fd);
            break;
        case 0x34:
        case 0x35:
        case 0x36:
        case 0x37:
            /* Primary Activity Detect Enable */
            dev->regs.paden = ((dev->regs.paden & ~(0xff << shift32)) | (val << shift32)) & 0x000000fd;
            if (dev->trap_update)
                dev->trap_update(dev->trap_priv);
            break;
        case 0x40:
            /* GPIO Direction Control */
            if (size == 1) {
                dev->regs.gpio_dir = val & 0x7f;
                acpi_i2c_set(dev);
            }
            break;
        case 0x42:
            /* GPIO port Output Value */
            if (size == 1) {
                dev->regs.gpio_val = val & 0x13;
                acpi_i2c_set(dev);
            }
            break;
        case 0x46:
        case 0x47:
            /* GPO Port Output Value */
            dev->regs.gpo_val = ((dev->regs.gpo_val & ~(0xff << shift16)) | (val << shift16)) & 0xffff;
            break;
        default:
            acpi_reg_write_via_common(size, addr, val, priv);
            break;
    }
}

static void
acpi_reg_write_via_596b(int size, uint16_t addr, uint8_t val, void *priv)
{
    acpi_t *dev = (acpi_t *) priv;
    int     shift16;
    int     shift32;

    addr &= 0x7f;
    acpi_log("(%i) ACPI Write (%i) %02X: %02X\n", in_smm, size, addr, val);
    shift16 = (addr & 1) << 3;
    shift32 = (addr & 3) << 3;

    switch (addr) {
        case 0x28:
        case 0x29:
            /* GLBSTS - Global Status Register (IO) */
            dev->regs.glbsts &= ~((val << shift16) & 0xfdff);
            break;
        case 0x2a:
        case 0x2b:
            /* GLBEN - Global Enable Register (IO) */
            dev->regs.glben = ((dev->regs.glben & ~(0xff << shift16)) | (val << shift16)) & 0xfdff;
            break;
        case 0x30:
        case 0x31:
        case 0x32:
        case 0x33:
            /* Primary Activity Detect Status */
            dev->regs.padsts &= ~((val << shift32) & 0x000007ff);
            break;
        case 0x34:
        case 0x35:
        case 0x36:
        case 0x37:
            /* Primary Activity Detect Enable */
            dev->regs.paden = ((dev->regs.paden & ~(0xff << shift32)) | (val << shift32)) & 0x000007ff;
            if (dev->trap_update)
                dev->trap_update(dev->trap_priv);
            break;
        case 0x40: /* Extended I/O Trap Status (686A/B) */
            dev->regs.extiotrapsts &= ~(val & 0x13);
            break;
        case 0x42: /* Extended I/O Trap Enable (686A/B) */
            dev->regs.extiotrapen = val & 0x13;
            break;
        case 0x4c:
        case 0x4d:
        case 0x4e:
        case 0x4f:
            /* GPO Port Output Value */
            dev->regs.gpo_val = ((dev->regs.gpo_val & ~(0xff << shift32)) | (val << shift32)) & 0x7fffffff;
            break;
        default:
            acpi_reg_write_via_common(size, addr, val, priv);
            break;
    }
}

static void
acpi_reg_write_smc(int size, uint16_t addr, uint8_t val, void *priv)
{
    acpi_t *dev = (acpi_t *) priv;

    addr &= 0x0f;
    acpi_log("(%i) ACPI Write (%i) %02X: %02X\n", in_smm, size, addr, val);

    acpi_reg_write_common_regs(size, addr, val, priv);
    /* Setting GBL_RLS also sets BIOS_STS and generates SMI. */
    if ((addr == 0x00) && !(dev->regs.pmsts & 0x20))
        dev->regs.glbctl &= ~0x0001;
    else if ((addr == 0x04) && (dev->regs.pmcntrl & 0x0004)) {
        dev->regs.glbsts |= 0x01;
        if (dev->regs.glben & 0x01)
            acpi_raise_smi(dev, 1);
    }
}

static void
acpi_aux_reg_write_smc(UNUSED(int size), uint16_t addr, uint8_t val, void *priv)
{
    acpi_t *dev = (acpi_t *) priv;
    int     shift16;

    addr &= 0x07;
    acpi_log("(%i) ACPI Write (%i) %02X: %02X\n", in_smm, size, addr, val);
    shift16 = (addr & 1) << 3;

    switch (addr) {
        case 0x00:
        case 0x01:
            /* SCI Status Register */
            dev->regs.gpscists &= ~((val << shift16) & 0x000c);
            break;
        case 0x02:
        case 0x03:
            /* SCI Enable Register */
            dev->regs.gpscien = ((dev->regs.gpscien & ~(0xff << shift16)) | (val << shift16)) & 0x3fff;
            break;
        case 0x04:
        case 0x05:
            /* Miscellanous Status Register */
            dev->regs.glbsts &= ~((val << shift16) & 0x001f);
            break;
        case 0x06:
            /* Miscellaneous Enable Register */
            dev->regs.glben = (uint16_t) (val & 0x03);
            break;
        case 0x07:
            /* Miscellaneous Control Register */
            dev->regs.glbctl = (uint16_t) (val & 0x03);
            /* Setting BIOS_RLS also sets GBL_STS and generates SMI. */
            if (dev->regs.glbctl & 0x0001) {
                dev->regs.pmsts |= 0x20;
                if (dev->regs.pmen & 0x20)
                    acpi_update_irq(dev);
            }
            if (dev->regs.glbctl & 0x0002) {
                dev->regs.pmsts |= 0x10;
                if (dev->regs.pmcntrl & 0x02)
                    acpi_update_irq(dev);
            }
            break;

        default:
            break;
    }
}

void
acpi_sis5582_pmu_event(void *priv)
{
<<<<<<< HEAD
    const acpi_t *dev = (acpi_t *) priv;
    uint8_t ret = 0xff;

    if (dev->vendor == VEN_ALI)
        ret = acpi_reg_read_ali(size, addr, priv);
    else if (dev->vendor == VEN_VIA)
        ret = acpi_reg_read_via(size, addr, priv);
    else if (dev->vendor == VEN_VIA_596B)
        ret = acpi_reg_read_via_596b(size, addr, priv);
    else if (dev->vendor == VEN_INTEL)
        ret = acpi_reg_read_intel(size, addr, priv);
    else if (dev->vendor == VEN_INTEL_ICH2)
        ret = acpi_reg_read_intel_ich2(size, addr, priv);
    else if (dev->vendor == VEN_SMC)
        ret = acpi_reg_read_smc(size, addr, priv);
=======
    acpi_t *dev = (acpi_t *) priv;
>>>>>>> b728172e

    dev->regs.reg_25 |= 0x02;
    if (dev->regs.reg_26 & 0x02)
        smi_raise();
}

static void
acpi_reg_write_sis_5582(int size, uint16_t addr, uint8_t val, void *priv)
{
<<<<<<< HEAD
    const acpi_t *dev = (acpi_t *) priv;

    if (dev->vendor == VEN_ALI)
        acpi_reg_write_ali(size, addr, val, priv);
    else if (dev->vendor == VEN_VIA)
        acpi_reg_write_via(size, addr, val, priv);
    else if (dev->vendor == VEN_VIA_596B)
        acpi_reg_write_via_596b(size, addr, val, priv);
    else if (dev->vendor == VEN_INTEL)
        acpi_reg_write_intel(size, addr, val, priv);
    else if (dev->vendor == VEN_INTEL_ICH2)
        acpi_reg_write_intel_ich2(size, addr, val, priv);
    else if (dev->vendor == VEN_SMC)
        acpi_reg_write_smc(size, addr, val, priv);
}
=======
    acpi_t *dev = (acpi_t *) priv;
    int     shift16;
    int     shift32;
    uint8_t old;
>>>>>>> b728172e

    addr &= 0x3f;
#ifdef ENABLE_ACPI_LOG
    if (size != 1)
        acpi_log("(%i) ACPI Write (%i) %02X: %02X\n", in_smm, size, addr, val);
#endif
    shift16 = (addr & 1) << 3;
    shift32 = (addr & 3) << 3;

    switch (addr) {
        case 0x0c:
        case 0x0d:
        case 0x0e:
        case 0x0f:
            dev->regs.reg_0c &= ~((val << shift32) & 0x007e);
            break;
        case 0x10:
            dev->regs.enter_c2_ps = val;
            break;
        case 0x11:
            dev->regs.enter_c3_ps = val;
            break;
        case 0x12:
            dev->regs.reg_12 = val & 0x01;
            break;
        case 0x13:
            dev->regs.reg_13 = val;
            acpi_gp_timer_update(dev, (val != 0x00) && (dev->regs.reg_16 & 0x2000), val);
            break;
        case 0x14:
        case 0x15:
            dev->regs.reg_14 &= ~((val << shift32) & 0xff9f);
            break;
        case 0x16:
        case 0x17:
            dev->regs.reg_16 = ((dev->regs.reg_16 & ~(0xff << shift16)) | (val << shift16)) & 0xff1f;
            break;
        case 0x18:
        case 0x19:
            dev->regs.reg_18 = ((dev->regs.reg_18 & ~(0xff << shift16)) | (val << shift16)) & 0x07ff;
            break;
        case 0x1a:
        case 0x1b:
            dev->regs.reg_1a = ((dev->regs.reg_1a & ~(0xff << shift16)) | (val << shift16)) & 0x0387;
            break;
        case 0x1c:
        case 0x1d:
            dev->regs.reg_1c = ((dev->regs.reg_1c & ~(0xff << shift16)) | (val << shift16)) & 0x3f7f;
            /* Setting BIOS_RLS also sets GBL_STS and generates SMI. */
            if (dev->regs.reg_1c & 0x0400) {
                dev->regs.pmsts |= 0x20;
                if (dev->regs.pmen & 0x20)
                    acpi_update_irq(dev);
            }
            break;
        case 0x20:
            /* SMI Command Port */
            dev->regs.smi_cmd = val;
            if (val == dev->regs.smi_en_val) {
                dev->regs.reg_25 |= 0x08;
                if (dev->regs.reg_26 & 0x08)
                    smi_raise();
            } else if (val == dev->regs.smi_dis_val) {
                dev->regs.reg_25 |= 0x10;
                if (dev->regs.reg_26 & 0x10)
                    smi_raise();
            }
            break;
        case 0x24:
            dev->regs.reg_24 = val & 0x43;
            break;
        case 0x25:
            dev->regs.reg_25 &= ~(val & 0x1f);
            break;
        case 0x26:
            old = dev->regs.reg_26;
            dev->regs.reg_26 = val & 0x3f;
            if (!(old & 0x04) && (val & 0x04))
                timer_on_auto(&dev->per_timer, 16000000.0);
            else if ((old & 0x04) && !(val & 0x04))
                timer_stop(&dev->per_timer);
            break;
        case 0x28:
            dev->regs.smi_en_val = val;
            break;
        case 0x29:
            dev->regs.smi_dis_val = val;
            break;
        case 0x2a:
            dev->regs.mail_box = val;
            break;
        case 0x2b:
            dev->regs.reg_2b = val & 0x01;
            break;
        default:
            acpi_reg_write_common_regs(size, addr, val, priv);
            /* Setting GBL_RLS also sets BIOS_STS and generates SMI. */
            if ((addr == 0x00) && !(dev->regs.pmsts & 0x20))
                dev->regs.reg_1c &= ~0x0400;
            else if ((addr == 0x04) && (dev->regs.pmcntrl & 0x0004)) {
                dev->regs.reg_25 |= 0x01;
                if (dev->regs.reg_26 & 0x01)
                    acpi_raise_smi(dev, 1);
            }
            break;
    }
}

void
acpi_sis5595_pmu_event(void *priv)
{
    acpi_t *dev = (acpi_t *) priv;

    if (dev->vendor == VEN_SIS_5595_1997)
        acpi_sis5595_smi_raise(dev);
    else if (dev->regs.gpe_en & 0x00001000) {
        dev->regs.gpe_sts |= 0x00001000;
        acpi_sis5595_smi_raise(dev);
    }
}

void
acpi_sis5595_smbus_event(void *priv)
{
    acpi_t *dev = (acpi_t *) priv;

    if (dev->regs.gpe_en & 0x00000800) {
        dev->regs.gpe_sts |= 0x00000800;
        acpi_sis5595_smi_raise(dev);
    }
}

void
acpi_sis5595_software_smi(void *priv)
{
    acpi_t *dev = (acpi_t *) priv;

    if (dev->regs.leg_en & 0x01) {
        dev->regs.leg_sts |= 0x01;
        acpi_sis5595_smi_raise(dev);
    }
}

static void
acpi_reg_write_sis_5595(int size, uint16_t addr, uint8_t val, void *priv)
{
    acpi_t *dev = (acpi_t *) priv;
    int     shift16;
    int     shift32;
    uint8_t old;
    uint8_t do_smi = 0;

    addr &= 0x3f;
#ifdef ENABLE_ACPI_LOG
    if (size != 1)
        acpi_log("(%i) ACPI Write (%i) %02X: %02X\n", in_smm, size, addr, val);
#endif
    shift16 = (addr & 1) << 3;
    shift32 = (addr & 3) << 3;

    switch (addr) {
        case 0x0c:
        case 0x0d:
        case 0x0e:
        case 0x0f:
            dev->regs.reg_0c &= ~((val << shift32) & 0x001e);
            break;
        case 0x10:
            dev->regs.enter_c2_ps = val;
            break;
        case 0x11:
            dev->regs.enter_c3_ps = val;
            break;
        case 0x12:
            dev->regs.reg_12 = val & 0x01;
            break;
        case 0x13:
            dev->regs.reg_13 = val;
            /* Setting BIOS_RLS also sets GBL_STS and generates SMI. */
            if (dev->regs.reg_13 & 0x02) {
                dev->regs.pmsts |= 0x20;
                if (dev->regs.pmen & 0x20)
                    acpi_update_irq(dev);
            }
            break;
        case 0x14:
        case 0x15:
        case 0x16:
        case 0x17:
            if (dev->vendor == VEN_SIS_5595_1997)
                dev->regs.gpe_sts &= ~((val << shift32) & 0xff03ffbf);
            else
                dev->regs.gpe_sts &= ~((val << shift32) & 0xff83ffff);
            break;
        case 0x18:
        case 0x19:
        case 0x1a:
        case 0x1b:
            if (dev->vendor == VEN_SIS_5595_1997)
                dev->regs.gpe_en = ((dev->regs.gpe_en & ~(0xff << shift32)) | (val << shift32));
            else
                dev->regs.gpe_en = ((dev->regs.gpe_en & ~(0xff << shift32)) |
                                   (val << shift32)) & 0xff83ffff;
            break;
        case 0x1c:
            dev->regs.gpe_pin = ((dev->regs.gpe_pin & ~(0xff << shift32)) | ((val & 0xff) << shift32));
            break;
        case 0x1d:
            dev->regs.gpe_pin = ((dev->regs.gpe_pin & ~(0x0f << shift32)) | ((val & 0x0f) << shift32));
            break;
        case 0x1e:
            dev->regs.gpe_pin = ((dev->regs.gpe_pin & ~(0x03 << shift32)) | ((val & 0x03) << shift32));
            break;
        case 0x1f:
            dev->regs.gp_tmr = val;
            acpi_gp_timer_update(dev, (val != 0x00) && (dev->regs.gpe_en & 0x00000400), val);
            break;
        case 0x20:
            dev->regs.gpe_io = ((dev->regs.gpe_io & ~(0x9f << shift32)) | ((val & 0x9f) << shift32));
            break;
        case 0x21:
            dev->regs.gpe_io = ((dev->regs.gpe_io & ~(0x0f << shift32)) | ((val & 0x0f) << shift32));
            break;
        case 0x22:
            dev->regs.gpe_io = ((dev->regs.gpe_io & ~(0x03 << shift32)) | ((val & 0x03) << shift32));
            break;
        case 0x24:
            dev->regs.gpe_pol = ((dev->regs.gpe_pol & ~(0xbf << shift32)) | ((val & 0xbf) << shift32));
            break;
        case 0x25:
            dev->regs.gpe_pol = ((dev->regs.gpe_pol & ~(0x0f << shift32)) | ((val & 0x0f) << shift32));
            break;
        case 0x26:
            dev->regs.gpe_pol = ((dev->regs.gpe_pol & ~(0x03 << shift32)) | ((val & 0x03) << shift32));
            break;
        case 0x27:
            dev->regs.gpe_pol = ((dev->regs.gpe_pol & ~(0x10 << shift32)) | ((val & 0x10) << shift32));
            break;
        case 0x28:
            dev->regs.gpe_mul = ((dev->regs.gpe_mul & ~(0xf9 << shift16)) | ((val & 0xf9) << shift16));
            break;
        case 0x29:
            dev->regs.gpe_mul = ((dev->regs.gpe_mul & ~(0x13 << shift16)) | ((val & 0x13) << shift16));
            break;
        case 0x2a:
        case 0x2b:
            dev->regs.gpe_ctl = ((dev->regs.gpe_ctl & ~(0xff << shift16)) | ((val & 0xff) << shift16));
            break;
        case 0x2c:
        case 0x2d:
            dev->regs.gpe_smi = ((dev->regs.gpe_smi & ~(0xff << shift16)) | ((val & 0xff) << shift16));
            break;
        case 0x2e:
        case 0x2f:
            dev->regs.gpe_rl = ((dev->regs.gpe_rl & ~(0xff << shift16)) | ((val & 0xff) << shift16));
            break;
        case 0x30:
            dev->regs.leg_sts &= ~val;
            break;
        case 0x31:
            old = dev->regs.leg_en;
            dev->regs.leg_en = val;
            if (!(old & 0x04) && (val & 0x04))
                timer_on_auto(&dev->per_timer, 16000000.0);
            else if ((old & 0x04) && !(val & 0x04))
                timer_stop(&dev->per_timer);
            break;
        case 0x32:
            if (dev->vendor == VEN_SIS_5595_1997) {
                /* SMI Command Port */
                dev->regs.smi_cmd = val;
                if (val == dev->regs.smi_en_val) {
                    dev->regs.leg_sts |= 0x08;
                    if (dev->regs.leg_en & 0x08)
                        acpi_sis5595_smi_raise(dev);
                } else if (val == dev->regs.smi_dis_val) {
                    dev->regs.leg_sts |= 0x10;
                    if (dev->regs.leg_en & 0x10)
                        acpi_sis5595_smi_raise(dev);
                }
            }
            break;
        case 0x33:
            dev->regs.tst_ctl = val & 0x01;
            break;
        case 0x34:
            if (dev->vendor == VEN_SIS_5595_1997)
                dev->regs.smi_en_val = val;
            else
                dev->regs.reg_34 = val;
            break;
        case 0x35:
            if (dev->vendor == VEN_SIS_5595_1997)
                dev->regs.smi_dis_val = val;
            else {
                /* SMI Command Port */
                dev->regs.smi_cmd = val;
                dev->regs.leg_sts |= 0x10;
                if (dev->regs.leg_en & 0x10)
                    acpi_sis5595_smi_raise(dev);
            }
            break;
        case 0x36:
            dev->regs.mail_box = val;
            break;
        case 0x38:
            if (dev->vendor == VEN_SIS_5595) {
                dev->regs.index = val;
                smbus_sis5595_write_index(dev->smbus, val);
            }
            break;
        case 0x39:
            if (dev->vendor == VEN_SIS_5595) {
                dev->regs.reg_ff = val & 0x3f;
                smbus_sis5595_write_data(dev->smbus, val);
                if (val & 0x20) {           /* Set GPIO5_STS of GPE_STS */
                    dev->regs.gpe_sts |= 0x00000008;
                    do_smi |= (dev->regs.gpe_en & 0x00000004);
                } else if (val & 0x10) {    /* Set GPIO10_STS of GPE_STS */
                    dev->regs.gpe_sts |= 0x00000004;
                    do_smi |= (dev->regs.gpe_en & 0x00000008);
                } else if (val & 0x08) {    /* Set RI_STS in GPE_STS */
                    dev->regs.gpe_sts |= 0x00000002;
                    do_smi |= (dev->regs.gpe_en & 0x00000002);
                } else if (val & 0x04)      /* Set WAK_STS of PM1_STS */
                    dev->regs.pmsts |= 0x8000;
                else if (val & 0x02) {      /* Set RTC_STS of PM1_STS */
                    dev->regs.pmsts |= 0x0400;
                    do_smi |= (dev->regs.pmen & 0x0400);
                } else if (val & 0x01) {    /* Set PWRBTN_STS of PM1_STS */
                    dev->regs.pmsts |= 0x0100;
                    do_smi |= (dev->regs.pmen & 0x0100);
                }

                if (do_smi)
                    acpi_sis5595_smi_raise(dev);
            }
            break;
        default:
            acpi_reg_write_common_regs(size, addr, val, priv);
            /* Setting GBL_RLS also sets BIOS_STS and generates SMI. */
            if ((addr == 0x00) && !(dev->regs.pmsts & 0x20))
                dev->regs.reg_13 &= ~0x02;
            else if ((addr == 0x04) && (dev->regs.pmcntrl & 0x0004)) {
                dev->regs.leg_sts |= 0x01;
                if (dev->regs.leg_en & 0x01)
                    acpi_sis5595_smi_raise(dev);
            }
            break;
    }
}

static uint32_t
acpi_reg_read_common(int size, uint16_t addr, void *priv)
{
    const acpi_t *dev = (acpi_t *) priv;
    uint8_t ret = 0xff;

    switch (dev->vendor) {
        case VEN_ALI:
            ret = acpi_reg_read_ali(size, addr, priv);
            break;
        case VEN_VIA:
            ret = acpi_reg_read_via(size, addr, priv);
            break;
        case VEN_VIA_596B:
            ret = acpi_reg_read_via_596b(size, addr, priv);
            break;
        case VEN_INTEL:
            ret = acpi_reg_read_intel(size, addr, priv);
            break;
        case VEN_SMC:
            ret = acpi_reg_read_smc(size, addr, priv);
            break;
        case VEN_SIS_5582:
            ret = acpi_reg_read_sis_5582(size, addr, priv);
            break;
        case VEN_SIS_5595_1997:
        case VEN_SIS_5595:
            ret = acpi_reg_read_sis_5595(size, addr, priv);
            break;
    }

    return ret;
}

static void
acpi_reg_write_common(int size, uint16_t addr, uint8_t val, void *priv)
{
    const acpi_t *dev = (acpi_t *) priv;

    switch (dev->vendor) {
        case VEN_ALI:
            acpi_reg_write_ali(size, addr, val, priv);
            break;
        case VEN_VIA:
            acpi_reg_write_via(size, addr, val, priv);
            break;
        case VEN_VIA_596B:
            acpi_reg_write_via_596b(size, addr, val, priv);
            break;
        case VEN_INTEL:
            acpi_reg_write_intel(size, addr, val, priv);
            break;
        case VEN_SMC:
            acpi_reg_write_smc(size, addr, val, priv);
            break;
        case VEN_SIS_5582:
            acpi_reg_write_sis_5582(size, addr, val, priv);
            break;
        case VEN_SIS_5595_1997:
        case VEN_SIS_5595:
            acpi_reg_write_sis_5595(size, addr, val, priv);
            break;
    }
}

static uint32_t
acpi_aux_reg_read_common(int size, uint16_t addr, void *priv)
{
    const acpi_t *dev = (acpi_t *) priv;
    uint8_t ret = 0xff;

    if (dev->vendor == VEN_SMC)
        ret = acpi_aux_reg_read_smc(size, addr, priv);

    return ret;
}

static void
acpi_aux_reg_write_common(int size, uint16_t addr, uint8_t val, void *priv)
{
    const acpi_t *dev = (acpi_t *) priv;

    if (dev->vendor == VEN_SMC)
        acpi_aux_reg_write_smc(size, addr, val, priv);
}

static uint32_t
acpi_reg_readl(uint16_t addr, void *priv)
{
    uint32_t ret = 0x00000000;

    ret = acpi_reg_read_common(4, addr, priv);
    ret |= (acpi_reg_read_common(4, addr + 1, priv) << 8);
    ret |= (acpi_reg_read_common(4, addr + 2, priv) << 16);
    ret |= (acpi_reg_read_common(4, addr + 3, priv) << 24);

    acpi_log("ACPI: Read L %08X from %04X\n", ret, addr);

    return ret;
}

static uint16_t
acpi_reg_readw(uint16_t addr, void *priv)
{
    uint16_t ret = 0x0000;

    ret = acpi_reg_read_common(2, addr, priv);
    ret |= (acpi_reg_read_common(2, addr + 1, priv) << 8);

    acpi_log("ACPI: Read W %08X from %04X\n", ret, addr);

    return ret;
}

static uint8_t
acpi_reg_read(uint16_t addr, void *priv)
{
    uint8_t ret = 0x00;

    ret = acpi_reg_read_common(1, addr, priv);

    acpi_log("ACPI: Read B %02X from %04X\n", ret, addr);

    return ret;
}

static uint32_t
acpi_aux_reg_readl(uint16_t addr, void *priv)
{
    uint32_t ret = 0x00000000;

    ret = acpi_aux_reg_read_common(4, addr, priv);
    ret |= (acpi_aux_reg_read_common(4, addr + 1, priv) << 8);
    ret |= (acpi_aux_reg_read_common(4, addr + 2, priv) << 16);
    ret |= (acpi_aux_reg_read_common(4, addr + 3, priv) << 24);

    acpi_log("ACPI: Read Aux L %08X from %04X\n", ret, addr);

    return ret;
}

static uint16_t
acpi_aux_reg_readw(uint16_t addr, void *priv)
{
    uint16_t ret = 0x0000;

    ret = acpi_aux_reg_read_common(2, addr, priv);
    ret |= (acpi_aux_reg_read_common(2, addr + 1, priv) << 8);

    acpi_log("ACPI: Read Aux W %04X from %04X\n", ret, addr);

    return ret;
}

static uint8_t
acpi_aux_reg_read(uint16_t addr, void *priv)
{
    uint8_t ret = 0x00;

    ret = acpi_aux_reg_read_common(1, addr, priv);

    acpi_log("ACPI: Read Aux B %02X from %04X\n", ret, addr);

    return ret;
}

static void
acpi_reg_writel(uint16_t addr, uint32_t val, void *priv)
{
    acpi_log("ACPI: Write L %08X to %04X\n", val, addr);

    acpi_reg_write_common(4, addr, val & 0xff, priv);
    acpi_reg_write_common(4, addr + 1, (val >> 8) & 0xff, priv);
    acpi_reg_write_common(4, addr + 2, (val >> 16) & 0xff, priv);
    acpi_reg_write_common(4, addr + 3, (val >> 24) & 0xff, priv);
}

static void
acpi_reg_writew(uint16_t addr, uint16_t val, void *priv)
{
    acpi_log("ACPI: Write W %04X to %04X\n", val, addr);

    acpi_reg_write_common(2, addr, val & 0xff, priv);
    acpi_reg_write_common(2, addr + 1, (val >> 8) & 0xff, priv);
}

static void
acpi_reg_write(uint16_t addr, uint8_t val, void *priv)
{
    acpi_log("ACPI: Write B %02X to %04X\n", val, addr);

    acpi_reg_write_common(1, addr, val, priv);
}

static void
acpi_aux_reg_writel(uint16_t addr, uint32_t val, void *priv)
{
    acpi_log("ACPI: Write Aux L %08X to %04X\n", val, addr);

    acpi_aux_reg_write_common(4, addr, val & 0xff, priv);
    acpi_aux_reg_write_common(4, addr + 1, (val >> 8) & 0xff, priv);
    acpi_aux_reg_write_common(4, addr + 2, (val >> 16) & 0xff, priv);
    acpi_aux_reg_write_common(4, addr + 3, (val >> 24) & 0xff, priv);
}

static void
acpi_aux_reg_writew(uint16_t addr, uint16_t val, void *priv)
{
    acpi_log("ACPI: Write Aux W %04X to %04X\n", val, addr);

    acpi_aux_reg_write_common(2, addr, val & 0xff, priv);
    acpi_aux_reg_write_common(2, addr + 1, (val >> 8) & 0xff, priv);
}

static void
acpi_aux_reg_write(uint16_t addr, uint8_t val, void *priv)
{
    acpi_log("ACPI: Write Aux B %02X to %04X\n", val, addr);

    acpi_aux_reg_write_common(1, addr, val, priv);
}

void
acpi_update_io_mapping(acpi_t *dev, uint32_t base, int chipset_en)
{
    int size;

    switch (dev->vendor) {
        default:
        case VEN_ALI:
        case VEN_INTEL:
        case VEN_SIS_5582:
        case VEN_SIS_5595_1997:
        case VEN_SIS_5595:
            size = 0x040;
            break;
        case VEN_SMC:
            size = 0x010;
            break;
        case VEN_VIA:
            size = 0x100;
            break;
        case VEN_INTEL_ICH2:
        case VEN_VIA_596B:
            size = 0x0080;
            break;
    }

    acpi_log("ACPI: Update I/O %04X to %04X (%sabled)\n", dev->io_base, base, chipset_en ? "en" : "dis");

    if (dev->io_base != 0x0000) {
        io_removehandler(dev->io_base, size,
                         acpi_reg_read, acpi_reg_readw, acpi_reg_readl,
                         acpi_reg_write, acpi_reg_writew, acpi_reg_writel, dev);
    }

    dev->io_base = base;

    if (chipset_en && (dev->io_base != 0x0000)) {
        io_sethandler(dev->io_base, size,
                      acpi_reg_read, acpi_reg_readw, acpi_reg_readl,
                      acpi_reg_write, acpi_reg_writew, acpi_reg_writel, dev);
    }
}

void
acpi_update_aux_io_mapping(acpi_t *dev, uint32_t base, int chipset_en)
{
    int size;

    switch (dev->vendor) {
        case VEN_SMC:
            size = 0x008;
            break;
        default:
            size = 0x000;
            break;
    }

    acpi_log("ACPI: Update Aux I/O %04X to %04X (%sabled)\n", dev->aux_io_base, base, chipset_en ? "en" : "dis");

    if (dev->aux_io_base != 0x0000) {
        io_removehandler(dev->aux_io_base, size,
                         acpi_aux_reg_read, acpi_aux_reg_readw, acpi_aux_reg_readl,
                         acpi_aux_reg_write, acpi_aux_reg_writew, acpi_aux_reg_writel, dev);
    }

    dev->aux_io_base = base;

    if (chipset_en && (dev->aux_io_base != 0x0000)) {
        io_sethandler(dev->aux_io_base, size,
                      acpi_aux_reg_read, acpi_aux_reg_readw, acpi_aux_reg_readl,
                      acpi_aux_reg_write, acpi_aux_reg_writew, acpi_aux_reg_writel, dev);
    }
}

static void
acpi_timer_resume(void *priv)
{
    acpi_t *dev = (acpi_t *) priv;

    dev->regs.pmsts |= 0x8000;

    /* Nasty workaround for ASUS P2B-LS and potentially others, where the PMCNTRL
       SMI trap handler clears the resume bit before returning control to the OS. */
    if (in_smm)
        timer_set_delay_u64(&dev->resume_timer, 50 * TIMER_USEC);
}

void
acpi_init_gporeg(acpi_t *dev, uint8_t val0, uint8_t val1, uint8_t val2, uint8_t val3)
{
    dev->regs.gporeg[0] = dev->gporeg_default[0] = val0;
    dev->regs.gporeg[1] = dev->gporeg_default[1] = val1;
    dev->regs.gporeg[2] = dev->gporeg_default[2] = val2;
    dev->regs.gporeg[3] = dev->gporeg_default[3] = val3;
    acpi_log("acpi_init_gporeg(): %02X %02X %02X %02X\n", dev->regs.gporeg[0], dev->regs.gporeg[1], dev->regs.gporeg[2], dev->regs.gporeg[3]);
}

void
acpi_set_timer32(acpi_t *dev, uint8_t timer32)
{
    dev->regs.timer32 = timer32;
}

void
acpi_set_slot(acpi_t *dev, int slot)
{
    dev->slot = slot;
}

void
acpi_set_irq_mode(acpi_t *dev, int irq_mode)
{
    dev->irq_mode = irq_mode;
}

void
acpi_set_irq_pin(acpi_t *dev, int irq_pin)
{
    dev->irq_pin = irq_pin;
}

void
acpi_set_irq_line(acpi_t *dev, int irq_line)
{
    dev->irq_line = irq_line;
}

void
acpi_set_mirq_is_level(acpi_t *dev, int mirq_is_level)
{
    dev->mirq_is_level = mirq_is_level;
}

void
acpi_set_gpireg2_default(acpi_t *dev, uint8_t gpireg2_default)
{
    dev->gpireg2_default = gpireg2_default;
    dev->regs.gpireg[2]  = dev->gpireg2_default;
}

void
acpi_set_nvr(acpi_t *dev, nvr_t *nvr)
{
    dev->nvr = nvr;
}

void
acpi_set_tco(acpi_t *dev, tco_t *tco)
{
    dev->tco = tco;
}

void
acpi_set_trap_update(acpi_t *dev, void (*update)(void *priv), void *priv)
{
    dev->trap_update = update;
    dev->trap_priv   = priv;
}

uint8_t
acpi_ali_soft_smi_status_read(acpi_t *dev)
{
    return dev->regs.ali_soft_smi = 1;
}

void
acpi_ali_soft_smi_status_write(acpi_t *dev, uint8_t soft_smi)
{
    dev->regs.ali_soft_smi = soft_smi;
}

void
acpi_pwrbtn_timer(void *priv)
{
    acpi_t *dev = (acpi_t *) priv;

    timer_on_auto(&dev->pwrbtn_timer, 16. * 1000.);
    if (acpi_pwrbut_pressed) {
        acpi_pwrbut_pressed = 0;
        if (dev->regs.pmen & PWRBTN_EN) {
            dev->regs.pmsts |= PWRBTN_STS;
            acpi_update_irq(dev);
        }
    }
}

static void
acpi_apm_out(uint16_t port, uint8_t val, void *priv)
{
    acpi_t *dev = (acpi_t *) priv;

    acpi_log("[%04X:%08X] APM write: %04X = %02X (AX = %04X, BX = %04X, CX = %04X)\n", CS, cpu_state.pc, port, val, AX, BX, CX);

    port &= 0x0001;

    if (dev->vendor == VEN_ALI) {
        if (port == 0x0001) {
            acpi_log("ALi SOFT SMI# status set (%i)\n", dev->apm->do_smi);
            dev->apm->cmd = val;
#if 0
            acpi_raise_smi(dev, dev->apm->do_smi);
#endif
            if (dev->apm->do_smi)
                smi_raise();
            dev->regs.ali_soft_smi = 1;
        } else if (port == 0x0003)
            dev->apm->stat = val;
    } else {
        if (port == 0x0000) {
            dev->apm->cmd = val;
            if (dev->vendor == VEN_INTEL)
                dev->regs.glbsts |= 0x20;
            else if (dev->vendor == VEN_INTEL_ICH2)
                if (dev->apm->do_smi)
                    dev->regs.smi_sts |= 0x00000020;
            acpi_raise_smi(dev, dev->apm->do_smi);
        } else
            dev->apm->stat = val;
    }
}

static uint8_t
acpi_apm_in(uint16_t port, void *priv)
{
    const acpi_t *dev = (acpi_t *) priv;
    uint8_t       ret = 0xff;

    port &= 0x0001;

    if (dev->vendor == VEN_ALI) {
        if (port == 0x0001)
            ret = dev->apm->cmd;
        else if (port == 0x0003)
            ret = dev->apm->stat;
    } else {
        if (port == 0x0000)
            ret = dev->apm->cmd;
        else
            ret = dev->apm->stat;
    }

    acpi_log("[%04X:%08X] APM read: %04X = %02X\n", CS, cpu_state.pc, port, ret);

    return ret;
}

static void
acpi_reset(void *priv)
{
    acpi_t *dev = (acpi_t *) priv;

    memset(&dev->regs, 0x00, sizeof(acpi_regs_t));
    /* PC Chips M773:
       - Bit 3: 80-conductor cable on unknown IDE channel (active low)
       - Bit 1: 80-conductor cable on unknown IDE channel (active low) */
    dev->regs.gpireg[0] = !strcmp(machine_get_internal_name(), "m773") ? 0xf5 : 0xff;
    dev->regs.gpireg[1] = 0xff;
    /* A-Trend ATC7020BXII:
       - Bit 3: 80-conductor cable on secondary IDE channel (active low)
       - Bit 2: 80-conductor cable on primary IDE channel (active low)
       Gigabyte GA-686BX:
       - Bit 1: CMOS battery low (active high) */
    dev->regs.gpireg[2] = dev->gpireg2_default;
    for (uint8_t i = 0; i < 4; i++)
        dev->regs.gporeg[i] = dev->gporeg_default[i];
    if (dev->vendor == VEN_VIA_596B) {
        dev->regs.gpo_val = 0x7fffffff;
        /* FIC VA-503A:
           - Bit 11: ATX power (active high)
           - Bit  4: 80-conductor cable on primary IDE channel (active low)
           - Bit  3: 80-conductor cable on secondary IDE channel (active low)
           - Bit  2: password cleared (active low)
           ASUS P3V4X:
           - Bit 15: 80-conductor cable on secondary IDE channel (active low)
           - Bit  5: 80-conductor cable on primary IDE channel (active low)
           BCM GT694VA:
           - Bit 19: 80-conductor cable on secondary IDE channel (active low)
           - Bit 17: 80-conductor cable on primary IDE channel (active low)
           ASUS CUV4X-LS:
           - Bit  2: 80-conductor cable on secondary IDE channel (active low)
           - Bit  1: 80-conductor cable on primary IDE channel (active low)
           Acorp 6VIA90AP:
           - Bit  3: 80-conductor cable on secondary IDE channel (active low)
           - Bit  1: 80-conductor cable on primary IDE channel (active low) */
        dev->regs.gpi_val = 0xfff57fc1;
        if (!strcmp(machine_get_internal_name(), "ficva503a") || !strcmp(machine_get_internal_name(), "6via90ap"))
            dev->regs.gpi_val |= 0x00000004;
    }

    if (acpi_power_on) {
        /* Power on always generates a resume event. */
        dev->regs.pmsts |= 0x8100;
        acpi_power_on = 0;
    }

    /* The Gateway Tomahawk requires the LID polarity bit to be set. */
    if (!strcmp(machine_get_internal_name(), "tomahawk"))
        dev->regs.glbctl |= 0x02000000;

    acpi_rtc_status = 0;

    acpi_update_irq(dev);
    dev->irq_state = 0;

    timer_disable(&dev->gp_timer);

    acpi_last_clock = 0ULL;
    acpi_count = 0;

    timer_disable(&dev->per_timer);

    if ((dev->vendor == VEN_SIS_5595_1997) || (dev->vendor == VEN_SIS_5595)) {
        dev->regs.reg_13 = 0x20;
        dev->regs.gp_tmr = 0xff;
        dev->regs.gpe_io = 0x00030b9f;
        dev->regs.gpe_mul = 0x1001;
    }
}

static void
acpi_speed_changed(void *priv)
{
    acpi_t *dev        = (acpi_t *) priv;
    cpu_to_acpi        = ACPI_TIMER_FREQ / cpuclock;
    bool timer_enabled = timer_is_enabled(&dev->timer);
    timer_stop(&dev->timer);

    if (timer_enabled)
        timer_on_auto(&dev->timer, acpi_get_overflow_period(dev));

    if ((dev->vendor & 0xffff) == 0x1039) {
        if (timer_is_on(&dev->gp_timer)) {
            timer_stop(&dev->gp_timer);

            if (dev->vendor == VEN_SIS_5595_1997)
                acpi_gp_timer_update(dev, (dev->regs.gpe_en & 0x20000000), acpi_count);
            else if (dev->vendor == VEN_SIS_5595)
                acpi_gp_timer_update(dev, (dev->regs.gpe_en & 0x00000400), acpi_count);
            else
                acpi_gp_timer_update(dev, (dev->regs.reg_16 & 0x2000), acpi_count);
        }

        if (timer_is_on(&dev->per_timer)) {
            timer_stop(&dev->per_timer);

            timer_on_auto(&dev->per_timer, 16000000.0);
        }
    }
}

void *
acpi_get_smbus(void *priv)
{
    acpi_t *dev        = (acpi_t *) priv;

    return dev->smbus;
}

static void
acpi_close(void *priv)
{
    acpi_t *dev = (acpi_t *) priv;

    if (dev->i2c) {
        if (i2c_smbus == i2c_gpio_get_bus(dev->i2c))
            i2c_smbus = NULL;
        i2c_gpio_close(dev->i2c);
    }

    timer_stop(&dev->timer);

    free(dev);
}

static void *
acpi_init(const device_t *info)
{
    acpi_t *dev;

    dev = (acpi_t *) malloc(sizeof(acpi_t));
    if (dev == NULL)
        return NULL;
    memset(dev, 0x00, sizeof(acpi_t));

    cpu_to_acpi = ACPI_TIMER_FREQ / cpuclock;
    dev->vendor = info->local;

    dev->irq_line = 9;

    if ((dev->vendor == VEN_INTEL) || (dev->vendor == VEN_ALI) || (dev->vendor == VEN_INTEL_ICH2)) {
        if (dev->vendor == VEN_ALI)
            dev->irq_mode = 2;
        dev->apm = device_add(&apm_pci_acpi_device);
        if (dev->vendor == VEN_ALI) {
            acpi_log("Setting I/O handler at port B1\n");
            io_sethandler(0x00b1, 0x0003, acpi_apm_in, NULL, NULL, acpi_apm_out, NULL, NULL, dev);
        } else
            io_sethandler(0x00b2, 0x0002, acpi_apm_in, NULL, NULL, acpi_apm_out, NULL, NULL, dev);
    } else if (dev->vendor == VEN_VIA) {
        dev->i2c  = i2c_gpio_init("smbus_vt82c586b");
        i2c_smbus = i2c_gpio_get_bus(dev->i2c);
    }

    switch (dev->vendor) {
        case VEN_ALI:
            dev->suspend_types[0] = SUS_POWER_OFF;
            dev->suspend_types[1] = SUS_POWER_OFF;
            dev->suspend_types[2] = SUS_SUSPEND | SUS_NVR | SUS_RESET_CPU | SUS_RESET_PCI;
            dev->suspend_types[3] = SUS_SUSPEND;
            dev->suspend_types[5] = SUS_POWER_OFF; /* undocumented, used for S4/S5 by ASUS P5A ACPI table */
            dev->suspend_types[7] = SUS_POWER_OFF; /* undocumented, used for S5 by Gigabyte GA-5AX ACPI table */
            break;

        case VEN_VIA:
            dev->suspend_types[0] = SUS_POWER_OFF;
            dev->suspend_types[2] = SUS_SUSPEND;
            break;

        case VEN_VIA_596B:
            dev->suspend_types[1] = SUS_SUSPEND | SUS_NVR | SUS_RESET_CPU | SUS_RESET_PCI;
            dev->suspend_types[2] = SUS_POWER_OFF;
            dev->suspend_types[4] = SUS_SUSPEND;
            dev->suspend_types[5] = SUS_SUSPEND | SUS_RESET_CPU;
            dev->suspend_types[6] = SUS_SUSPEND | SUS_RESET_CPU | SUS_RESET_PCI;
            break;

        case VEN_INTEL:
            dev->suspend_types[0] = SUS_POWER_OFF;
            dev->suspend_types[1] = SUS_SUSPEND | SUS_NVR | SUS_RESET_CPU | SUS_RESET_PCI;
            dev->suspend_types[2] = SUS_SUSPEND | SUS_RESET_CPU;
            dev->suspend_types[3] = SUS_SUSPEND | SUS_RESET_CACHE;
            dev->suspend_types[4] = SUS_SUSPEND;
            break;

<<<<<<< HEAD
        case VEN_INTEL_ICH2:
            dev->suspend_types[1] = SUS_SUSPEND | SUS_RESET_CPU;
            dev->suspend_types[5] = SUS_SUSPEND | SUS_NVR | SUS_RESET_CPU | SUS_RESET_PCI;
            dev->suspend_types[6] = SUS_POWER_OFF;
            dev->suspend_types[7] = SUS_POWER_OFF;
=======
        case VEN_SIS_5582:
            dev->suspend_types[0] = SUS_SUSPEND;      /* S1 */
            dev->suspend_types[4] = SUS_POWER_OFF;    /* S5 */

            timer_add(&dev->gp_timer, acpi_gp_timer, dev, 0);
            timer_add(&dev->per_timer, acpi_per_timer, dev, 0);
            break;

        case VEN_SIS_5595_1997:
        case VEN_SIS_5595:
            dev->suspend_types[1] = SUS_SUSPEND;
            dev->suspend_types[2] = SUS_SUSPEND;
            dev->suspend_types[3] = SUS_SUSPEND | SUS_NVR | SUS_RESET_CPU | SUS_RESET_PCI;
            dev->suspend_types[4] = SUS_POWER_OFF;
            dev->suspend_types[5] = SUS_POWER_OFF;

            timer_add(&dev->gp_timer, acpi_gp_timer, dev, 0);
            timer_add(&dev->per_timer, acpi_per_timer, dev, 0);

            dev->smbus = device_add(&sis5595_smbus_device);
>>>>>>> b728172e
            break;

        default:
            break;
    }

    timer_add(&dev->timer, acpi_timer_overflow, dev, 0);
    timer_add(&dev->resume_timer, acpi_timer_resume, dev, 0);
    timer_add(&dev->pwrbtn_timer, acpi_pwrbtn_timer, dev, 0);

    timer_on_auto(&dev->pwrbtn_timer, 16. * 1000.);

    acpi_reset(dev);

    acpi_enabled  = 1;
    acpi_power_on = 1;

    return dev;
}

const device_t acpi_ali_device = {
    .name          = "ALi M7101 ACPI",
    .internal_name = "acpi_ali",
    .flags         = DEVICE_PCI,
    .local         = VEN_ALI,
    .init          = acpi_init,
    .close         = acpi_close,
    .reset         = acpi_reset,
    { .available = NULL },
    .speed_changed = acpi_speed_changed,
    .force_redraw  = NULL,
    .config        = NULL
};

const device_t acpi_intel_device = {
    .name          = "Intel ACPI",
    .internal_name = "acpi_intel",
    .flags         = DEVICE_PCI,
    .local         = VEN_INTEL,
    .init          = acpi_init,
    .close         = acpi_close,
    .reset         = acpi_reset,
    { .available = NULL },
    .speed_changed = acpi_speed_changed,
    .force_redraw  = NULL,
    .config        = NULL
};

const device_t acpi_intel_ich2_device = {
    .name          = "Intel ICH2 ACPI",
    .internal_name = "acpi_intel_ich2",
    .flags         = DEVICE_PCI,
    .local         = VEN_INTEL_ICH2,
    .init          = acpi_init,
    .close         = acpi_close,
    .reset         = acpi_reset,
    { .available = NULL },
    .speed_changed = acpi_speed_changed,
    .force_redraw  = NULL,
    .config        = NULL
};

const device_t acpi_via_device = {
    .name          = "VIA ACPI",
    .internal_name = "acpi_via",
    .flags         = DEVICE_PCI,
    .local         = VEN_VIA,
    .init          = acpi_init,
    .close         = acpi_close,
    .reset         = acpi_reset,
    { .available = NULL },
    .speed_changed = acpi_speed_changed,
    .force_redraw  = NULL,
    .config        = NULL
};

const device_t acpi_via_596b_device = {
    .name          = "VIA VT82C596 ACPI",
    .internal_name = "acpi_via_596b",
    .flags         = DEVICE_PCI,
    .local         = VEN_VIA_596B,
    .init          = acpi_init,
    .close         = acpi_close,
    .reset         = acpi_reset,
    { .available = NULL },
    .speed_changed = acpi_speed_changed,
    .force_redraw  = NULL,
    .config        = NULL
};

const device_t acpi_smc_device = {
    .name          = "SMC FDC73C931APM ACPI",
    .internal_name = "acpi_smc",
    .flags         = DEVICE_PCI,
    .local         = VEN_SMC,
    .init          = acpi_init,
    .close         = acpi_close,
    .reset         = acpi_reset,
    { .available = NULL },
    .speed_changed = acpi_speed_changed,
    .force_redraw  = NULL,
    .config        = NULL
};

const device_t acpi_sis_5582_device = {
    .name          = "SiS 5582 ACPI",
    .internal_name = "acpi_sis_5582",
    .flags         = DEVICE_PCI,
    .local         = VEN_SIS_5582,
    .init          = acpi_init,
    .close         = acpi_close,
    .reset         = acpi_reset,
    { .available = NULL },
    .speed_changed = acpi_speed_changed,
    .force_redraw  = NULL,
    .config        = NULL
};

const device_t acpi_sis_5595_1997_device = {
    .name          = "SiS 5595 (1997) ACPI",
    .internal_name = "acpi_sis_5595_1997",
    .flags         = DEVICE_PCI,
    .local         = VEN_SIS_5595_1997,
    .init          = acpi_init,
    .close         = acpi_close,
    .reset         = acpi_reset,
    { .available = NULL },
    .speed_changed = acpi_speed_changed,
    .force_redraw  = NULL,
    .config        = NULL
};

const device_t acpi_sis_5595_device = {
    .name          = "SiS 5595 ACPI",
    .internal_name = "acpi_sis_5595",
    .flags         = DEVICE_PCI,
    .local         = VEN_SIS_5595,
    .init          = acpi_init,
    .close         = acpi_close,
    .reset         = acpi_reset,
    { .available = NULL },
    .speed_changed = acpi_speed_changed,
    .force_redraw  = NULL,
    .config        = NULL
};<|MERGE_RESOLUTION|>--- conflicted
+++ resolved
@@ -135,8 +135,7 @@
     int     sci_en = dev->regs.pmcntrl & 1;
 
     dev->regs.pmsts |= TMROF_STS;
-<<<<<<< HEAD
-
+/*
     if (dev->regs.pmen & 1) /* Timer Overflow Interrupt Enable */
     {
         acpi_log("ACPI: Overflow detected. Provoking an %s\n", sci_en ? "SCI" : "SMI");
@@ -146,10 +145,9 @@
         else
             acpi_raise_smi(dev, 1);
     }
-=======
+*/
     acpi_update_irq(dev);
     acpi_timer_update(dev, (dev->regs.pmen & TMROF_EN) && !(dev->regs.pmsts & TMROF_STS));
->>>>>>> b728172e
 }
 
 static void
@@ -1762,25 +1760,7 @@
 void
 acpi_sis5582_pmu_event(void *priv)
 {
-<<<<<<< HEAD
-    const acpi_t *dev = (acpi_t *) priv;
-    uint8_t ret = 0xff;
-
-    if (dev->vendor == VEN_ALI)
-        ret = acpi_reg_read_ali(size, addr, priv);
-    else if (dev->vendor == VEN_VIA)
-        ret = acpi_reg_read_via(size, addr, priv);
-    else if (dev->vendor == VEN_VIA_596B)
-        ret = acpi_reg_read_via_596b(size, addr, priv);
-    else if (dev->vendor == VEN_INTEL)
-        ret = acpi_reg_read_intel(size, addr, priv);
-    else if (dev->vendor == VEN_INTEL_ICH2)
-        ret = acpi_reg_read_intel_ich2(size, addr, priv);
-    else if (dev->vendor == VEN_SMC)
-        ret = acpi_reg_read_smc(size, addr, priv);
-=======
     acpi_t *dev = (acpi_t *) priv;
->>>>>>> b728172e
 
     dev->regs.reg_25 |= 0x02;
     if (dev->regs.reg_26 & 0x02)
@@ -1790,28 +1770,10 @@
 static void
 acpi_reg_write_sis_5582(int size, uint16_t addr, uint8_t val, void *priv)
 {
-<<<<<<< HEAD
-    const acpi_t *dev = (acpi_t *) priv;
-
-    if (dev->vendor == VEN_ALI)
-        acpi_reg_write_ali(size, addr, val, priv);
-    else if (dev->vendor == VEN_VIA)
-        acpi_reg_write_via(size, addr, val, priv);
-    else if (dev->vendor == VEN_VIA_596B)
-        acpi_reg_write_via_596b(size, addr, val, priv);
-    else if (dev->vendor == VEN_INTEL)
-        acpi_reg_write_intel(size, addr, val, priv);
-    else if (dev->vendor == VEN_INTEL_ICH2)
-        acpi_reg_write_intel_ich2(size, addr, val, priv);
-    else if (dev->vendor == VEN_SMC)
-        acpi_reg_write_smc(size, addr, val, priv);
-}
-=======
     acpi_t *dev = (acpi_t *) priv;
     int     shift16;
     int     shift32;
     uint8_t old;
->>>>>>> b728172e
 
     addr &= 0x3f;
 #ifdef ENABLE_ACPI_LOG
@@ -2170,6 +2132,20 @@
     const acpi_t *dev = (acpi_t *) priv;
     uint8_t ret = 0xff;
 
+/*
+    if (dev->vendor == VEN_ALI)
+        ret = acpi_reg_read_ali(size, addr, priv);
+    else if (dev->vendor == VEN_VIA)
+        ret = acpi_reg_read_via(size, addr, priv);
+    else if (dev->vendor == VEN_VIA_596B)
+        ret = acpi_reg_read_via_596b(size, addr, priv);
+    else if (dev->vendor == VEN_INTEL)
+        ret = acpi_reg_read_intel(size, addr, priv);
+    else if (dev->vendor == VEN_INTEL_ICH2)
+        ret = acpi_reg_read_intel_ich2(size, addr, priv);
+    else if (dev->vendor == VEN_SMC)
+        ret = acpi_reg_read_smc(size, addr, priv);
+*/
     switch (dev->vendor) {
         case VEN_ALI:
             ret = acpi_reg_read_ali(size, addr, priv);
@@ -2203,6 +2179,20 @@
 {
     const acpi_t *dev = (acpi_t *) priv;
 
+/*
+    if (dev->vendor == VEN_ALI)
+        acpi_reg_write_ali(size, addr, val, priv);
+    else if (dev->vendor == VEN_VIA)
+        acpi_reg_write_via(size, addr, val, priv);
+    else if (dev->vendor == VEN_VIA_596B)
+        acpi_reg_write_via_596b(size, addr, val, priv);
+    else if (dev->vendor == VEN_INTEL)
+        acpi_reg_write_intel(size, addr, val, priv);
+    else if (dev->vendor == VEN_INTEL_ICH2)
+        acpi_reg_write_intel_ich2(size, addr, val, priv);
+    else if (dev->vendor == VEN_SMC)
+        acpi_reg_write_smc(size, addr, val, priv);
+*/
     switch (dev->vendor) {
         case VEN_ALI:
             acpi_reg_write_ali(size, addr, val, priv);
@@ -2820,13 +2810,13 @@
             dev->suspend_types[4] = SUS_SUSPEND;
             break;
 
-<<<<<<< HEAD
         case VEN_INTEL_ICH2:
             dev->suspend_types[1] = SUS_SUSPEND | SUS_RESET_CPU;
             dev->suspend_types[5] = SUS_SUSPEND | SUS_NVR | SUS_RESET_CPU | SUS_RESET_PCI;
             dev->suspend_types[6] = SUS_POWER_OFF;
             dev->suspend_types[7] = SUS_POWER_OFF;
-=======
+            break;
+
         case VEN_SIS_5582:
             dev->suspend_types[0] = SUS_SUSPEND;      /* S1 */
             dev->suspend_types[4] = SUS_POWER_OFF;    /* S5 */
@@ -2847,7 +2837,6 @@
             timer_add(&dev->per_timer, acpi_per_timer, dev, 0);
 
             dev->smbus = device_add(&sis5595_smbus_device);
->>>>>>> b728172e
             break;
 
         default:
