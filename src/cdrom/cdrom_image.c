--- conflicted
+++ resolved
@@ -288,11 +288,7 @@
         return image_open_abort(dev);
 
     /* All good, reset state. */
-<<<<<<< HEAD
     if (i >= 2)
-=======
-    if (! strcasecmp(path_get_extension((char *) fn), "ISO"))
->>>>>>> 7d6ad0d6
 	dev->cd_status = CD_STATUS_DATA_ONLY;
     else
 	dev->cd_status = CD_STATUS_STOPPED;
