--- conflicted
+++ resolved
@@ -44,26 +44,8 @@
 
         auto *vde_socket_label = findChild<QLabel *>(QString("labelSocketVDENIC%1").arg(i + 1));
         auto *socket_line   = findChild<QLineEdit *>(QString("socketVDENIC%1").arg(i + 1));
-<<<<<<< HEAD
+
         auto *bridge_line   = findChild<QLineEdit *>(QString("bridgeTAPNIC%1").arg(i + 1));
-        int  netType         = net_type_cbox->currentData().toInt();
-        bool adaptersEnabled =  netType == NET_TYPE_NONE
-                            ||  netType == NET_TYPE_SLIRP
-                            ||  netType == NET_TYPE_VDE
-                            || (netType == NET_TYPE_PCAP && intf_cbox->currentData().toInt() > 0)
-                            ||  netType == NET_TYPE_TAP;
-
-        intf_cbox->setEnabled(net_type_cbox->currentData().toInt() == NET_TYPE_PCAP);
-        nic_cbox->setEnabled(adaptersEnabled);
-        int netCard = nic_cbox->currentData().toInt();
-        if ((i == 0) && (netCard == NET_INTERNAL))
-            conf_btn->setEnabled(adaptersEnabled && machine_has_flags(machineId, MACHINE_NIC) &&
-                                 device_has_config(machine_get_net_device(machineId)));
-        else
-            conf_btn->setEnabled(adaptersEnabled && network_card_has_config(nic_cbox->currentData().toInt()));
-        socket_line->setEnabled(net_type_cbox->currentData().toInt() == NET_TYPE_VDE);
-        bridge_line->setEnabled(net_type_cbox->currentData().toInt() == NET_TYPE_TAP);
-=======
 
         auto *option_list_label = findChild<QLabel *>(QString("labelOptionList%1").arg(i + 1));
         auto *option_list_line = findChild<QWidget *>(QString("lineOptionList%1").arg(i + 1));
@@ -79,6 +61,9 @@
         // VDE
         vde_socket_label->setVisible(false);
         socket_line->setVisible(false);
+
+        // TAP
+        bridge_line->setEnabled(net_type_cbox->currentData().toInt() == NET_TYPE_TAP);
 
         // PCAP
         intf_cbox->setVisible(false);
@@ -106,12 +91,14 @@
                     intf_label->setVisible(true);
                     break;
 
+                case NET_TYPE_TAP:
+                    bridge_line->setVisible(true);
+
                 case NET_TYPE_SLIRP:
                 default:
                     break;
             }
         }
->>>>>>> 37dfa93c
     }
 }
 
@@ -154,12 +141,8 @@
             strncpy(net_cards_conf[i].host_dev_name, network_devs[cbox->currentData().toInt()].device, sizeof(net_cards_conf[i].host_dev_name) - 1);
         else if (net_cards_conf[i].net_type == NET_TYPE_VDE)
             strncpy(net_cards_conf[i].host_dev_name, socket_line->text().toUtf8().constData(), sizeof(net_cards_conf[i].host_dev_name));
-<<<<<<< HEAD
-        } else if (net_cards_conf[i].net_type == NET_TYPE_TAP) {
+        else if (net_cards_conf[i].net_type == NET_TYPE_TAP)
             strncpy(net_cards_conf[i].host_dev_name, bridge_line->text().toUtf8().constData(), sizeof(net_cards_conf[i].host_dev_name));
-        }
-=======
->>>>>>> 37dfa93c
     }
 }
 
@@ -225,12 +208,9 @@
 
         if (network_devmap.has_vde)
             Models::AddEntry(model, "VDE", NET_TYPE_VDE);
-<<<<<<< HEAD
-        }
+        
         Models::AddEntry(model, "TAP", NET_TYPE_TAP);
-=======
-        
->>>>>>> 37dfa93c
+
         model->removeRows(0, removeRows);
         cbox->setCurrentIndex(cbox->findData(net_cards_conf[i].net_type));
 
@@ -249,12 +229,8 @@
             }
             model->removeRows(0, removeRows);
             cbox->setCurrentIndex(selectedRow);
-<<<<<<< HEAD
-        }
-=======
-        }  
-
->>>>>>> 37dfa93c
+        }
+
         if (net_cards_conf[i].net_type == NET_TYPE_VDE) {
             QString currentVdeSocket = net_cards_conf[i].host_dev_name;
             auto editline = findChild<QLineEdit *>(QString("socketVDENIC%1").arg(i+1));
