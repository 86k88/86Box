<?xml version="1.0" encoding="UTF-8"?>
<component type="desktop">
    <id>net.86box.86Box</id>
    <metadata_license>CC0-1.0</metadata_license>
    <project_license>GPL-2.0-or-later</project_license>
    <name>86Box</name>
    <developer_name>86Box developers</developer_name>
    <summary>An emulator for classic IBM PC clones</summary>
    <categories>
      <category>Emulator</category>
    </categories>
    <launchable type="desktop-id">net.86box.86Box.desktop</launchable>
    <releases>
<<<<<<< HEAD
      <release version="4.3" date="2024-07-26"/>
=======
      <release version="4.2.1" date="2024-08-31"/>
>>>>>>> f6948478
    </releases>
    <content_rating type="oars-1.1" />
    <description>
        <p>
            86Box is a hypervisor and IBM PC system emulator that specializes
            in running old operating systems and software designed for IBM
            PC systems and compatibles from 1981 through fairly recent
            system designs based on the PCI bus.

            It supports various models of PCs, graphics and sound
            cards, and CPUs.
        </p>
        <p>
            To use 86Box you will need to dump BIOS ROMs for each machine you
            want to emulate.
        </p>
    </description>
    <screenshots>
      <screenshot type="default">
        <image type="source">https://raw.githubusercontent.com/86Box/86Box/master/src/unix/assets/screenshots/86Box.png</image>
      </screenshot>
    </screenshots>
    <url type="homepage">https://86box.net</url>
</component><|MERGE_RESOLUTION|>--- conflicted
+++ resolved
@@ -11,11 +11,7 @@
     </categories>
     <launchable type="desktop-id">net.86box.86Box.desktop</launchable>
     <releases>
-<<<<<<< HEAD
-      <release version="4.3" date="2024-07-26"/>
-=======
-      <release version="4.2.1" date="2024-08-31"/>
->>>>>>> f6948478
+      <release version="4.3" date="2024-08-31"/>
     </releases>
     <content_rating type="oars-1.1" />
     <description>
