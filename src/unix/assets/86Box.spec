# Fedora RPM spec file for 86Box including roms
#
# To create RPM files from this spec file, run the following commands:
#  sudo dnf install rpm-build
#  mkdir -p ~/rpmbuild/{BUILD,RPMS,SOURCES,SPECS,SRPMS}
#
# copy this 86Box.spec file to ~/rpmbuild/SPECS and run the following commands:
#  cd ~/rpmbuild
#  sudo dnf builddep SPECS/86Box.spec
#  rpmbuild --undefine=_disable_source_fetch -ba SPECS/86Box.spec
#
# After a successful build, you can install the RPMs as follows:
#  sudo dnf install RPMS/$(uname -m)/86Box-3* RPMS/noarch/86Box-roms*

%global romver 4.1

Name:		86Box
Version:	4.3
Release:	1%{?dist}
Summary:	Classic PC emulator
License:	GPLv2+
URL:		https://86box.net

Source0:	https://github.com/86Box/86Box/archive/refs/tags/v%{version}.tar.gz
Source1:	https://github.com/86Box/roms/archive/refs/tags/v%{romver}.zip

BuildRequires: cmake
BuildRequires: desktop-file-utils
BuildRequires: extra-cmake-modules
BuildRequires: fluidsynth-devel
BuildRequires: freetype-devel
BuildRequires: gcc-c++
BuildRequires: libFAudio-devel
BuildRequires: libappstream-glib
BuildRequires: libatomic
BuildRequires: libevdev-devel
BuildRequires: libslirp-devel
BuildRequires: libxkbcommon-x11-devel
BuildRequires: libXi-devel
BuildRequires: ninja-build
BuildRequires: openal-soft-devel
BuildRequires: qt5-linguist
BuildRequires: qt5-qtconfiguration-devel
BuildRequires: qt5-qtbase-private-devel
BuildRequires: qt5-qtbase-static
BuildRequires: rtmidi-devel
BuildRequires: wayland-devel
BuildRequires: SDL2-devel

Requires: hicolor-icon-theme
Requires: fluid-soundfont-gm
Requires: 86Box-roms

%description
86Box is a hypervisor and IBM PC system emulator that specializes in
running old operating systems and software designed for IBM
PC systems and compatibles from 1981 through fairly recent
system designs based on the PCI bus.

It supports various models of PCs, graphics and sound cards, and CPUs.

%package	roms
Summary:	ROMs for use with 86Box
Version:	%{romver}
License:	Proprietary
BuildArch:	noarch

%description	roms
Collection of ROMs for use with 86Box.

%prep
%autosetup -p1 -a1

%build
%ifarch i386 x86_64
  %cmake -DRELEASE=on
%else
  %ifarch arm aarch64
    %cmake -DRELEASE=on -DNEW_DYNAREC=on
  %else
    %cmake -DRELEASE=on -DDYNAREC=off
  %endif
%endif
%cmake_build

%install
# install base package
%cmake_install

# install icons
for i in 48 64 72 96 128 192 256 512; do
  mkdir -p $RPM_BUILD_ROOT%{_datadir}/icons/hicolor/${i}x${i}/apps
  cp src/unix/assets/${i}x${i}/net.86box.86Box.png $RPM_BUILD_ROOT%{_datadir}/icons/hicolor/${i}x${i}/apps
done

# install desktop file
desktop-file-install --dir=%{buildroot}%{_datadir}/applications src/unix/assets/net.86box.86Box.desktop

# install metadata
mkdir -p %{buildroot}%{_metainfodir}
cp src/unix/assets/net.86box.86Box.metainfo.xml %{buildroot}%{_metainfodir}
appstream-util validate-relax --nonet %{buildroot}%{_metainfodir}/net.86box.86Box.metainfo.xml

# install roms
pushd roms-%{romver}
  mkdir -p %{buildroot}%{_datadir}/%{name}/roms
  cp -a * %{buildroot}%{_datadir}/%{name}/roms/
popd

# files part of the main package
%files
%license COPYING
%{_bindir}/86Box
%{_datadir}/applications/net.86box.86Box.desktop
%{_metainfodir}/net.86box.86Box.metainfo.xml
%{_datadir}/icons/hicolor/*/apps/net.86box.86Box.png

# files part of the rom package
%files roms
%license  roms-%{romver}/LICENSE
%{_datadir}/%{name}/roms

%changelog
<<<<<<< HEAD
* Fri Jul 26 2024 Robert de Rooy <robert.de.rooy[AT]gmail.com> 4.3-1
=======
* Sat Aug 31 Jasmine Iwanek <jriwanek[AT]gmail.com> 4.2.1-1
>>>>>>> f6948478
- Bump release<|MERGE_RESOLUTION|>--- conflicted
+++ resolved
@@ -121,9 +121,5 @@
 %{_datadir}/%{name}/roms
 
 %changelog
-<<<<<<< HEAD
-* Fri Jul 26 2024 Robert de Rooy <robert.de.rooy[AT]gmail.com> 4.3-1
-=======
-* Sat Aug 31 Jasmine Iwanek <jriwanek[AT]gmail.com> 4.2.1-1
->>>>>>> f6948478
+* Sat Aug 31 Jasmine Iwanek <jriwanek[AT]gmail.com> 4.3-1
 - Bump release