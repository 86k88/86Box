--- conflicted
+++ resolved
@@ -568,13 +568,8 @@
            usb.o device.o nvr.o nvr_at.o nvr_ps2.o machine_status.o ini.o \
            $(VNCOBJ)
 
-<<<<<<< HEAD
-MEMOBJ := catalyst_flash.o i2c_eeprom.o intel_flash.o mem.o rom.o row.o smram.o spd.o sst_flash.o \
-          815ep_spd_hack.o
-=======
 MEMOBJ := catalyst_flash.o i2c_eeprom.o intel_flash.o mem.o mmu_2386.o rom.o row.o \
-          smram.o spd.o sst_flash.o
->>>>>>> b99c47de
+          smram.o spd.o sst_flash.o 815ep_spd_hack.o
 
 CPU808XOBJ := queue.o
 
