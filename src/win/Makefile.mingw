--- conflicted
+++ resolved
@@ -677,14 +677,9 @@
           snd_ps1.o \
           snd_lpt_dac.o snd_lpt_dss.o \
           snd_adlib.o snd_adlibgold.o snd_ad1848.o snd_audiopci.o \
-<<<<<<< HEAD
           snd_ac97_codec.o snd_ac97_intel.o snd_ac97_via.o \
-          snd_azt2316a.o snd_cs423x.o snd_cmi8x38.o \
-=======
-          snd_ac97_codec.o snd_ac97_via.o \
           snd_azt2316a.o snd_cs423x.o \
           snd_optimc.o snd_cmi8x38.o \
->>>>>>> 18e1cae5
           snd_cms.o \
           snd_gus.o \
           snd_sb.o snd_sb_dsp.o \
