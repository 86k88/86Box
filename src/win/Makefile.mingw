--- conflicted
+++ resolved
@@ -637,12 +637,8 @@
 SIOOBJ := sio_acc3221.o sio_ali5123.o \
           sio_f82c710.o sio_82091aa.o sio_fdc37c6xx.o \
           sio_fdc37c67x.o sio_fdc37c669.o sio_fdc37c93x.o sio_fdc37m60x.o \
-<<<<<<< HEAD
-          sio_it8661f.o \
+          sio_it86x1f.o \
           sio_it8702.o \
-=======
-          sio_it86x1f.o \
->>>>>>> f8902572
           sio_pc87306.o sio_pc87307.o sio_pc87309.o sio_pc87310.o sio_pc87311.o sio_pc87332.o \
           sio_prime3b.o sio_prime3c.o \
           sio_w83627hf.o sio_w83787f.o \
