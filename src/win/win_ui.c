/*
 * 86Box    A hypervisor and IBM PC system emulator that specializes in
 *          running old operating systems and software designed for IBM
 *          PC systems and compatibles from 1981 through fairly recent
 *          system designs based on the PCI bus.
 *
 *          This file is part of the 86Box distribution.
 *
 *          user Interface module for WinAPI on Windows.
 *
 *
 *
 * Authors: Sarah Walker, <https://pcem-emulator.co.uk/>
 *          Miran Grca, <mgrca8@gmail.com>
 *          Fred N. van Kempen, <decwiz@yahoo.com>
 *          Jasmine Iwanek, <jriwanek@gmail.com>
 *
 *          Copyright 2008-2020 Sarah Walker.
 *          Copyright 2016-2020 Miran Grca.
 *          Copyright 2017-2020 Fred N. van Kempen.
 *          Copyright 2019-2020 GH Cao.
 *          Copyright 2021-2023 Jasmine Iwanek.
 */
#include <stdatomic.h>
#define UNICODE
#include <windows.h>
#include <commctrl.h>
#include <stdint.h>
#include <stdio.h>
#include <string.h>
#include <stdlib.h>
#include <time.h>
#include <wchar.h>
#include <86box/plat.h>
#include <86box/86box.h>
#include <86box/config.h>
#include "../cpu/cpu.h"
#include <86box/device.h>
#include <86box/keyboard.h>
#include <86box/mouse.h>
#include <86box/timer.h>
#include <86box/nvr.h>
#include <86box/video.h>
#include <86box/vid_ega.h> // for update_overscan
#include <86box/plat_dynld.h>
#include <86box/ui.h>
#include <86box/win.h>
#include <86box/version.h>
#ifdef DISCORD
#    include <86box/discord.h>
#endif

#ifdef MTR_ENABLED
#    include <minitrace/minitrace.h>
#endif

#define TIMER_1SEC 1 /* ID of the one-second timer */

/* Platform Public data, specific. */
<<<<<<< HEAD
HWND		hwndMain = NULL,	/* application main window */
		hwndRender = NULL;	/* machine render window */
HMENU		menuMain;		/* application main menu */
RECT		oldclip;		/* mouse rect */
int		sbar_height = 23;	/* statusbar height */
int		tbar_height = 23;	/* toolbar height */
int		minimized = 0;
int		infocus = 1, button_down = 0;
int		rctrl_is_lalt = 0;
int		user_resize = 0;
int		fixed_size_x = 0, fixed_size_y = 0;
int		kbd_req_capture = 0;
int		hide_status_bar = 0;
int		hide_tool_bar = 0;
int		status_icons_fullscreen = 0; /* unused. */
int		dpi = 96;

extern char	openfilestring[512];
extern WCHAR	wopenfilestring[512];

=======
HWND  hwndMain        = NULL; /* application main window */
HWND  hwndRender      = NULL; /* machine render window */
HWND  hwndRender2     = NULL; /* machine second screen render window */
HMENU menuMain;             /* application main menu */
RECT  oldclip;              /* mouse rect */
int   sbar_height     = 23; /* statusbar height */
int   tbar_height     = 23; /* toolbar height */
int   minimized       = 0;
int   infocus         = 1;
int   button_down     = 0;
int   rctrl_is_lalt   = 0;
int   user_resize     = 0;
int   fixed_size_x    = 0;
int   fixed_size_y    = 0;
int   kbd_req_capture = 0;
int   hide_status_bar = 0;
int   hide_tool_bar   = 0;
int   dpi             = 96;

extern char  openfilestring[512];
extern WCHAR wopenfilestring[512];
>>>>>>> dde4c147

/* Local data. */
static int manager_wm      = 0;
static int save_window_pos = 0;
static int pause_state     = 0;
static int padded_frame    = 0;
static int vis             = -1;

/* Per Monitor DPI Aware v2 APIs, Windows 10 v1703+ */
void *user32_handle = NULL;
static UINT(WINAPI *pGetDpiForWindow)(HWND);
static UINT(WINAPI *pGetSystemMetricsForDpi)(int i, UINT dpi);
static DPI_AWARENESS_CONTEXT(WINAPI *pGetWindowDpiAwarenessContext)(HWND);
static BOOL(WINAPI *pAreDpiAwarenessContextsEqual)(DPI_AWARENESS_CONTEXT A, DPI_AWARENESS_CONTEXT B);
static dllimp_t user32_imports[] = {
    {"GetDpiForWindow",               &pGetDpiForWindow             },
    { "GetSystemMetricsForDpi",       &pGetSystemMetricsForDpi      },
    { "GetWindowDpiAwarenessContext", &pGetWindowDpiAwarenessContext},
    { "AreDpiAwarenessContextsEqual", &pAreDpiAwarenessContextsEqual},
    { NULL,                           NULL                          }
};

/* Taskbar application ID API, Windows 7+ */
void *shell32_handle = NULL;
static HRESULT(WINAPI *pSetCurrentProcessExplicitAppUserModelID)(PCWSTR AppID);
static dllimp_t shell32_imports[] = {
    {"SetCurrentProcessExplicitAppUserModelID", &pSetCurrentProcessExplicitAppUserModelID},
    { NULL,                                     NULL                                     }
};

int
win_get_dpi(HWND hwnd)
{
    if (user32_handle != NULL) {
        return pGetDpiForWindow(hwnd);
    } else {
        HDC  dc  = GetDC(hwnd);
        UINT dpi = GetDeviceCaps(dc, LOGPIXELSX);
        ReleaseDC(hwnd, dc);
        return dpi;
    }
}

int
win_get_system_metrics(int index, int dpi)
{
    if (user32_handle != NULL) {
        /* Only call GetSystemMetricsForDpi when we are using PMv2 */
        DPI_AWARENESS_CONTEXT c = pGetWindowDpiAwarenessContext(hwndMain);
        if (pAreDpiAwarenessContextsEqual(c, DPI_AWARENESS_CONTEXT_PER_MONITOR_AWARE_V2))
            return pGetSystemMetricsForDpi(index, dpi);
    }

    return GetSystemMetrics(index);
}

void
ResizeWindowByClientArea(HWND hwnd, int width, int height)
{
    if ((vid_resize == 1) || padded_frame) {
        int padding = win_get_system_metrics(SM_CXPADDEDBORDER, dpi);
        width += (win_get_system_metrics(SM_CXFRAME, dpi) + padding) * 2;
        height += (win_get_system_metrics(SM_CYFRAME, dpi) + padding) * 2;
    } else {
        width += win_get_system_metrics(SM_CXFIXEDFRAME, dpi) * 2;
        height += win_get_system_metrics(SM_CYFIXEDFRAME, dpi) * 2;
    }

    height += win_get_system_metrics(SM_CYCAPTION, dpi);
    height += win_get_system_metrics(SM_CYBORDER, dpi) + win_get_system_metrics(SM_CYMENUSIZE, dpi);

    SetWindowPos(hwnd, NULL, 0, 0, width, height, SWP_NOMOVE);
}

/* Set host cursor visible or not. */
void
show_cursor(int val)
{
    if (val == vis)
        return;

    if (val == 0) {
        while (1)
            if (ShowCursor(FALSE) < 0)
                break;
    } else
        ShowCursor(TRUE);

    vis = val;
}

static void
video_toggle_option(HMENU h, int *val, int id)
{
    startblit();
    *val ^= 1;
    CheckMenuItem(h, id, *val ? MF_CHECKED : MF_UNCHECKED);
    endblit();
    config_save();
    device_force_redraw();
}

/* Recursively finds and deletes target submenu */
static int
delete_submenu(HMENU parent, HMENU target)
{
    for (int i = 0; i < GetMenuItemCount(parent); i++) {
        MENUITEMINFO mii;
        mii.cbSize = sizeof(mii);
        mii.fMask  = MIIM_SUBMENU;

        if (GetMenuItemInfo(parent, i, TRUE, &mii) != 0) {
            if (mii.hSubMenu == target) {
                DeleteMenu(parent, i, MF_BYPOSITION);
                return 1;
            } else if (mii.hSubMenu != NULL) {
                if (delete_submenu(mii.hSubMenu, target))
                    return 1;
            }
        }
    }

    return 0;
}

static int   menu_vidapi = -1;
static HMENU cur_menu    = NULL;

static void
show_render_options_menu(void)
{
    if (vid_api == menu_vidapi)
        return;

    if (cur_menu != NULL) {
        if (delete_submenu(menuMain, cur_menu))
            cur_menu = NULL;
    }

    if (cur_menu == NULL) {
        switch (IDM_VID_SDL_SW + vid_api) {
            case IDM_VID_OPENGL_CORE:
                cur_menu = LoadMenu(hinstance, VID_GL_SUBMENU);
                InsertMenu(GetSubMenu(menuMain, 1), 6, MF_BYPOSITION | MF_STRING | MF_POPUP, (UINT_PTR) cur_menu, plat_get_string(IDS_2145));
                CheckMenuItem(menuMain, IDM_VID_GL_FPS_BLITTER, video_framerate == -1 ? MF_CHECKED : MF_UNCHECKED);
                CheckMenuItem(menuMain, IDM_VID_GL_FPS_25, video_framerate == 25 ? MF_CHECKED : MF_UNCHECKED);
                CheckMenuItem(menuMain, IDM_VID_GL_FPS_30, video_framerate == 30 ? MF_CHECKED : MF_UNCHECKED);
                CheckMenuItem(menuMain, IDM_VID_GL_FPS_50, video_framerate == 50 ? MF_CHECKED : MF_UNCHECKED);
                CheckMenuItem(menuMain, IDM_VID_GL_FPS_60, video_framerate == 60 ? MF_CHECKED : MF_UNCHECKED);
                CheckMenuItem(menuMain, IDM_VID_GL_FPS_75, video_framerate == 75 ? MF_CHECKED : MF_UNCHECKED);
                CheckMenuItem(menuMain, IDM_VID_GL_VSYNC, video_vsync ? MF_CHECKED : MF_UNCHECKED);
                EnableMenuItem(menuMain, IDM_VID_GL_NOSHADER, strlen(video_shader) > 0 ? MF_ENABLED : MF_DISABLED);
                break;
        }
    }

    menu_vidapi = vid_api;
}

static void
video_set_filter_menu(HMENU menu)
{
    CheckMenuItem(menu, IDM_VID_FILTER_NEAREST, vid_api == 0 || video_filter_method == 0 ? MF_CHECKED : MF_UNCHECKED);
    CheckMenuItem(menu, IDM_VID_FILTER_LINEAR, vid_api != 0 && video_filter_method == 1 ? MF_CHECKED : MF_UNCHECKED);
    EnableMenuItem(menu, IDM_VID_FILTER_NEAREST, vid_api == 0 ? MF_GRAYED : MF_ENABLED);
    EnableMenuItem(menu, IDM_VID_FILTER_LINEAR, vid_api == 0 ? MF_GRAYED : MF_ENABLED);
}

void
ResetAllMenus(void)
{
    CheckMenuItem(menuMain, IDM_ACTION_RCTRL_IS_LALT, MF_UNCHECKED);
    CheckMenuItem(menuMain, IDM_ACTION_KBD_REQ_CAPTURE, MF_UNCHECKED);

    CheckMenuItem(menuMain, IDM_UPDATE_ICONS, MF_UNCHECKED);

    CheckMenuItem(menuMain, IDM_VID_HIDE_STATUS_BAR, MF_UNCHECKED);
    CheckMenuItem(menuMain, IDM_VID_HIDE_TOOLBAR, MF_UNCHECKED);
    CheckMenuItem(menuMain, IDM_VID_FORCE43, MF_UNCHECKED);
    CheckMenuItem(menuMain, IDM_VID_OVERSCAN, MF_UNCHECKED);
    CheckMenuItem(menuMain, IDM_VID_INVERT, MF_UNCHECKED);

    CheckMenuItem(menuMain, IDM_VID_MONITORS, MF_UNCHECKED);
    CheckMenuItem(menuMain, IDM_VID_RESIZE, MF_UNCHECKED);
    CheckMenuItem(menuMain, IDM_VID_SDL_SW, MF_UNCHECKED);
    CheckMenuItem(menuMain, IDM_VID_SDL_HW, MF_UNCHECKED);
    CheckMenuItem(menuMain, IDM_VID_SDL_OPENGL, MF_UNCHECKED);
    CheckMenuItem(menuMain, IDM_VID_OPENGL_CORE, MF_UNCHECKED);

    menu_vidapi = -1;
    cur_menu    = NULL;
    show_render_options_menu();
#ifdef USE_VNC
    CheckMenuItem(menuMain, IDM_VID_VNC, MF_UNCHECKED);
#endif
    CheckMenuItem(menuMain, IDM_VID_FS_FULL, MF_UNCHECKED);
    CheckMenuItem(menuMain, IDM_VID_FS_43, MF_UNCHECKED);
    CheckMenuItem(menuMain, IDM_VID_FS_KEEPRATIO, MF_UNCHECKED);
    CheckMenuItem(menuMain, IDM_VID_FS_INT, MF_UNCHECKED);
    CheckMenuItem(menuMain, IDM_VID_SPECIFY_DIM, MF_UNCHECKED);
    CheckMenuItem(menuMain, IDM_VID_REMEMBER, MF_UNCHECKED);
    CheckMenuItem(menuMain, IDM_VID_SCALE_1X, MF_UNCHECKED);
    CheckMenuItem(menuMain, IDM_VID_SCALE_2X, MF_UNCHECKED);
    CheckMenuItem(menuMain, IDM_VID_SCALE_3X, MF_UNCHECKED);
    CheckMenuItem(menuMain, IDM_VID_SCALE_4X, MF_UNCHECKED);
    CheckMenuItem(menuMain, IDM_VID_SCALE_5X, MF_UNCHECKED);
    CheckMenuItem(menuMain, IDM_VID_SCALE_6X, MF_UNCHECKED);
    CheckMenuItem(menuMain, IDM_VID_SCALE_7X, MF_UNCHECKED);
    CheckMenuItem(menuMain, IDM_VID_SCALE_8X, MF_UNCHECKED);
    CheckMenuItem(menuMain, IDM_VID_SCALE_9X, MF_UNCHECKED);
    CheckMenuItem(menuMain, IDM_VID_SCALE_10X, MF_UNCHECKED);
    CheckMenuItem(menuMain, IDM_VID_HIDPI, MF_UNCHECKED);

    CheckMenuItem(menuMain, IDM_VID_CGACON, MF_UNCHECKED);
    CheckMenuItem(menuMain, IDM_VID_GRAYCT_601, MF_UNCHECKED);
    CheckMenuItem(menuMain, IDM_VID_GRAYCT_709, MF_UNCHECKED);
    CheckMenuItem(menuMain, IDM_VID_GRAYCT_AVE, MF_UNCHECKED);
    CheckMenuItem(menuMain, IDM_VID_GRAY_RGB, MF_UNCHECKED);
    CheckMenuItem(menuMain, IDM_VID_GRAY_MONO, MF_UNCHECKED);
    CheckMenuItem(menuMain, IDM_VID_GRAY_AMBER, MF_UNCHECKED);
    CheckMenuItem(menuMain, IDM_VID_GRAY_GREEN, MF_UNCHECKED);
    CheckMenuItem(menuMain, IDM_VID_GRAY_WHITE, MF_UNCHECKED);

    CheckMenuItem(menuMain, IDM_ACTION_RCTRL_IS_LALT, rctrl_is_lalt ? MF_CHECKED : MF_UNCHECKED);
    CheckMenuItem(menuMain, IDM_ACTION_KBD_REQ_CAPTURE, kbd_req_capture ? MF_CHECKED : MF_UNCHECKED);

    CheckMenuItem(menuMain, IDM_UPDATE_ICONS, update_icons ? MF_CHECKED : MF_UNCHECKED);

    CheckMenuItem(menuMain, IDM_VID_HIDE_STATUS_BAR, hide_status_bar ? MF_CHECKED : MF_UNCHECKED);
    CheckMenuItem(menuMain, IDM_VID_HIDE_TOOLBAR, hide_tool_bar ? MF_CHECKED : MF_UNCHECKED);
    CheckMenuItem(menuMain, IDM_VID_FORCE43, force_43 ? MF_CHECKED : MF_UNCHECKED);
    CheckMenuItem(menuMain, IDM_VID_OVERSCAN, enable_overscan ? MF_CHECKED : MF_UNCHECKED);
    CheckMenuItem(menuMain, IDM_VID_INVERT, invert_display ? MF_CHECKED : MF_UNCHECKED);

    if (show_second_monitors == 1)
        CheckMenuItem(menuMain, IDM_VID_MONITORS, MF_CHECKED);

    if (vid_resize == 1)
        CheckMenuItem(menuMain, IDM_VID_RESIZE, MF_CHECKED);
    CheckMenuItem(menuMain, IDM_VID_SDL_SW + vid_api, MF_CHECKED);
    CheckMenuItem(menuMain, IDM_VID_FS_FULL + video_fullscreen_scale, MF_CHECKED);
    CheckMenuItem(menuMain, IDM_VID_REMEMBER, window_remember ? MF_CHECKED : MF_UNCHECKED);
    CheckMenuItem(menuMain, IDM_VID_SCALE_1X + scale, MF_CHECKED);
    CheckMenuItem(menuMain, IDM_VID_HIDPI, dpi_scale ? MF_CHECKED : MF_UNCHECKED);

    CheckMenuItem(menuMain, IDM_VID_CGACON, vid_cga_contrast ? MF_CHECKED : MF_UNCHECKED);
    CheckMenuItem(menuMain, IDM_VID_GRAYCT_601 + video_graytype, MF_CHECKED);
    CheckMenuItem(menuMain, IDM_VID_GRAY_RGB + video_grayscale, MF_CHECKED);

    video_set_filter_menu(menuMain);

#ifdef DISCORD
    if (discord_loaded)
        CheckMenuItem(menuMain, IDM_DISCORD, enable_discord ? MF_CHECKED : MF_UNCHECKED);
    else
        EnableMenuItem(menuMain, IDM_DISCORD, MF_DISABLED);
#endif

#ifdef MTR_ENABLED
    EnableMenuItem(menuMain, IDM_ACTION_END_TRACE, MF_DISABLED);
#endif

    if (vid_resize) {
        if (vid_resize >= 2) {
            CheckMenuItem(menuMain, IDM_VID_RESIZE, MF_UNCHECKED);
            EnableMenuItem(menuMain, IDM_VID_RESIZE, MF_GRAYED);
        }

        CheckMenuItem(menuMain, IDM_VID_SCALE_1X + scale, MF_UNCHECKED);
        CheckMenuItem(menuMain, IDM_VID_SCALE_2X, MF_CHECKED);
        EnableMenuItem(menuMain, IDM_VID_SCALE_1X, MF_GRAYED);
        EnableMenuItem(menuMain, IDM_VID_SCALE_2X, MF_GRAYED);
        EnableMenuItem(menuMain, IDM_VID_SCALE_3X, MF_GRAYED);
        EnableMenuItem(menuMain, IDM_VID_SCALE_4X, MF_GRAYED);
        EnableMenuItem(menuMain, IDM_VID_SCALE_5X, MF_GRAYED);
        EnableMenuItem(menuMain, IDM_VID_SCALE_6X, MF_GRAYED);
        EnableMenuItem(menuMain, IDM_VID_SCALE_7X, MF_GRAYED);
        EnableMenuItem(menuMain, IDM_VID_SCALE_8X, MF_GRAYED);
        EnableMenuItem(menuMain, IDM_VID_SCALE_9X, MF_GRAYED);
        EnableMenuItem(menuMain, IDM_VID_SCALE_10X, MF_GRAYED);
    }
}

void
win_notify_dlg_open(void)
{
    manager_wm  = 1;
    pause_state = dopause;
    plat_pause(1);
    if (source_hwnd)
        PostMessage((HWND) (uintptr_t) source_hwnd, WM_SENDDLGSTATUS, (WPARAM) 1, (LPARAM) hwndMain);
}

void
win_notify_dlg_closed(void)
{
    if (source_hwnd)
        PostMessage((HWND) (uintptr_t) source_hwnd, WM_SENDDLGSTATUS, (WPARAM) 0, (LPARAM) hwndMain);
    plat_pause(pause_state);
    manager_wm = 0;
}

void
plat_power_off(void)
{
    confirm_exit = 0;
    nvr_save();
    config_save();

    /* Deduct a sufficiently large number of cycles that no instructions will
       run before the main thread is terminated */
    cycles -= 99999999;

    KillTimer(hwndMain, TIMER_1SEC);
    PostQuitMessage(0);

    /* Cleanly terminate all of the emulator's components so as
       to avoid things like threads getting stuck. */
#if 0
    do_stop();
#endif
    cpu_thread_run = 0;

#if 0
    exit(-1);
#endif
}

#ifdef MTR_ENABLED
static void
handle_trace(HMENU hmenu, int trace)
{
    EnableMenuItem(hmenu, IDM_ACTION_BEGIN_TRACE, trace ? MF_GRAYED : MF_ENABLED);
    EnableMenuItem(hmenu, IDM_ACTION_END_TRACE, trace ? MF_ENABLED : MF_GRAYED);
    if (trace) {
        init_trace();
    } else {
        shutdown_trace();
    }
}
#endif

/* Catch WM_INPUT messages for 'current focus' window. */
#if defined(__amd64__) || defined(__aarch64__)
static LRESULT CALLBACK
#else
static BOOL CALLBACK
#endif
input_proc(UNUSED(HWND hwnd), UINT message, UNUSED(WPARAM wParam), LPARAM lParam)
{
    switch (message) {
        case WM_INPUT:
            if (infocus) {
                UINT      size = 0;
                PRAWINPUT raw  = NULL;

                /* Here we read the raw input data */
                GetRawInputData((HRAWINPUT) lParam, RID_INPUT, NULL, &size, sizeof(RAWINPUTHEADER));
                raw = (PRAWINPUT) malloc(size);
                if (GetRawInputData((HRAWINPUT) lParam, RID_INPUT, raw, &size, sizeof(RAWINPUTHEADER)) == size) {
                    switch (raw->header.dwType) {
                        case RIM_TYPEKEYBOARD:
                            keyboard_handle(raw);
                            break;
                        case RIM_TYPEMOUSE:
                            win_mouse_handle(raw);
                            break;
                        case RIM_TYPEHID:
                            win_joystick_handle(raw);
                            break;
                    }
                }
                free(raw);
            }
            break;
        case WM_SETFOCUS:
            infocus = 1;
            break;

        case WM_KILLFOCUS:
            infocus = 0;
            plat_mouse_capture(0);
            break;

        case WM_LBUTTONDOWN:
            button_down |= 1;
            break;

        case WM_LBUTTONUP:
            if ((button_down & 1) && !video_fullscreen)
                plat_mouse_capture(1);
            button_down &= ~1;
            break;

        case WM_MBUTTONUP:
            if (mouse_get_buttons() < 3)
                plat_mouse_capture(0);
            break;

        default:
            return 1;
#if 0
        return(CallWindowProc((WNDPROC)input_orig_proc,
                              hwnd, message, wParam, lParam));
#endif
    }

    return 0;
}

static LRESULT CALLBACK
MainWindowProcedure(HWND hwnd, UINT message, WPARAM wParam, LPARAM lParam)
{
    HMENU hmenu;

    int   i;
    RECT  rect;
    RECT *rect_p;

    WINDOWPOS *pos;

    int temp_x;
    int temp_y;

    if (input_proc(hwnd, message, wParam, lParam) == 0)
        return 0;

    switch (message) {
        case WM_CREATE:
            SetTimer(hwnd, TIMER_1SEC, 1000, NULL);
            break;

        case WM_COMMAND:
            hmenu = GetMenu(hwnd);
            switch (LOWORD(wParam)) {
                case IDM_ACTION_SCREENSHOT:
                    take_screenshot();
                    break;

#ifdef MTR_ENABLED
                case IDM_ACTION_BEGIN_TRACE:
                case IDM_ACTION_END_TRACE:
                case IDM_ACTION_TRACE:
                    tracing_on = !tracing_on;
                    handle_trace(hmenu, tracing_on);
                    break;
#endif

                case IDM_ACTION_HRESET:
                    win_notify_dlg_open();
                    if (confirm_reset)
                        i = ui_msgbox_ex(MBX_QUESTION_YN | MBX_DONTASK, (wchar_t *) IDS_2113, NULL, (wchar_t *) IDS_2138, (wchar_t *) IDS_2139, NULL);
                    else
                        i = 0;
                    if ((i % 10) == 0) {
                        pc_reset_hard();
                        if (i == 10) {
                            confirm_reset = 0;
                            nvr_save();
                            config_save();
                        }
                    }
                    win_notify_dlg_closed();
                    break;

                case IDM_ACTION_RESET_CAD:
                    pc_send_cad();
                    break;

                case IDM_ACTION_EXIT:
                    win_notify_dlg_open();
                    if (confirm_exit && confirm_exit_cmdl)
                        i = ui_msgbox_ex(MBX_QUESTION_YN | MBX_DONTASK, (wchar_t *) IDS_2114, NULL, (wchar_t *) IDS_2120, (wchar_t *) IDS_2137, NULL);
                    else
                        i = 0;
                    if ((i % 10) == 0) {
                        if (i == 10) {
                            confirm_exit = 0;
                            nvr_save();
                            config_save();
                        }
                        KillTimer(hwnd, TIMER_1SEC);
                        PostQuitMessage(0);
                    }
                    win_notify_dlg_closed();
                    break;

                case IDM_ACTION_CTRL_ALT_ESC:
                    pc_send_cae();
                    break;

                case IDM_ACTION_RCTRL_IS_LALT:
                    rctrl_is_lalt ^= 1;
                    CheckMenuItem(hmenu, IDM_ACTION_RCTRL_IS_LALT, rctrl_is_lalt ? MF_CHECKED : MF_UNCHECKED);
                    config_save();
                    break;

                case IDM_ACTION_KBD_REQ_CAPTURE:
                    kbd_req_capture ^= 1;
                    CheckMenuItem(hmenu, IDM_ACTION_KBD_REQ_CAPTURE, kbd_req_capture ? MF_CHECKED : MF_UNCHECKED);
                    config_save();
                    break;

                case IDM_ACTION_PAUSE:
                    plat_pause(dopause ^ 1);
                    CheckMenuItem(menuMain, IDM_ACTION_PAUSE, dopause ? MF_CHECKED : MF_UNCHECKED);
                    break;

                case IDM_CONFIG:
                    win_settings_open(hwnd);
                    break;

                case IDM_SND_GAIN:
                    SoundGainDialogCreate(hwnd);
                    break;

                case IDM_ABOUT:
                    AboutDialogCreate(hwnd);
                    break;

                case IDM_DOCS:
                    ShellExecute(hwnd, L"open", EMU_DOCS_URL_W, NULL, NULL, SW_SHOW);
                    break;

                case IDM_UPDATE_ICONS:
                    update_icons ^= 1;
                    CheckMenuItem(hmenu, IDM_UPDATE_ICONS, update_icons ? MF_CHECKED : MF_UNCHECKED);
                    config_save();
                    break;

                case IDM_VID_HIDE_STATUS_BAR:
                    hide_status_bar ^= 1;
                    CheckMenuItem(hmenu, IDM_VID_HIDE_STATUS_BAR, hide_status_bar ? MF_CHECKED : MF_UNCHECKED);
                    ShowWindow(hwndSBAR, hide_status_bar ? SW_HIDE : SW_SHOW);
                    GetWindowRect(hwnd, &rect);
                    if (hide_status_bar)
                        MoveWindow(hwnd, rect.left, rect.top, rect.right - rect.left, rect.bottom - rect.top - sbar_height, TRUE);
                    else
                        MoveWindow(hwnd, rect.left, rect.top, rect.right - rect.left, rect.bottom - rect.top + sbar_height, TRUE);
                    config_save();
                    break;

                case IDM_VID_HIDE_TOOLBAR:
                    hide_tool_bar ^= 1;
                    CheckMenuItem(hmenu, IDM_VID_HIDE_TOOLBAR, hide_tool_bar ? MF_CHECKED : MF_UNCHECKED);
                    ShowWindow(hwndRebar, hide_tool_bar ? SW_HIDE : SW_SHOW);
                    GetWindowRect(hwnd, &rect);
                    if (hide_tool_bar) {
                        MoveWindow(hwnd, rect.left, rect.top, rect.right - rect.left, rect.bottom - rect.top - tbar_height, TRUE);
                        SetWindowPos(hwndRender, NULL, 0, 0, 0, 0, SWP_NOSIZE | SWP_NOZORDER | SWP_NOACTIVATE);
                    } else {
                        MoveWindow(hwnd, rect.left, rect.top, rect.right - rect.left, rect.bottom - rect.top + tbar_height, TRUE);
                        SetWindowPos(hwndRender, NULL, 0, tbar_height, 0, 0, SWP_NOSIZE | SWP_NOZORDER | SWP_NOACTIVATE);
                    }
                    config_save();
                    break;

                case IDM_VID_MONITORS:
                    show_second_monitors ^= 1;
                    CheckMenuItem(hmenu, IDM_VID_MONITORS, (show_second_monitors & 1) ? MF_CHECKED : MF_UNCHECKED);
                    break;

                case IDM_VID_RESIZE:
                    vid_resize ^= 1;
                    CheckMenuItem(hmenu, IDM_VID_RESIZE, (vid_resize & 1) ? MF_CHECKED : MF_UNCHECKED);

                    if (vid_resize == 1)
                        SetWindowLongPtr(hwnd, GWL_STYLE, (WS_OVERLAPPEDWINDOW) | WS_VISIBLE);
                    else
                        SetWindowLongPtr(hwnd, GWL_STYLE, (WS_OVERLAPPEDWINDOW & ~WS_SIZEBOX & ~WS_MAXIMIZEBOX) | WS_VISIBLE);

                    /* scale the screen base on DPI */
                    if (dpi_scale) {
                        temp_x = MulDiv(unscaled_size_x, dpi, 96);
                        temp_y = MulDiv(unscaled_size_y, dpi, 96);
                    } else {
                        temp_x = unscaled_size_x;
                        temp_y = unscaled_size_y;
                    }

                    ResizeWindowByClientArea(hwnd, temp_x, temp_y + (hide_status_bar ? 0 : sbar_height) + (hide_tool_bar ? 0 : tbar_height));

                    if (mouse_capture) {
                        ClipCursor(&rect);
                    }

                    if (vid_resize) {
                        CheckMenuItem(hmenu, IDM_VID_SCALE_1X + scale, MF_UNCHECKED);
                        CheckMenuItem(hmenu, IDM_VID_SCALE_2X, MF_CHECKED);
                        scale = 1;
                    }
                    EnableMenuItem(hmenu, IDM_VID_SCALE_1X, vid_resize ? MF_GRAYED : MF_ENABLED);
                    EnableMenuItem(hmenu, IDM_VID_SCALE_2X, vid_resize ? MF_GRAYED : MF_ENABLED);
                    EnableMenuItem(hmenu, IDM_VID_SCALE_3X, vid_resize ? MF_GRAYED : MF_ENABLED);
                    EnableMenuItem(hmenu, IDM_VID_SCALE_4X, vid_resize ? MF_GRAYED : MF_ENABLED);
                    EnableMenuItem(hmenu, IDM_VID_SCALE_5X, vid_resize ? MF_GRAYED : MF_ENABLED);
                    EnableMenuItem(hmenu, IDM_VID_SCALE_6X, vid_resize ? MF_GRAYED : MF_ENABLED);
                    EnableMenuItem(hmenu, IDM_VID_SCALE_7X, vid_resize ? MF_GRAYED : MF_ENABLED);
                    EnableMenuItem(hmenu, IDM_VID_SCALE_8X, vid_resize ? MF_GRAYED : MF_ENABLED);
                    EnableMenuItem(hmenu, IDM_VID_SCALE_9X, vid_resize ? MF_GRAYED : MF_ENABLED);
                    EnableMenuItem(hmenu, IDM_VID_SCALE_10X, vid_resize ? MF_GRAYED : MF_ENABLED);

                    scrnsz_x = unscaled_size_x;
                    scrnsz_y = unscaled_size_y;
                    atomic_store(&doresize_monitors[0], 1);
                    config_save();
                    break;

                case IDM_VID_REMEMBER:
                    window_remember = !window_remember;
                    CheckMenuItem(hmenu, IDM_VID_REMEMBER, window_remember ? MF_CHECKED : MF_UNCHECKED);
                    GetWindowRect(hwnd, &rect);
                    if (window_remember || (vid_resize & 2)) {
                        window_x = rect.left;
                        window_y = rect.top;
                        if (!(vid_resize & 2)) {
                            window_w = rect.right - rect.left;
                            window_h = rect.bottom - rect.top;
                        }
                    }
                    config_save();
                    break;

                case IDM_VID_SDL_SW:
                case IDM_VID_SDL_HW:
                case IDM_VID_SDL_OPENGL:
                case IDM_VID_OPENGL_CORE:
#ifdef USE_VNC
                case IDM_VID_VNC:
#endif
                    CheckMenuItem(hmenu, IDM_VID_SDL_SW + vid_api, MF_UNCHECKED);
                    plat_setvid(LOWORD(wParam) - IDM_VID_SDL_SW);
                    CheckMenuItem(hmenu, IDM_VID_SDL_SW + vid_api, MF_CHECKED);
                    video_set_filter_menu(hmenu);
                    config_save();
                    show_render_options_menu();
                    break;

                case IDM_VID_GL_FPS_BLITTER:
                case IDM_VID_GL_FPS_25:
                case IDM_VID_GL_FPS_30:
                case IDM_VID_GL_FPS_50:
                case IDM_VID_GL_FPS_60:
                case IDM_VID_GL_FPS_75:
                    {
                        static const int fps[] = { -1, 25, 30, 50, 60, 75 };
                        int              idx   = 0;
                        for (; fps[idx] != video_framerate; idx++)
                            ;
                        CheckMenuItem(hmenu, IDM_VID_GL_FPS_BLITTER + idx, MF_UNCHECKED);
                        video_framerate = fps[LOWORD(wParam) - IDM_VID_GL_FPS_BLITTER];
                        CheckMenuItem(hmenu, LOWORD(wParam), MF_CHECKED);
                        plat_vid_reload_options();
                        config_save();
                        break;
                    }
                case IDM_VID_GL_VSYNC:
                    video_vsync = !video_vsync;
                    CheckMenuItem(hmenu, IDM_VID_GL_VSYNC, video_vsync ? MF_CHECKED : MF_UNCHECKED);
                    plat_vid_reload_options();
                    config_save();
                    break;
                case IDM_VID_GL_SHADER:
                    win_notify_dlg_open();
                    if (file_dlg_st(hwnd, IDS_2144, video_shader, NULL, 0) == 0) {
                        strcpy_s(video_shader, sizeof(video_shader), openfilestring);
                        EnableMenuItem(menuMain, IDM_VID_GL_NOSHADER, strlen(video_shader) > 0 ? MF_ENABLED : MF_DISABLED);
                    }
                    win_notify_dlg_closed();
                    plat_vid_reload_options();
                    break;
                case IDM_VID_GL_NOSHADER:
                    video_shader[0] = '\0';
                    EnableMenuItem(menuMain, IDM_VID_GL_NOSHADER, MF_DISABLED);
                    plat_vid_reload_options();
                    break;

                case IDM_VID_FULLSCREEN:
                    plat_setfullscreen(1);
                    config_save();
                    break;

                case IDM_VID_FS_FULL:
                case IDM_VID_FS_43:
                case IDM_VID_FS_KEEPRATIO:
                case IDM_VID_FS_INT:
                    CheckMenuItem(hmenu, IDM_VID_FS_FULL + video_fullscreen_scale, MF_UNCHECKED);
                    video_fullscreen_scale = LOWORD(wParam) - IDM_VID_FS_FULL;
                    CheckMenuItem(hmenu, IDM_VID_FS_FULL + video_fullscreen_scale, MF_CHECKED);
                    device_force_redraw();
                    config_save();
                    break;

                case IDM_VID_SCALE_1X:
                case IDM_VID_SCALE_2X:
                case IDM_VID_SCALE_3X:
                case IDM_VID_SCALE_4X:
                case IDM_VID_SCALE_5X:
                case IDM_VID_SCALE_6X:
                case IDM_VID_SCALE_7X:
                case IDM_VID_SCALE_8X:
                case IDM_VID_SCALE_9X:
                case IDM_VID_SCALE_10X:
                    CheckMenuItem(hmenu, IDM_VID_SCALE_1X + scale, MF_UNCHECKED);
                    scale = LOWORD(wParam) - IDM_VID_SCALE_1X;
                    CheckMenuItem(hmenu, IDM_VID_SCALE_1X + scale, MF_CHECKED);
                    reset_screen_size();
                    device_force_redraw();
                    video_force_resize_set(1);
                    atomic_store(&doresize_monitors[0], 1);
                    config_save();
                    break;

                case IDM_VID_FILTER_NEAREST:
                case IDM_VID_FILTER_LINEAR:
                    video_filter_method = LOWORD(wParam) - IDM_VID_FILTER_NEAREST;
                    video_set_filter_menu(hmenu);
                    plat_vid_reload_options();
                    config_save();
                    break;

                case IDM_VID_HIDPI:
                    dpi_scale = !dpi_scale;
                    CheckMenuItem(hmenu, IDM_VID_HIDPI, dpi_scale ? MF_CHECKED : MF_UNCHECKED);
                    atomic_store(&doresize_monitors[0], 1);
                    config_save();
                    break;

                case IDM_PREFERENCES:
                    PreferencesDlgCreate(hwnd);
                    break;

                case IDM_VID_SPECIFY_DIM:
                    SpecifyDimensionsDialogCreate(hwnd);
                    break;

                case IDM_VID_FORCE43:
                    video_toggle_option(hmenu, &force_43, IDM_VID_FORCE43);
                    video_force_resize_set(1);
                    break;

                case IDM_VID_INVERT:
                    video_toggle_option(hmenu, &invert_display, IDM_VID_INVERT);
                    video_copy = (video_grayscale || invert_display) ? video_transform_copy : memcpy;
                    plat_vidapi_reload();
                    break;

                case IDM_VID_OVERSCAN:
                    update_overscan = 1;
                    video_toggle_option(hmenu, &enable_overscan, IDM_VID_OVERSCAN);
                    video_force_resize_set(1);
                    break;

                case IDM_VID_CGACON:
                    vid_cga_contrast ^= 1;
                    CheckMenuItem(hmenu, IDM_VID_CGACON, vid_cga_contrast ? MF_CHECKED : MF_UNCHECKED);
                    cgapal_rebuild();
                    config_save();
                    break;

                case IDM_VID_GRAYCT_601:
                case IDM_VID_GRAYCT_709:
                case IDM_VID_GRAYCT_AVE:
                    CheckMenuItem(hmenu, IDM_VID_GRAYCT_601 + video_graytype, MF_UNCHECKED);
                    video_graytype = LOWORD(wParam) - IDM_VID_GRAYCT_601;
                    CheckMenuItem(hmenu, IDM_VID_GRAYCT_601 + video_graytype, MF_CHECKED);
                    device_force_redraw();
                    config_save();
                    break;

                case IDM_VID_GRAY_RGB:
                case IDM_VID_GRAY_MONO:
                case IDM_VID_GRAY_AMBER:
                case IDM_VID_GRAY_GREEN:
                case IDM_VID_GRAY_WHITE:
                    CheckMenuItem(hmenu, IDM_VID_GRAY_RGB + video_grayscale, MF_UNCHECKED);
                    video_grayscale = LOWORD(wParam) - IDM_VID_GRAY_RGB;
                    video_copy      = (video_grayscale || invert_display) ? video_transform_copy : memcpy;
                    plat_vidapi_reload();
                    CheckMenuItem(hmenu, IDM_VID_GRAY_RGB + video_grayscale, MF_CHECKED);
                    device_force_redraw();
                    config_save();
                    break;

#ifdef DISCORD
                case IDM_DISCORD:
                    if (!discord_loaded)
                        break;
                    enable_discord ^= 1;
                    CheckMenuItem(hmenu, IDM_DISCORD, enable_discord ? MF_CHECKED : MF_UNCHECKED);
                    if (enable_discord) {
                        discord_init();
                        discord_update_activity(dopause);
                    } else
                        discord_close();
                    break;
#endif

                default:
                    media_menu_proc(hwnd, message, wParam, lParam);
                    break;
            }
            return 0;

        case WM_ENTERMENULOOP:
            break;

        case WM_DPICHANGED:
            dpi = HIWORD(wParam);
            GetWindowRect(hwndSBAR, &rect);
            sbar_height = rect.bottom - rect.top;
            GetWindowRect(hwndRebar, &rect);
            tbar_height = rect.bottom - rect.top;
            rect_p      = (RECT *) lParam;
            if (vid_resize == 1)
                MoveWindow(hwnd, rect_p->left, rect_p->top, rect_p->right - rect_p->left, rect_p->bottom - rect_p->top, TRUE);
            else if (vid_resize >= 2) {
                temp_x = fixed_size_x;
                temp_y = fixed_size_y;
                if (dpi_scale) {
                    temp_x = MulDiv(temp_x, dpi, 96);
                    temp_y = MulDiv(temp_y, dpi, 96);
                }

                /* Main Window. */
                ResizeWindowByClientArea(hwndMain, temp_x, temp_y + (hide_status_bar ? 0 : sbar_height) + (hide_tool_bar ? 0 : tbar_height));
            } else if (!user_resize)
                atomic_store(&doresize_monitors[0], 1);
            break;

        case WM_WINDOWPOSCHANGED:
            if (video_fullscreen & 1)
                PostMessage(hwndMain, WM_LEAVEFULLSCREEN, 0, 0);

            pos = (WINDOWPOS *) lParam;
            GetClientRect(hwndMain, &rect);

            if (IsIconic(hwndMain)) {
                plat_vidapi_enable(0);
                minimized = 1;
                return 0;
            } else if (minimized) {
                minimized = 0;
                video_force_resize_set(1);
            }

            if (!(pos->flags & SWP_NOSIZE) && (window_remember || (vid_resize & 2))) {
                window_x = pos->x;
                window_y = pos->y;
                if (!(vid_resize & 2)) {
                    window_w = pos->cx;
                    window_h = pos->cy;
                }
                save_window_pos = 1;
                config_save();
            }

            if (!(pos->flags & SWP_NOSIZE) || !user_resize) {
                plat_vidapi_enable(0);

                if (!hide_status_bar)
                    MoveWindow(hwndSBAR, 0, rect.bottom - sbar_height, sbar_height, rect.right, TRUE);

                if (!hide_tool_bar)
                    MoveWindow(hwndRebar, 0, 0, rect.right, tbar_height, TRUE);

                MoveWindow(hwndRender, 0, hide_tool_bar ? 0 : tbar_height, rect.right, rect.bottom - (hide_status_bar ? 0 : sbar_height) - (hide_tool_bar ? 0 : tbar_height), TRUE);

                GetClientRect(hwndRender, &rect);
                if (dpi_scale) {
                    temp_x = MulDiv(rect.right, 96, dpi);
                    temp_y = MulDiv(rect.bottom, 96, dpi);

                    if (temp_x != scrnsz_x || temp_y != scrnsz_y) {
                        scrnsz_x = temp_x;
                        scrnsz_y = temp_y;
                        atomic_store(&doresize_monitors[0], 1);
                    }
                } else {
                    if (rect.right != scrnsz_x || rect.bottom != scrnsz_y) {
                        scrnsz_x = rect.right;
                        scrnsz_y = rect.bottom;
                        atomic_store(&doresize_monitors[0], 1);
                    }
                }

                plat_vidsize(rect.right, rect.bottom);

                if (mouse_capture) {
                    GetWindowRect(hwndRender, &rect);
                    ClipCursor(&rect);
                }

                plat_vidapi_enable(2);
            }

            return 0;

        case WM_TIMER:
            if (wParam == TIMER_1SEC)
                pc_onesec();
            else if ((wParam >= 0x8000) && (wParam <= 0x80ff))
                ui_sb_timer_callback(wParam & 0xff);
            break;

        case WM_LEAVEFULLSCREEN:
            plat_setfullscreen(0);
            config_save();
            break;

        case WM_KEYDOWN:
        case WM_KEYUP:
        case WM_SYSKEYDOWN:
        case WM_SYSKEYUP:
            return 0;

        case WM_CLOSE:
            win_notify_dlg_open();
            if (confirm_exit && confirm_exit_cmdl)
                i = ui_msgbox_ex(MBX_QUESTION_YN | MBX_DONTASK, (wchar_t *) IDS_2114, NULL, (wchar_t *) IDS_2120, (wchar_t *) IDS_2137, NULL);
            else
                i = 0;
            if ((i % 10) == 0) {
                if (i == 10) {
                    confirm_exit = 0;
                    nvr_save();
                    config_save();
                }
                KillTimer(hwnd, TIMER_1SEC);
                PostQuitMessage(0);
            }
            win_notify_dlg_closed();
            break;

        case WM_DESTROY:
            win_clear_icon_set();
            KillTimer(hwnd, TIMER_1SEC);
            PostQuitMessage(0);
            break;

        case WM_SHOWSETTINGS:
            if (manager_wm)
                break;
            manager_wm = 1;
            win_settings_open(hwnd);
            manager_wm = 0;
            break;

        case WM_PAUSE:
            if (manager_wm)
                break;
            manager_wm = 1;
            plat_pause(dopause ^ 1);
            CheckMenuItem(menuMain, IDM_ACTION_PAUSE, dopause ? MF_CHECKED : MF_UNCHECKED);
            manager_wm = 0;
            break;

        case WM_HARDRESET:
            if (manager_wm)
                break;
            win_notify_dlg_open();
            if (confirm_reset)
                i = ui_msgbox_ex(MBX_QUESTION_YN | MBX_DONTASK, (wchar_t *) IDS_2113, NULL, (wchar_t *) IDS_2138, (wchar_t *) IDS_2139, NULL);
            else
                i = 0;
            if ((i % 10) == 0) {
                pc_reset_hard();
                if (i == 10) {
                    confirm_reset = 0;
                    nvr_save();
                    config_save();
                }
            }
            win_notify_dlg_closed();
            break;

        case WM_SHUTDOWN:
            if (manager_wm)
                break;
            if (LOWORD(wParam) == 1) {
                confirm_exit = 0;
                nvr_save();
                config_save();
                KillTimer(hwnd, TIMER_1SEC);
                PostQuitMessage(0);
            } else {
                win_notify_dlg_open();
                if (confirm_exit && confirm_exit_cmdl)
                    i = ui_msgbox_ex(MBX_QUESTION_YN | MBX_DONTASK, (wchar_t *) IDS_2114, NULL, (wchar_t *) IDS_2120, (wchar_t *) IDS_2137, NULL);
                else
                    i = 0;
                if ((i % 10) == 0) {
                    if (i == 10) {
                        confirm_exit = 0;
                        nvr_save();
                        config_save();
                    }
                    KillTimer(hwnd, TIMER_1SEC);
                    PostQuitMessage(0);
                }
                win_notify_dlg_closed();
            }
            break;

        case WM_CTRLALTDEL:
            if (manager_wm)
                break;
            manager_wm = 1;
            pc_send_cad();
            manager_wm = 0;
            break;

        case WM_SYSCOMMAND:
            /*
             * Disable ALT key *ALWAYS*,
             * I don't think there's any use for
             * reaching the menu that way.
             */
            if (wParam == SC_KEYMENU && HIWORD(lParam) <= 0) {
                return 0; /*disable ALT key for menu*/
            }

        default:
            return (DefWindowProc(hwnd, message, wParam, lParam));

        case WM_SETFOCUS:
            infocus = 1;
            break;

        case WM_KILLFOCUS:
            infocus = 0;
            plat_mouse_capture(0);
            break;

        case WM_ACTIVATE:
            if ((wParam != WA_INACTIVE) && !(video_fullscreen & 2)) {
                video_force_resize_set(1);
                plat_vidapi_enable(0);
                plat_vidapi_enable(1);
            }
            break;

        case WM_ACTIVATEAPP:
            /* Leave full screen on switching application except
               for OpenGL Core and VNC renderers. */
            if (video_fullscreen & 1 && wParam == FALSE && vid_api < 3)
                PostMessage(hwndMain, WM_LEAVEFULLSCREEN, 0, 0);
            break;

        case WM_ENTERSIZEMOVE:
            user_resize = 1;
            break;

        case WM_EXITSIZEMOVE:
            user_resize = 0;

            /* If window is not resizable, then tell the main thread to
               resize it, as sometimes, moves can mess up the window size. */
            if (!vid_resize)
                atomic_store(&doresize_monitors[0], 1);
            break;
    }

    return 0;
}

static LRESULT CALLBACK
SubWindowProcedure(HWND hwnd, UINT message, WPARAM wParam, LPARAM lParam)
{
    switch (message) {
        case WM_LBUTTONDOWN:
            button_down |= 2;
            break;

        case WM_LBUTTONUP:
            if ((button_down & 2) && !video_fullscreen)
                plat_mouse_capture(1);
            button_down &= ~2;
            break;

        case WM_MBUTTONUP:
            if (mouse_get_buttons() < 3)
                plat_mouse_capture(0);
            break;

        default:
            return (DefWindowProc(hwnd, message, wParam, lParam));
    }

    return 0;
}

static LRESULT CALLBACK
SDLMainWindowProcedure(HWND hwnd, UINT message, WPARAM wParam, LPARAM lParam)
{
    if (input_proc(hwnd, message, wParam, lParam) == 0)
        return 0;

    return (DefWindowProc(hwnd, message, wParam, lParam));
}

static LRESULT CALLBACK
SDLSubWindowProcedure(HWND hwnd, UINT message, WPARAM wParam, LPARAM lParam)
{
    return (DefWindowProc(hwnd, message, wParam, lParam));
}

static HRESULT CALLBACK
TaskDialogProcedure(HWND hwnd, UINT message, UNUSED(WPARAM wParam), LPARAM lParam, UNUSED(LONG_PTR lpRefData))
{
    switch (message) {
        case TDN_HYPERLINK_CLICKED:
            /* open linked URL */
            ShellExecute(hwnd, L"open", (LPCWSTR) lParam, NULL, NULL, SW_SHOW);
            break;
    }

    return S_OK;
}

int
ui_init(int nCmdShow)
{
    WCHAR             title[200];
    WNDCLASSEX        wincl;            /* buffer for main window's class */
    RAWINPUTDEVICE    ridev;            /* RawInput device */
    MSG               messages = { 0 }; /* received-messages buffer */
    HWND              hwnd     = NULL;  /* handle for our window */
    HACCEL            haccel;           /* handle to accelerator table */
    RECT              rect;
    int               bRet;
    TASKDIALOGCONFIG  tdconfig    = { 0 };
    TASKDIALOG_BUTTON tdbuttons[] = {
        {IDCANCEL, MAKEINTRESOURCE(IDS_2120)}
    };
    uint32_t helper_lang;
    static int fs_on_signal  = 0;
    static int fs_off_signal = 0;

    /* Load DPI related Windows 10 APIs */
    user32_handle = dynld_module("user32.dll", user32_imports);

    /* Set the application ID for the taskbar. */
    shell32_handle = dynld_module("shell32.dll", shell32_imports);
    if (shell32_handle)
        pSetCurrentProcessExplicitAppUserModelID(L"86Box.86Box");

    /* Set up TaskDialog configuration. */
    tdconfig.cbSize             = sizeof(tdconfig);
    tdconfig.dwFlags            = TDF_ENABLE_HYPERLINKS;
    tdconfig.dwCommonButtons    = 0;
    tdconfig.pszWindowTitle     = MAKEINTRESOURCE(IDS_STRINGS);
    tdconfig.pszMainIcon        = TD_ERROR_ICON;
    tdconfig.pszMainInstruction = MAKEINTRESOURCE(IDS_2050);
    tdconfig.cButtons           = ARRAYSIZE(tdbuttons);
    tdconfig.pButtons           = tdbuttons;
    tdconfig.pfCallback         = TaskDialogProcedure;

    /* Load the desired iconset */
    win_load_icon_set();

    /* Start settings-only mode if requested. */
    if (settings_only) {
        if (!pc_init_modules()) {
            /* Dang, no ROMs found at all! */
            tdconfig.pszMainInstruction = MAKEINTRESOURCE(IDS_2121);
            tdconfig.pszContent         = MAKEINTRESOURCE(IDS_2056);
            TaskDialogIndirect(&tdconfig, NULL, NULL, NULL);
            return 6;
        }

        /* Load the desired language */
        helper_lang = lang_id;
        lang_id     = 0;
        set_language(helper_lang);

        win_settings_open(NULL);
        return 0;
    }

#ifdef DISCORD
    if (!discord_load()) {
        enable_discord = 0;
    } else if (enable_discord) {
        /* Initialize the Discord API */
        discord_init();

        /* Update Discord status */
        discord_update_activity(dopause);
    }
#endif

    /* Create our main window's class and register it. */
    wincl.hInstance     = hinstance;
    wincl.lpszClassName = CLASS_NAME;
    wincl.lpfnWndProc   = MainWindowProcedure;
    wincl.style         = CS_DBLCLKS; /* Catch double-clicks */
    wincl.cbSize        = sizeof(WNDCLASSEX);
    wincl.hIcon         = NULL;
    wincl.hIconSm       = NULL;
    wincl.hCursor       = NULL;
    wincl.lpszMenuName  = NULL;
    wincl.cbClsExtra    = 0;
    wincl.cbWndExtra    = 0;
    wincl.hbrBackground = CreateSolidBrush(RGB(0, 0, 0));

    /* Load proper icons */
    wchar_t path[MAX_PATH + 1] = { 0 };
    GetModuleFileNameW(hinstance, path, MAX_PATH);
    ExtractIconExW(path, 0, &wincl.hIcon, &wincl.hIconSm, 1);

    if (!RegisterClassEx(&wincl))
        return 2;
    wincl.lpszClassName = SUB_CLASS_NAME;
    wincl.lpfnWndProc   = SubWindowProcedure;
    if (!RegisterClassEx(&wincl))
        return 2;
    wincl.lpszClassName = SDL_CLASS_NAME;
    wincl.lpfnWndProc   = SDLMainWindowProcedure;
    if (!RegisterClassEx(&wincl))
        return 2;
    wincl.lpszClassName = SDL_SUB_CLASS_NAME;
    wincl.lpfnWndProc   = SDLSubWindowProcedure;
    if (!RegisterClassEx(&wincl))
        return 2;

    /* Now create our main window. */
    swprintf_s(title, sizeof_w(title), L"%hs - %s %s", vm_name, EMU_NAME_W, EMU_VERSION_FULL_W);
    hwnd = CreateWindowEx(
        0,          /* no extended possibilites */
        CLASS_NAME, /* class name */
        title,      /* Title Text */
        (WS_OVERLAPPEDWINDOW & ~WS_SIZEBOX) | DS_3DLOOK,
        CW_USEDEFAULT,                                                                                                             /* Windows decides the position */
        CW_USEDEFAULT,                                                                                                             /* where window ends up on the screen */
        scrnsz_x + (GetSystemMetrics(SM_CXFIXEDFRAME) * 2),                                                                        /* width */
        scrnsz_y + (GetSystemMetrics(SM_CYFIXEDFRAME) * 2) + GetSystemMetrics(SM_CYMENUSIZE) + GetSystemMetrics(SM_CYCAPTION) + 1, /* and height in pixels */
        HWND_DESKTOP,                                                                                                              /* window is a child to desktop */
        NULL,                                                                                                                      /* no menu (yet) */
        hinstance,                                                                                                                 /* Program Instance handler */
        NULL);                                                                                                                     /* no Window Creation data */
    hwndMain = tdconfig.hwndParent = hwnd;

    ui_window_title(title);

    /* Get the current DPI */
    dpi = win_get_dpi(hwndMain);

    /* Check if we have a padded window frame */
    padded_frame = (GetSystemMetrics(SM_CXPADDEDBORDER) != 0);

    /* Create the status bar window. */
    StatusBarCreate(hwndMain, IDC_STATUS, hinstance);

    /* Get the actual height of the status bar */
    GetWindowRect(hwndSBAR, &rect);
    sbar_height = rect.bottom - rect.top;
    if (hide_status_bar)
        ShowWindow(hwndSBAR, SW_HIDE);

    /* Create the toolbar window. */
    ToolBarCreate(hwndMain, hinstance);

    /* Get the actual height of the toolbar */
    tbar_height = SendMessage(hwndRebar, RB_GETROWHEIGHT, 0, 0);
    if (hide_tool_bar)
        ShowWindow(hwndRebar, SW_HIDE);

    /* Set up main window for resizing if configured. */
    if (vid_resize == 1)
        SetWindowLongPtr(hwnd, GWL_STYLE,
                         (WS_OVERLAPPEDWINDOW));
    else
        SetWindowLongPtr(hwnd, GWL_STYLE,
                         (WS_OVERLAPPEDWINDOW & ~WS_SIZEBOX & ~WS_THICKFRAME & ~WS_MAXIMIZEBOX));

    /* Create the Machine Rendering window. */
    hwndRender = CreateWindow(/*L"STATIC"*/ SUB_CLASS_NAME, NULL, WS_CHILD | SS_BITMAP,
                              0, 0, 1, 1, hwnd, NULL, hinstance, NULL);

    /* Initiate a resize in order to properly arrange all controls.
       Move to the last-saved position if needed. */
    if ((vid_resize < 2) && window_remember)
        MoveWindow(hwnd, window_x, window_y, window_w, window_h, TRUE);
    else {
        if (vid_resize >= 2) {
            MoveWindow(hwnd, window_x, window_y, window_w, window_h, TRUE);
            scrnsz_x = fixed_size_x;
            scrnsz_y = fixed_size_y;
        }
        ResizeWindowByClientArea(hwnd, scrnsz_x, scrnsz_y + (hide_status_bar ? 0 : sbar_height) + (hide_tool_bar ? 0 : tbar_height));
    }

    /* Load the desired language */
    helper_lang = lang_id;
    lang_id     = 0;
    set_language(helper_lang);

    /* Make the window visible on the screen. */
    ShowWindow(hwnd, nCmdShow);

    /* Warn the user about unsupported configs. */
    if (cpu_override && ui_msgbox_ex(MBX_WARNING | MBX_QUESTION_OK, (void *) IDS_2146, (void *) IDS_2147, (void *) IDS_2148, (void *) IDS_2120, NULL)) {
        DestroyWindow(hwnd);
        return 0;
    }

    GetClipCursor(&oldclip);

    /* Initialize the RawInput (keyboard) module. */
    memset(&ridev, 0x00, sizeof(ridev));
    ridev.usUsagePage = 0x01;
    ridev.usUsage     = 0x06;
    ridev.dwFlags     = RIDEV_NOHOTKEYS;
    ridev.hwndTarget  = NULL; /* current focus window */
    if (!RegisterRawInputDevices(&ridev, 1, sizeof(ridev))) {
        tdconfig.pszContent = MAKEINTRESOURCE(IDS_2106);
        TaskDialogIndirect(&tdconfig, NULL, NULL, NULL);
        return 4;
    }
    keyboard_getkeymap();

    /* Load the accelerator table */
    haccel = LoadAccelerators(hinstance, ACCEL_NAME);
    if (haccel == NULL) {
        tdconfig.pszContent = MAKEINTRESOURCE(IDS_2105);
        TaskDialogIndirect(&tdconfig, NULL, NULL, NULL);
        return 3;
    }

    /* Initialize the mouse module. */
    if (!start_in_fullscreen)
        win_mouse_init();

    /*
     * Before we can create the Render window, we first have
     * to prepare some other things that it depends on.
     */
    ghMutex = CreateMutex(NULL, FALSE, NULL);

    /* All done, fire up the actual emulated machine. */
    if (!pc_init_modules()) {
        /* Dang, no ROMs found at all! */
        tdconfig.pszMainInstruction = MAKEINTRESOURCE(IDS_2121);
        tdconfig.pszContent         = MAKEINTRESOURCE(IDS_2056);
        TaskDialogIndirect(&tdconfig, NULL, NULL, NULL);
        return 6;
    }

    /* Initialize the configured Video API. */
    if (!plat_setvid(vid_api)) {
        tdconfig.pszContent = MAKEINTRESOURCE(IDS_2090);
        TaskDialogIndirect(&tdconfig, NULL, NULL, NULL);
        return 5;
    }

    /* Set up the current window size. */
    if (vid_resize & 2)
        plat_resize(fixed_size_x, fixed_size_y);
    else
        plat_resize(scrnsz_x, scrnsz_y);

    /* Initialize the rendering window, or fullscreen. */
    if (start_in_fullscreen)
        plat_setfullscreen(3);

    /* Fire up the machine. */
    pc_reset_hard_init();

    /* Set the PAUSE mode depending on the renderer. */
    plat_pause(0);

    /* If so requested via the command line, inform the
     * application that started us of our HWND, using the
     * the hWnd and unique ID the application has given
     * us. */
    if (source_hwnd)
        PostMessage((HWND) (uintptr_t) source_hwnd, WM_SENDHWND, (WPARAM) unique_id, (LPARAM) hwndMain);

    /*
     * Everything has been configured, and all seems to work,
     * so now it is time to start the main thread to do some
     * real work, and we will hang in here, dealing with the
     * UI until we're done.
     */
    do_start();

    /* Run the message loop. It will run until GetMessage() returns 0 */
    while (!is_quit) {
        bRet = GetMessage(&messages, NULL, 0, 0);
        if ((bRet == 0) || is_quit)
            break;

        if (bRet == -1) {
            fatal("bRet is -1\n");
        }

        /* On WM_QUIT, tell the CPU thread to stop running. That will then tell us
           to stop running as well. */
        if (messages.message == WM_QUIT)
            cpu_thread_run = 0;

        if (!TranslateAccelerator(hwnd, haccel, &messages)) {
            /* Don't process other keypresses. */
            if (messages.message == WM_SYSKEYDOWN || messages.message == WM_SYSKEYUP || messages.message == WM_KEYDOWN || messages.message == WM_KEYUP)
                continue;

            TranslateMessage(&messages);
            DispatchMessage(&messages);
        }

        if (mouse_capture && keyboard_ismsexit()) {
            /* Release the in-app mouse. */
            plat_mouse_capture(0);
        }

        if (!fs_off_signal && video_fullscreen && keyboard_isfsexit()) {
            /* Signal "exit fullscreen mode". */
            fs_off_signal = 1;
        } else if (fs_off_signal && video_fullscreen && keyboard_isfsexit_up()) {
            plat_setfullscreen(0);
            fs_off_signal = 0;
        }

        if (!fs_on_signal && !video_fullscreen && keyboard_isfsenter()) {
            /* Signal "enter fullscreen mode". */
            fs_on_signal = 1;
        } else if (fs_on_signal && !video_fullscreen && keyboard_isfsenter_up()) {
            plat_setfullscreen(1);
            fs_on_signal = 0;
        }

#ifdef DISCORD
        /* Run Discord API callbacks */
        if (enable_discord)
            discord_run_callbacks();
#endif
    }

    timeEndPeriod(1);

    if (mouse_capture)
        plat_mouse_capture(0);

    /* Close down the emulator. */
    do_stop();

    UnregisterClass(SDL_SUB_CLASS_NAME, hinstance);
    UnregisterClass(SDL_CLASS_NAME, hinstance);
    UnregisterClass(SUB_CLASS_NAME, hinstance);
    UnregisterClass(CLASS_NAME, hinstance);

    win_mouse_close();

#ifdef DISCORD
    /* Shut down the Discord integration */
    discord_close();
#endif

    if (user32_handle != NULL)
        dynld_close(user32_handle);

    return (messages.wParam);
}

/* We should have the language ID as a parameter. */
void
plat_pause(int p)
{
    static wchar_t oldtitle[512];
    wchar_t        title[512];

    /* If un-pausing, as the renderer if that's OK. */
    if (p == 0)
        p = get_vidpause();

    /* If already so, done. */
    if (dopause == p) {
        /* Send the WM to a manager if needed. */
        if (source_hwnd)
            PostMessage((HWND) (uintptr_t) source_hwnd, WM_SENDSTATUS, (WPARAM) !!dopause, (LPARAM) hwndMain);

        return;
    }

    if (p) {
        if (mouse_capture)
            plat_mouse_capture(0);

        wcsncpy(oldtitle, ui_window_title(NULL), sizeof_w(oldtitle) - 1);
        wcscpy(title, oldtitle);
        wcscat(title, plat_get_string(IDS_2051));
        ui_window_title(title);
    } else
        ui_window_title(oldtitle);

    /* If un-pausing, synchronize the internal clock with the host's time. */
    if ((p == 0) && (time_sync & TIME_SYNC_ENABLED))
        nvr_time_sync();

    dopause = p;

    /* Update the actual menu. */
    CheckMenuItem(menuMain, IDM_ACTION_PAUSE,
                  dopause ? MF_CHECKED : MF_UNCHECKED);

#ifdef DISCORD
    /* Update Discord status */
    if (enable_discord)
        discord_update_activity(dopause);
#endif

    /* Update the toolbar */
    ToolBarUpdatePause(p);

    /* Send the WM to a manager if needed. */
    if (source_hwnd)
        PostMessage((HWND) (uintptr_t) source_hwnd, WM_SENDSTATUS, (WPARAM) !!dopause, (LPARAM) hwndMain);
}

/* Tell the UI about a new screen resolution. */
void
plat_resize(int x, int y)
{
    /* First, see if we should resize the UI window. */
    if (!vid_resize) {
        /* scale the screen base on DPI */
        if (dpi_scale) {
            x = MulDiv(x, dpi, 96);
            y = MulDiv(y, dpi, 96);
        }
        ResizeWindowByClientArea(hwndMain, x, y + (hide_status_bar ? 0 : sbar_height) + (hide_tool_bar ? 0 : tbar_height));
    }
}

void
plat_resize_request(int w, int h, int monitor_index)
{
    atomic_store((&doresize_monitors[monitor_index]), 1);
}

void
plat_mouse_capture(int on)
{
    RECT rect;

    if (!kbd_req_capture && (mouse_type == MOUSE_TYPE_NONE) && !machine_has_mouse())
        return;

    if (on && !mouse_capture) {
        /* Enable the in-app mouse. */
        GetClipCursor(&oldclip);
        GetWindowRect(hwndRender, &rect);
        ClipCursor(&rect);
        show_cursor(0);
        mouse_capture = 1;
    } else if (!on && mouse_capture) {
        /* Disable the in-app mouse. */
        ClipCursor(&oldclip);
        show_cursor(-1);

        mouse_capture = 0;
    }
}

void
ui_init_monitor(UNUSED(int monitor_index))
{
    // Nothing done here yet
}

void
ui_deinit_monitor(UNUSED(int monitor_index))
{
    // Nothing done here yet
}

void
ui_hard_reset_completed(void)
{
    // Nothing done here yet
}<|MERGE_RESOLUTION|>--- conflicted
+++ resolved
@@ -57,28 +57,6 @@
 #define TIMER_1SEC 1 /* ID of the one-second timer */
 
 /* Platform Public data, specific. */
-<<<<<<< HEAD
-HWND		hwndMain = NULL,	/* application main window */
-		hwndRender = NULL;	/* machine render window */
-HMENU		menuMain;		/* application main menu */
-RECT		oldclip;		/* mouse rect */
-int		sbar_height = 23;	/* statusbar height */
-int		tbar_height = 23;	/* toolbar height */
-int		minimized = 0;
-int		infocus = 1, button_down = 0;
-int		rctrl_is_lalt = 0;
-int		user_resize = 0;
-int		fixed_size_x = 0, fixed_size_y = 0;
-int		kbd_req_capture = 0;
-int		hide_status_bar = 0;
-int		hide_tool_bar = 0;
-int		status_icons_fullscreen = 0; /* unused. */
-int		dpi = 96;
-
-extern char	openfilestring[512];
-extern WCHAR	wopenfilestring[512];
-
-=======
 HWND  hwndMain        = NULL; /* application main window */
 HWND  hwndRender      = NULL; /* machine render window */
 HWND  hwndRender2     = NULL; /* machine second screen render window */
@@ -98,9 +76,10 @@
 int   hide_tool_bar   = 0;
 int   dpi             = 96;
 
+int   status_icons_fullscreen = 0; /* unused. */
+
 extern char  openfilestring[512];
 extern WCHAR wopenfilestring[512];
->>>>>>> dde4c147
 
 /* Local data. */
 static int manager_wm      = 0;
