/*
 * 86Box	A hypervisor and IBM PC system emulator that specializes in
 *		running old operating systems and software designed for IBM
 *		PC systems and compatibles from 1981 through fairly recent
 *		system designs based on the PCI bus.
 *
 *		This file is part of the 86Box distribution.
 *
 *		Definitions for project version, branding, and external links.
 *
 * Authors:	Miran Grca, <mgrca8@gmail.com>
 *
 *		Copyright 2020 Miran Grca.
 */

#define _LSTR(s) L ## s
#define LSTR(s) _LSTR(s)

/* Version info. */
#define EMU_NAME	"86Box"
#define EMU_NAME_W	LSTR(EMU_NAME)

<<<<<<< HEAD
#define EMU_VERSION	"3.3"
#define EMU_VERSION_W	LSTR(EMU_VERSION)
#define EMU_VERSION_EX	"3.03"
=======
#define EMU_VERSION	"3.2.1"
#define EMU_VERSION_W	LSTR(EMU_VERSION)
#define EMU_VERSION_EX	"3.21"
>>>>>>> 7f0c8fae
#define EMU_VERSION_MAJ	3
#define EMU_VERSION_MIN	2
#define EMU_VERSION_PATCH 1

#define EMU_BUILD_NUM	0

#define EMU_VERSION_FULL	EMU_VERSION
#define EMU_VERSION_FULL_W	EMU_VERSION_W

#define COPYRIGHT_YEAR	"2022"

/* Web URL info. */
#define EMU_SITE	"86box.net"
#define EMU_SITE_W	LSTR(EMU_SITE)
#define EMU_ROMS_URL	"https://github.com/86Box/roms/releases/latest"
#define EMU_ROMS_URL_W	LSTR(EMU_ROMS_URL)
#ifdef RELEASE_BUILD
# define EMU_DOCS_URL	"https://86box.readthedocs.io/en/v3.2/"
#else
# define EMU_DOCS_URL	"https://86box.readthedocs.io"
#endif
#define EMU_DOCS_URL_W	LSTR(EMU_DOCS_URL)<|MERGE_RESOLUTION|>--- conflicted
+++ resolved
@@ -20,18 +20,12 @@
 #define EMU_NAME	"86Box"
 #define EMU_NAME_W	LSTR(EMU_NAME)
 
-<<<<<<< HEAD
 #define EMU_VERSION	"3.3"
 #define EMU_VERSION_W	LSTR(EMU_VERSION)
-#define EMU_VERSION_EX	"3.03"
-=======
-#define EMU_VERSION	"3.2.1"
-#define EMU_VERSION_W	LSTR(EMU_VERSION)
-#define EMU_VERSION_EX	"3.21"
->>>>>>> 7f0c8fae
+#define EMU_VERSION_EX	"3.30"
 #define EMU_VERSION_MAJ	3
-#define EMU_VERSION_MIN	2
-#define EMU_VERSION_PATCH 1
+#define EMU_VERSION_MIN	3
+#define EMU_VERSION_PATCH 0
 
 #define EMU_BUILD_NUM	0
 
