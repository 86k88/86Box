--- conflicted
+++ resolved
@@ -2,8 +2,4 @@
 
   * Bump release.
 
-<<<<<<< HEAD
- -- Jasmine Iwanek <jriwanek@gmail.com>  Fri, 26 Jul 2024 21:12:42 +0200
-=======
- -- Jasmine Iwanek <jriwanek@gmail.com>  Sat, 31 Aug 2024 16:12:39 -0400
->>>>>>> f6948478
+ -- Jasmine Iwanek <jriwanek@gmail.com>  Sat, 31 Aug 2024 16:12:39 -0400